--- conflicted
+++ resolved
@@ -32,12 +32,9 @@
 - Fix `native_cpus` functionality for OpenBSD systems. #2387
 - Assert triggered when trying to slice a struct.
 - Improve codegen for stack allocated large non-zero arrays.
-<<<<<<< HEAD
 - Implement `a5hash` in the compiler for compile-time `$$str_hash` to match `String.hash()`.
-=======
 - Functions being tested for overload are now always checked before test.
 - Compile time indexing at compile time in a $typeof was no considered compile time.
->>>>>>> 85dc9c45
 
 ### Stdlib changes
 - Add `==` to `Pair`, `Triple` and TzDateTime. Add print to `Pair` and `Triple`.
