--- conflicted
+++ resolved
@@ -55,15 +55,12 @@
 - Updated hash functions in default hash methods.
 - Added `FixedBlockPool` which is a memory pool for fixed size blocks.
 - Added the experimental `std::core::log` for logging.
-<<<<<<< HEAD
-- Added `@reduce`, `@filter`, `@any`, `@all`, `@sum`, `@product`, `@minimum`, and `@maximum` to the core `array` module.
-=======
+- Added array `@reduce`, `@filter`, `@any`, `@all`, `@sum`, `@product`, `@minimum`, and `@maximum` macros.
 - Added array `@zip` and `@zip_into` macros. #2370
 - Updated termios bindings to use bitstructs and fixed some constants with incorrect values #2372
 - Add Freestanding OS types to runtime `env::` booleans.
 - Added libloaderapi to `std::os::win32`.
 - Added `HashSet.values` and `String.contains_char` #2386
->>>>>>> db45abdf
 
 ## 0.7.4 Change list
 
