# C3C Release Notes

## 0.7.5 Change list

### Changes / improvements
- Support `alias foo = module std::io` module aliasing.
- Add compile-time `@intlog2` macro to math.
- Add compile-time `@clz` builtin. #2367
- Add `bitsizeof` macro builtins. #2376
- Add compile-time `@min` and `@max` builtins. #2378
- Deprecate `@compact` use for comparison. Old behaviour is enabled using `--use-old-compact-eq`.
- Switch available for types implementing `@operator(==)`.
- `Type.is_eq` is now true for types with `==` overload.
- Methods ignore visibility settings.
- Allow inout etc on untyped macro parameters even if they are not pointers.
- Deprecate `add_array` in favour of `push_all` on lists.
- Fix max module name to 31 chars and the entire module path to 63 characters.
- Improve error message for missing `$endif`.
- `foo[x][y] = b` now interpreted as `(*&foo[x])[y] = b` which allows overloads to do chained [] accesses.
- Error if a stack allocated variable is too big (configurable with `--max-stack-object-size`).
- Add `@safeinfer` to allow `var` to be used locally.
- Types converts to typeid implicitly.
- Allow `$defined` take declarations: `$defined(int x = y)`
- Struct and typedef subtypes inherit dynamic functions.
- Improved directory creation error messages in project and library creation commands.
- `@assignable_to` is deprecated in favour of `$define`
- Add `linklib-dir` to c3l-libraries to place their linked libraries in. Defaults to `linked-libs`
- If the `os-arch` linked library doesn't exist, try with `os` for c3l libs.
- A file with an inferred module may not contain additional other modules. 
- Update error message for missing body after if/for/etc #2289.
- `@is_const` is deprecated in favour of directly using `$defined`.
- `@is_lvalue(#value)` is deprecated in favour of directly using `$defined`.
- Added `$kindof` compile time function.
- Deprecated `@typekind` macro in favour of `$kindof`.
- Deprecated `@typeis` macro in favour of `$typeof(#foo) == int`.

### Fixes
- List.remove_at would incorrectly trigger ASAN.
- With avx512, passing a 512 bit vector in a union would be lowered incorrectly, causing an assert. #2362
- Codegen error in `if (try x = (true ? io::EOF? : 1))`, i.e. using if-try with a known Empty.
- Codegen error in `if (try x = (false ? io::EOF? : 1))`, i.e. using if-try with a CT known value.
- Reduce allocated Vmem for the compiler on 32 bit machines.
- Bug causing a compiler error when parsing a broken lambda inside of an expression.
- Fixed: regression in comments for `@deprecated` and `@pure`.
- Detect recursive creation of generics #2366.
- Compiler assertion when defining a function with return type untyped_list #2368.
- Compiler assert when using generic parameters list without any parameters. #2369
- Parsing difference between "0x00." and "0X00." literals #2371
- Fixed bug generating `$c += 1` when `$c` was derived from a pointer but behind a cast.
- Compiler segfault when using bitwise not on number literal cast to bitstruct #2373.
- Formatter did not properly handle "null" for any, and null for empty faults. #2375
- Bitstructs no longer overloadable with bitops. #2374
- types::has_equals fails with assert for bitstructs #2377
- Fix `native_cpus` functionality for OpenBSD systems. #2387
- Assert triggered when trying to slice a struct.
- Improve codegen for stack allocated large non-zero arrays.
- Implement `a5hash` in the compiler for compile-time `$$str_hash` to match `String.hash()`.
- Functions being tested for overload are now always checked before test.
- Compile time indexing at compile time in a $typeof was no considered compile time.
- Slicing a constant array with designated initialization would not update the indexes.
- Fix for bug when `@format` encountered `*` in some cases.
- Compiler segfault on global slice initialization with null[:0] #2404.
- Use correct allocator in `replace`.
- Regression: 1 character module names would create an error.
- Compiler segfault with struct containing list of structs with an inline member #2416
- Occasionally when using macro method extensions on built-in types, the liveness checker would try to process them. #2398
- Miscompilation of do-while when the while starts with a branch #2394.
- Compiler assert when calling unassigned CT functions #2418.
- Fixed crash in header generation when exporting functions with const enums (#2384).
- Fix incorrect panic message when slicing with negative size.
- Incorrect type checking when &[] and [] return optional values.
- Failed to find subscript overloading on optional values.
- `Socket.get_option` didn't properly call `getsockopt`, and `getsockopt` had an invalid signature.
- Taking the address of a label would cause a crash. #2430
- `@tag` was not allowed to repeat.
- Lambdas on the top level were not exported by default. #2428
- `has_tagof` on tagged lambdas returns false #2432
- Properly add "inlined at" for generic instantiation errors #2382.
- Inlining a const as an lvalue would take the wrong path and corrupt the expression node.
- Grabbing (missing) methods on function pointers would cause crash #2434.
- Fix alignment on jump table.
- Fix correct `?` after optional function name when reporting type errors.
- Make `log` and `exp` no-strip.
- `@test`/`@benchmark` on module would attach to interface and regular methods.
- Add compile time ternary `$val ??? <expr> : <expr>`.
- Deprecated `@select` in favor of `???`.

### Stdlib changes
- Add `==` to `Pair`, `Triple` and TzDateTime. Add print to `Pair` and `Triple`.
- Add OpenBSD to `env::INET_DEVICES` and add required socket constants.
- Added `FileMmap` to manage memory mapped files.
- Add `vm::mmap_file` to memory map a file.
- Updated hash functions in default hash methods.
- Added `FixedBlockPool` which is a memory pool for fixed size blocks.
- Added the experimental `std::core::log` for logging.
- Added array `@zip` and `@zip_into` macros. #2370
- Updated termios bindings to use bitstructs and fixed some constants with incorrect values #2372
- Add Freestanding OS types to runtime `env::` booleans.
- Added libloaderapi to `std::os::win32`.
- Added `HashSet.values` and `String.contains_char` #2386
- Added `&[]` overload to HashMap.
- Deprecated `PollSubscribes` and `PollEvents` in favour of `PollSubscribe` and `PollEvent` and made them const enums.
- Added `AsciiCharset` for matching ascii characters quickly.
- Added `String.trim_charset`.
- Added array `@reduce`, `@filter`, `@any`, `@all`, `@sum`, `@product`, and `@indices_of` macros.
<<<<<<< HEAD
- Added generic `InterfaceList` to store a list of values that implement a specific interface
=======
- `String.bformat` has reduced overhead.
>>>>>>> c339278f

## 0.7.4 Change list

### Changes / improvements
- Added const enums: `enum Foo : const`. Behaves like C enums but may be any type.
- Casting to / from an enum is now possible again. No need to use `.ordinal` and `.from_ordinal`.
- Inline associated enum values are deprecated, use `--use-old-enums` to re-enable them.
- `$typeof` may return a compile time type.
- Improved error messages on missing qualifier on enum value. #2260
- Add `--echo-prefix` to edit the prefix with `$echo` statements. Supports {FILE} and {LINE}
- Catch accidental `foo == BAR;` where `foo = BAR;` was most likely intended. #2274
- Improve error message when doing a rethrow in a function that doesn't return an optional.
- Add `--list-asm` to view all supported `asm` instructions.
- Formatting option "%h" now supports pointers.
- Improve error on unsigned implicit conversion to signed.
- Update error message for struct initialization #2286
- Add SipHash family of keyed PRFs. #2287
- `$is_const` is deprecated in favour of `@is_const` based on `$defined`.
- Multiline contract comments #2113
- Removed the use of temp allocator in backtrace printing.
- `env::AUTHORS` and `env::AUTHOR_EMAILS` added.
- Suppress codegen of panic printing with when panic messages are set to "off".
- Implicit linking of libc math when libc math functions are used.
- Allow even smaller memory limits.
- Check unaligned array access.
- Add "@structlike" for typedefs.
- "poison" the current function early when a declaration can't be correctly resolved.
- Add komihash, a5hash, metrohash64, metrohash128, and wyhash2 variants with tests/benchmark. #2293
- '$assignable' is deprecated.
- Deprecate allocator::heap() and allocator::temp()
- Add `thread::fence` providing a thread fence.
- Place output in `out` by default for projects. Use temp folder for building at the command line.
- Allow absolute paths for `$embed`.
- Add `@try` and `@try_catch`.
- Assignment evaluation order now right->left, following C++17 and possibly C23.

### Fixes
- mkdir/rmdir would not work properly with substring paths on non-windows platforms.
- Hex string formatter check incorrectly rejected slices.
- Correctly reject interface methods `type` and `ptr`.
- Comparing a null ZString with a non-null ZString would crash.
- Switch case with const non-int / enum would be treated as ints and crash. #2263
- Missing bounds check on upper bound with const ranges `foo[1:3]`.
- Check up the hierarchy when considering if an interface cast is valid #2267.
- Fix issue with labelled break inside of a $switch.
- Non-const macros may not return untyped lists.
- `$for` ct-state not properly popped.
- Inline `r / complex` for complex numbers fixed.
- Const slice lengths were not always detected as constant.
- Const slice indexing was not bounds checked.
- Initialize pool correctly in print_backtrace.
- `--max-mem` now works correctly again.
- Casting a fault to a pointer would trigger an assert.
- Make `to_float` more tolerant to spaces.
- Fixes to thread local pointer handling.
- Fixes to JSON parsing and Object.
- Array indices are now using int64 internally.
- Bit shift operation fails with inline uint enum despite matching underlying type #2279.
- Fix to codegen when using a bitstruct constant defined using a cast with an operator #2248.
- Function pointers are now compile time constants.
- Splat 8 arguments can sometimes cause incorrect behaviour in the compiler. #2283
- Correctly poison the analysis after a failed $assert or $error. #2284
- `$foo` variables could be assigned non-compile time values.
- `$foo[0] = ...` was incorrectly requiring that the assigned values were compile time constants.
- "Inlined at" would sometimes show the current location.
- Fixed bug splatting constants into constants.
- Resize bug when resizing memory down in ArenaAllocator, DynamicArenaAllocator, BackedArenaAllocator.
- Error message for missing arg incorrect for methods with zero args #2296.
- Fix stringify of $vaexpr #2301.
- Segfault when failing to cast subexpression to 'isz' in pointer subtraction #2305.
- Fix unexpected display of macro definition when passing a poisoned expression #2305.
- `@links` on macros would not be added to calling functions.
- Fix `Formatter.print` returning incorrect size.
- A distinct type based on an array would yield .len == 0
- Overloading addition with a pointer would not work.
- Copying const enums and regular enums incorrect #2313.
- Regression: Chaining an optional together with contracts could in some cases lose the optional.
- `char[*] b = *(char[*]*)&a;` would crash the compiler if `a` was a slice. #2320
- Implicitly cast const int expressions would sometimes not be detected as compile time const.
- Using @noreturn in a short body macro would not work properly #2326.
- Bug when reporting error in a macro return would crash the compiler #2326.
- Short body return expression would not have the correct span.
- Fix issue where recursively creating a dir would be incorrectly marked as a failure the first time.
- `@format` did not work correctly with macros #2341.
- Crash when parsing recursive type declaration #2345.
- Remove unnecessary "ret" in naked functions #2344.
- Lambdas now properly follow its attributes #2346.
- Not setting android-ndk resulted in a "set ndk-path" error.
- Lambda deduplication would be incorrect when generated at the global scope.
- Disallow accessing parameters in a naked function, as well as `return`, this fixes #1955.
- Assigning string literal to char[<*>] stores pointer rather than characters. #2357

### Stdlib changes
- Improve contract for readline. #2280
- Added Whirlpool hash.
- Added Ed25519.
- Added string::bformat.
- Virtual memory library.
- New virtual memory arena allocator.
- Added `WString.len`.
- Added `@addr` macro.
- Add `ConditionVariable.wait_until` and `ConditionVariable.wait_for`
- Added readline_to_stream that takes a stream.
- Added `Ref` and `RefCounted` experimental functionality.
- Added `Volatile` generic type.
- Added `UnalignedRef` generic type.
- Added `HashSet` generic type.
- Added `LinkedHashSet` and `LinkedHashMap` generic types.
- Add String conversion functions snake_case -> PascalCase and vice versa.

## 0.7.3 Change list

### Changes / improvements
- `$typefrom` now also accepts a constant string, and so works like `$evaltype`.
- `$evaltype` is deprecated in favour of `$typefrom`.
- Literal rules have changed, this makes `-0xFF` now a signed integer.
- Implicitly convert from constant typeid to Type in `$Type` assignment, and `$assignable`.
- Make $Type parameters accept constant typeid values.
- Deprecate `foo.#bar`.
- Allow inference across `&&` #2172.
- Added support for custom file extensions in project.json targets.
- `$eval` now also works with `@foo`, `#foo`, `$Foo` and `$foo` parameters #2114.
- `@sprintf` macro (based on the `$$sprintf` builtin) allows compile time format strings #1874.
- Improve error reports when encountering a broken "if-catch".
- Add printf format to `$assert` and `$error` #2183.
- Make accepting arguments for `main` a bit more liberal, accepting `main(int argc, ZString* argv)`
- Make `$echo` and `@sprintf` correctly stringify compile time initializers and slices.
- Add `--sources` build option to add additional files to compile. #2097
- Support untyped second argument for operator overloading.
- The form-feed character '\f' is no longer valid white space.
- Show code that caused unreachable code #2207
- Allow generics over distinct types #2216.
- Support distrinct types as the base type of bitstructs. #2218
- Add hash::sha512 module to stdlib. #2227
- Compile time type assignment (eg `$Foo = int`) is no longer an expression.
- Add `@allow_deprecated` attribute to functions to selectively allow deprecated declarations #2223.
- Improve error message on pointer diff #2239.
- Compile-time comparison of constant vectors. #1575.
- $member.get supports bitstructs.
- $member.set for setting members without the *& trick.
- Initial support for #1925, does not affect C compilation yet, and doesn't try to link etc. Using "--emit-only"

### Fixes
- `-2147483648`, MIN literals work correctly.
- Splatting const slices would not be const. #2185
- Fixes to `$define` handling of binary ops.
- Fixes methodsof to pick up all sorts of extension methods. #2192
- `--lsp` sometimes does not emit end tag #2194.
- Improve Android termux detection.
- Update Android ABI.
- Fixes to `@format` checking #2199.
- Distinct versions of builtin types ignore @operator overloads #2204.
- @operator macro using untyped parameter causes compiler segfault #2200.
- Make `unreachable()` only panic in safe mode.
- `cflags` additions for targets was not handed properly. #2209
- `$echo` would suppress warning about unreachable code. #2205
- Correctly format '%c' when given a width. #2199
- Fix to `is_array_or_slice_of_char` #2214.
- Method on array slice caused segfault #2211.
- In some cases, the compiler would dereference a compile time null. #2215
- Incorrect codegen if a macro ends with unreachable and is assigned to something. #2210
- Fix error for named arguments-order with compile-time arguments #2212
- Bug in AST copying would make operator overloading like `+=` compile incorrectly #2217.
- `$defined(#expr)` broken with binary. #2219
- Method ambiguity when importing parent module publicly in private submodule. #2208
- Linker errors when shadowing @local with public function #2198
- Bug when offsetting pointers of large structs using ++ and --.
- `x++` and `x--` works on pointer vectors #2222.
- `x += 1` and `x -= 1` works propertly on pointer vectors #2222.
- Fixes to `x += { 1, 1 }` for enum and pointer vectors #2222.
- Linking fails on operator method imported as `@public` #2224.
- Lambda C-style vaargs were not properly rejected, leading to crash #2229.
- Incorrect handling of constant null fault causing compiler crash #2232.
- Overload resolution fixes to inline typedef #2226.
- `math::overflow_*` wrappers incorrectly don't allow distinct integers #2221.
- Compiler segfault when using distinct type in attribute imported from other module #2234.
- Assert casting bitstruct to short/char #2237.
- @tag didn't work with members #2236.
- Assert comparing untyped lists #2240.
- Fix bugs relating to optional interface addr-of #2244.
- Compiler null pointer when building a static-lib with -o somedir/... #2246
- Segfault in the compiler when using a bitstruct constant defined using a cast with an operator #2248.
- Default assert() message drops parens #2249.

### Stdlib changes
- Deprecate `String.is_zstr` and `String.quick_zstr` #2188.
- Add comparison with `==` for ZString types.
- `is_array_or_slice_of_char` and `is_arrayptr_or_slice_of_char` are replaced by constant `@` variants.
- `@pool` now has an optional `reserve` parameter, some minor changes to the temp_allocator API
- io::struct_to_format now supports bitstructs.
- Add `String.escape`, `String.unescape` for escaping and unescaping a string.

## 0.7.2 Change list

### Changes / improvements
- Better default assert messages when no message is specified #2122
- Add `--run-dir`, to specify directory for running executable using `compile-run` and `run` #2121.
- Add `run-dir` to project.json.
- Add `quiet` to project.json.
- Deprecate uXX and iXX bit suffixes.
- Add experimental LL / ULL suffixes for int128 and uint128 literals.
- Allow the right hand side of `|||` and `&&&` be runtime values.
- Added `@rnd()` compile time random function (using the `$$rnd()` builtin). #2078
- Add `math::@ceil()` compile time ceil function. #2134
- Improve error message when using keywords as functions/macros/variables #2133.
- Deprecate `MyEnum.elements`.
- Deprecate `SomeFn.params`.
- Improve error message when encountering recursively defined structs. #2146
- Limit vector max size, default is 4096 bits, but may be increased using --max-vector-size.
- Allow the use of `has_tagof` on builtin types.
- `@jump` now included in `--list-attributes` #2155.
- Add `$$matrix_mul` and `$$matrix_transpose` builtins.
- Add `d` as floating point suffix for `double` types.
- Deprecate `f32`, `f64` and `f128` suffixes.
- Allow recursive generic modules.
- Add deprecation for `@param foo "abc"`.
- Add `--header-output` and `header-output` options for controlling header output folder.
- Generic faults is disallowed.
- Detect when a slice on the stack is accidentally returned from a function.

### Fixes
- Assert triggered when casting from `int[2]` to `uint[2]` #2115
- Assert when a macro with compile time value is discarded, e.g. `foo();` where `foo()` returns an untyped list. #2117
- Fix stringify for compound initializers #2120.
- Fix No index OOB check for `[:^n]` #2123.
- Fix regression in Time diff due to operator overloading #2124.
- attrdef with any invalid name causes compiler assert #2128.
- Correctly error on `@attrdef Foo = ;`.
- Contract on trying to use Object without initializing it.
- Variable aliases of aliases would not resolve correctly. #2131
- Variable aliases could not be assigned to.
- Some folding was missing in binary op compile time resolution #2135.
- Defining an enum like `ABC = { 1 2 }` was accidentally allowed.
- Using a non-const as the end range for a bitstruct would trigger an assert.
- Incorrect parsing of ad hoc generic types, like `Foo{int}****` #2140.
- $define did not correctly handle generic types #2140.
- Incorrect parsing of call attributes #2144.
- Error when using named argument on trailing macro body expansion #2139.
- Designated const initializers with `{}` would overwrite the parent field.
- Empty default case in @jump switch does not fallthrough #2147.
- `&&&` was accidentally available as a valid prefix operator.
- Missing error on default values for body with default arguments #2148.
- `--path` does not interact correctly with relative path arguments #2149.
- Add missing `@noreturn` to `os::exit`.
- Implicit casting from struct to interface failure for inheriting interfaces #2151.
- Distinct types could not be used with tagof #2152.
- `$$sat_mul` was missing.
- `for` with incorrect `var` declaration caused crash #2154.
- Check pointer/slice/etc on `[out]` and `&` params. #2156.
- Compiler didn't check foreach over flexible array member, and folding a flexible array member was allowed #2164.
- Too strict project view #2163.
- Bug using `#foo` arguments with `$defined` #2173
- Incorrect ensure on String.split.
- Removed the naive check for compile time modification, which fixes #1997 but regresses in detection.

### Stdlib changes
- Added `String.quick_ztr` and `String.is_zstr`
- std::ascii moved into std::core::ascii. Old _m variants are deprecated, as is uint methods.
- Add `String.tokenize_all` to replace the now deprecated `String.splitter`
- Add `String.count` to count the number of instances of a string.
- Add `String.replace` and `String.treplace` to replace substrings within a string.
- Add `Duration * Int` and `Clock - Clock` overload.
- Add `DateTime + Duration` overloads.
- Add `Maybe.equals` and respective `==` operator when the inner type is equatable.
- Add `inherit_stdio` option to `SubProcessOptions` to inherit parent's stdin, stdout, and stderr instead of creating pipes. #2012
- Remove superfluous `cleanup` parameter in `os::exit` and `os::fastexit`.
- Add `extern fn ioctl(CInt fd, ulong request, ...)` binding to libc;

## 0.7.1 Change list

### Changes / improvements
- Better errors on some common casting mistakes (pointer->slice, String->ZString, deref pointer->array) #2064.
- Better errors trying to convert an enum to an int and vice versa.
- Function `@require` checks are added to the caller in safe mode. #186
- Improved error message when narrowing isn't allowed.
- Operator overloading for `+ - * / % & | ^ << >> ~ == != += -= *= /= %= &= |= ^= <<= >>=`
- Add `@operator_r` and `@operator_s` attributes.
- More stdlib tests: `sincos`, `ArenaAllocator`, `Slice2d`.
- Make aliases able to use `@deprecated`.
- Refactored stdlib file organization.
- Allow `@if` on locals.
- String str = "" is now guaranteed to be null terminated. #2083
- Improved error messages on `Foo { 3, abc }` #2099.
- `Foo[1..2] = { .baz = 123 }` inference now works. #2095
- Deprecated old inference with slice copy. Copying must now ensure a slicing operator at the end of the right hand side: `foo[1..2] = bar[..]` rather than the old `foo[1..2] = bar`. The old behaviour can be mostly retained with `--use-old-slice-copy`).
- Added `Enum.lookup` and `Enum.lookup_field`.
- `c3c build` picks first target rather than the first executable #2105.
- New Win32 Mutex, ConditionVariable and OnceFlag implementation

### Fixes
- Trying to cast an enum to int and back caused the compiler to crash.
- Incorrect rounding at compile time going from double to int.
- Regression with invalid setup of the WASM temp allocator.
- Correctly detect multiple overloads of the same type.
- ABI bug on x64 Linux / MacOS when passing a union containing a struct of 3 floats. #2087
- Bug with slice acces as inline struct member #2088.
- `@if` now does implicit conversion to bool like `$if`. #2086
- Fix broken enum inline -> bool conversions #2094.
- `@if` was ignored on attrdef, regression 0.7 #2093.
- `@ensure` was not included when the function doesn't return a value #2098.
- Added missing `@clone_aligned` and add checks to `@tclone`
- Comparing a distinct type with an enum with an inline distinct type failed unexpectedly.
- The `%s` would not properly print function pointers.
- Compiler crash when passing an untyped list as an argument to `assert` #2108.
- `@ensure` should be allowed to read "out" variables. #2107
- Error message for casting generic to incompatible type does not work properly with nested generics #1953
- Fixed enum regression after 0.7.0 enum change.
- ConditionVariable now properly works on Win32

### Stdlib changes
- Hash functions for integer vectors and arrays.
- Prefer `math::I` and `math::I_F` for `math::IMAGINARY` and `math::IMAGINARYF` the latter is deprecated.
- Add `array::contains` to check for a value in an array or slice.

## 0.7.0 Change list

### Changes / improvements
- Removed `Foo { 1, 2 }` initializer.
- Changed `Foo(<int>)` to `Foo {int}`.
- Removed `{| |}` expression blocks.
- Removed macro `&ref` and `$varef` parameters.
- Removed `$vaexpr(0)` syntax in favour of `$vaexpr[0]`
- Enum does not cast to/from an integer (its ordinal).
- Removed use of `void!` for main, test and benchmark functions.
- Removed `$or`, `$and`, `$concat` compile time functions.
- Removed `@adhoc` attribute.
- Disallow inline use of nested generics (e.g. `List{List{int}}`.
- Remove `.allocator = allocator` syntax for functions.
- Remove `@operator(construct)`.
- Removal of "any-switch".
- Allow swizzling assign, eg. `abc.xz += { 5, 10 };`
- Added `$$wstr16` and `$$wstr32` builtins.
- `$foreach` "()" replaced by trailing ":" `$foreach ($x, $y : $foo)` -> `$foreach $x, $y : $foo:`
- `$for` "()" replaced by trailing ":" `$for (var $x = 0; $x < FOO; $x++)` -> `$for var $x = 0; $x < FOO; $x++:`
- `$switch` "()" replaced by trailing ":" `$switch ($Type)` -> `$switch $Type:`
- Empty `$switch` requires trailing ":" `$switch` -> `$switch:`
- Rename `@return!` to `@return?` and change syntax to require ":" after faults.
- Remove `if (catch foo) { case ... }` syntax.
- Remove `[?]` syntax.
- Change `int!` to `int?` syntax.
- New `fault` declaration using `faultdef`.
- Enum associated values can reference the calling enum.
- Improve error message on `foo ?? io::EOF` with missing '?' #2036
- Make `@public` import recursive. #2018
- Fault nameof prefixes the first last module path, for instance `std::io::EOF` is rendered as `io::EOF`.
- Rename `def` to `alias`.
- Change `distinct` -> `typedef`.
- Order of attribute declaration is changed for `alias`.
- Added `LANGUAGE_DEV_VERSION` env constant.
- Rename `anyfault` -> `fault`.
- `!!foo` now works same as as `! ! foo`.
- Temp allocator now supports more than 2 in-flight stacks.
- Printing stacktrace uses its own temp allocator.
- Allow inferred type on body parameters. E.g. `@stack_mem(1024; alloc) { ... };`
- Use `@pool_init()` to set up a temp pool on a thread. Only the main thread has implicit temp pool setup.
- `tmem` is now a variable.
- Compile test and benchmark functions when invoking `--lsp` #2058.
- Added `@format` attribute for compile time printf validation #2057.
- Formatter no longer implicitly converts enums to ordinals.

### Fixes
- Fix address sanitizer to work on MachO targets (e.g. MacOS).
- Post and pre-decrement operators switched places for vector elements #2010.
- Aliases were incorrectly considered compile time constants.
- FreeBSD libc stat definitions were incorrect.
- Atomic max was incorrect.
- `"+".to_float()` would panic.
- `import` can now both be @public and @norecurse.
- Crash when trying to convert a struct slice to a vector #2039.
- Crash resolving a method on `Foo[2]` when `Foo` is distinct #2042.
- Bug due to missing cast when doing `$i[$x] = $z`.
- Incorrectly allowed getting pointer to a macro #2049.
- &self not runtime null-checked in macro #1827.
- Bug when printing a boolean value as an integer using printf.
- Show error when a generic module contains a self-generic type.
- "Single module" was not enforced when creating a static library using as a project target.

### Stdlib changes
- `new_*` functions in general moved to version without `new_` prefix.
- `string::new_from_*` changed to `string::from_*`.
- `String.to_utf16_copy` and related changed to `String.to_utf16`.
- `String.to_utf16_tcopy` and related changed to `String.to_temp_utf16`
- `mem::temp_new` changed to `mem::tnew`.
- `mem::temp_alloc` and related changed to `mem::talloc`.
- `mem::temp_new_array` changed to `mem::temp_array`.
- Add `ONHEAP` variants for List/HashMap for initializing global maps on the heap.
- Remove Vec2 and other aliases from std::math. Replace `.length_sq()` with `sq_magnitude()`
- Change all hash functions to have a common `hash` function.
- `@wstring`, `@wstring32`, `@char32` and `@char16` compile time macros added.
- Updates to `Atomic` to handle distinct types and booleans.
- Added `math::iota`.
- `@pool` no longer takes an argument.
- `Allocator` interface removes `mark` and `reset`.
- DynamicArenaAllocator has changed init function.
- Added `BackedArenaAllocator` which is allocated to a fixed size, then allocates on the backing allocator and supports mark/reset.
- `AnyList` now also defaults to the temp allocator.
- `os::getcwd` and `os::get_home_dir` requires an explicit allocator.
- `file::load_new` and `file::load_path_new` removed.
- `os::exit` and `os::fastexit` added.

## 0.6.8 Change list

### Changes / improvements
- Increase precedence of `(Foo) { 1, 2 }`
- Add `--enable-new-generics` to enable `Foo{int}` generic syntax.
- `{| |}` expression blocks deprecated.
- c3c `--test-leak-report` flag for displaying full memory lead report if any
- Output into /.build/obj/<platform> by default.
- Output llvm/asm into llvm/<platform> and asm/<platform> by default.
- Add flag `--suppress-run`. For commands which may run executable after building, skip the run step. #1931
- Add `--build-env` for build environment information.
- Deprecation of `@operator(construct)`.

### Fixes
- Bug appearing when `??` was combined with boolean in some cases.
- Test runner --test-disable-sort didn't work, c3c was expecting --test-nosort
- Test runner with tracking allocator assertion at failed test #1963
- Test runner with tracking allocator didn't properly handle teardown_fn
- Correctly give an error if a character literal contains a line break.
- Implicitly unwrapped optional value in defer incorrectly copied #1982.
- Crash when trying to define a method macro that isn't `@construct` but has no arguments.
- Regression, `.gitkeep` files were generated incorrectly.
- Aliases are now correctly handled as if they were variables/functions in regards to namespacing and accept `@builtin`.
- Correctly handle in/out when interacting with inout.
- Don't delete .o files not produced by the compiler.
- Fix optional jumps in expression lists, #1942.
- Several fixes for .o files and -o output, improving handling and naming.
- Fix bug casting bool to int to other int #1995.
- `@if` declarations were missing from -P output #1973.
- Check exe and lib output so -o works with directories.
- Swizzling an inline vector in a struct would cause a crash.
- Fixed error and poor error message when using an invalid target name.

### Stdlib changes

## 0.6.7 Change list

### Changes / improvements
- Contracts @require/@ensure are no longer treated as conditionals, but must be explicitly bool.
- Add `win-debug` setting to be able to pick dwarf for output #1855.
- Error on switch case fallthough if there is more than one newline #1849.
- Added flags to `c3c project view` to filter displayed properties
- Compile time array assignment #1806.
- Allow `+++` to work on all types of arrays.
- Allow `(int[*]) { 1, 2 }` cast style initialization.
- Experimental change from `[*]` to `[?]`
- Warn on if-catch with just a `default` case.
- Compile time array inc/dec.
- Improve error message when using ',' in struct declarations. #1920
- Compile time array assign ops, e.g. `$c[1] += 3` #1890.
- Add `inline` to enums #1819.
- Cleaner error message when missing comma in struct initializer #1941.
- Distinct inline void causes unexpected error if used in slice #1946.
- Allow `fn int test() => @pool() { return 1; }` short function syntax usage #1906.
- Test runner will also check for leaks.
- Improve inference on `??` #1943.
- Detect unaligned loads #1951.
- `Thread` no longer allocates memory on posix.

### Fixes
- Fix issue requiring prefix on a generic interface declaration.
- Fix bug in SHA1 for longer blocks #1854.
- Fix lack of location for reporting lambdas with missing return statement #1857.
- Compiler allows a generic module to be declared with different parameters #1856.
- Fix issue with `@const` where the statement `$foo = 1;` was not considered constant.
- Const strings and bytes were not properly converted to compile time bools.
- Concatenating a const empty slice with another array caused a null pointer access.
- Fix `linux-crt` and `linux-crtbegin` not getting recognized as a project paramater
- Fix dues to crash when converting a const vector to another vector #1864.
- Filter `$exec` output from `\r`, which otherwise would cause a compiler assert #1867.
- Fixes to `"exec" use, including issue when compiling with MinGW.
- Correctly check jump table size and be generous when compiling it #1877.
- Fix bug where .min/.max would fail on a distinct int #1888.
- Fix issue where compile time declarations in expression list would not be handled properly.
- Issue where trailing body argument was allowed without type even though the definition specified it #1879.
- Fix issues with @jump on empty `default` or only `default` #1893 #1894
- Fixes miscompilation of nested `@jump` #1896.
- Fixed STB_WEAK errors when using consts in macros in the stdlib #1871.
- Missing error when placing a single statement for-body on a new row #1892.
- Fix bug where in dead code, only the first statement would be turned into a nop.
- Remove unused $inline argument to mem::copy.
- Defer is broken when placed before a $foreach #1912.
- Usage of @noreturn macro is type-checked as if it returns #1913.
- Bug when indexing into a constant array at compile time.
- Fixing various issues around shifts, like `z <<= { 1, 2 }`.
- `return (any)&foo` would not be reported as an escaping variable if `foo` was a pointer or slice.
- Incorrect error message when providing too many associated values for enum #1934.
- Allow function types to have a calling convention. #1938
- Issue with defer copying when triggered by break or continue #1936.
- Assert when using optional as init or inc part in a for loop #1942.
- Fix bigint hex parsing #1945.
- `bigint::from_int(0)` throws assertion #1944.
- `write` of qoi would leak memory.
- Issue when having an empty `Path` or just "."
- `set_env` would leak memory.
- Fix issue where aligned bitstructs did not store/load with the given alignment.
- Fix issue in GrowableBitSet with sanitizers.
- Fix issue in List with sanitizers.
- Circumvent Aarch64 miscompilations of atomics.
- Fixes to ByteBuffer allocation/free.
- Fix issue where compiling both for asm and object file would corrupt the obj file output.
- Fix `poll` and `POLL_FOREVER`.
- Missing end padding when including a packed struct #1966.
- Issue when scalar expanding a boolean from a conditional to a bool vector #1954.
- Fix issue when parsing bitstructs, preventing them from implementing interfaces.
- Regression `String! a; char* b = a.ptr;` would incorrectly be allowed.
- Fix issue where target was ignored for projects.
- Fix issue when dereferencing a constant string.
- Fix problem where a line break in a literal was allowed.

### Stdlib changes
- Added '%h' and '%H' for printing out binary data in hexadecimal using the formatter.
- Added weakly linked `__powidf2`
- Added channels for threads.
- New `std::core::test` module for unit testing machinery.
- New unit test default runner.
- Added weakly linked `fmodf`.
- Add `@select` to perform the equivalent of `a ? x : y` at compile time.
- `HashMap` is now `Printable`.
- Add `allocator::wrap` to create an arena allocator on the stack from bytes.

## 0.6.6 Change list

### Changes / improvements
- Split help into normal and "full" help, #1703
- Removed 'headers' command line option.
- Add `enum.from_ordinal` and `fault.from_ordinal`
- Deprecate cast-style conversion from integer <-> enum.
- Make deprecation an error in test mode.
- Add `--win-vs-dirs` to override VS detection dirs.
- Add `"name"` project property to override the name of the resulting binary. #1719
- Improved `add-project` to take arguments.
- Improve error reporting when using type names as the function argument #1750.
- Improve ordering of method registration to support adding methods to generic modules with method constraints #1746
- Support experimental `@operator(construct)` operator overload.
- Allow using 'var' to declare lambdas in functions.
- Add 'validation' setting and make dead code a warning.
- Allow compile time `$foreach` iteration over constant Strings and bytes.
- Improved error message when accessing `@private` from other modules #1769.
- Include `@name` when searching for possible matches to `name` in the error message. #1779
- Improve `@param` parse errors #1777
- Improved `#foo` resolution inside of the compiler.
- Deprecated '&' macro arguments.
- Deprecate `fn void! main() type main functions.
- Deprecate old `void!` @benchmark and @test functions.
- Allow test runners to take String[] arguments.
- Added `--lsp` output.
- Improve the error message when running out of memory.
- Allowed passing arguments to @test / @benchmark runners via `c3c test[benchmark] -- -o --opt1 <arg1>`
- Handle bytes and string literals the same way in terms of zero termination.
- Function comments are stored and displayed with -P.
- Prevent `#hash` arguments from taking code that modifies ct variables. #1794
- Make stringify to recursively enter `#hash` expressions #1834.

### Fixes
- Fix case trying to initialize a `char[*]*` from a String.
- Fix Map & HashMap `put_all_for_create` not copying all elements, causing `init_from_map` to create incomplete copy.
- Fix bug when a macro calling an extern function was called in another module also declaring and calling the same function. #1690
- `static-lib` and `dynamic-lib` options from the command line now produces headers.
- Fix bug outputting exported functions without predefined extname.
- Fix problem where crt1 was linked for dynamic libraries on Linux and BSD. #1710
- Fix CRT detection on Arch Linux.
- Fix lexer allowing a trailing underscore (_) with hex and binary literals.
- Fix `--list-operators` CLI command printing underscore (_) and hash (#).
- Fix bug in temp allocator when temp memory is exhausted and allocation needs overaligned mem. #1715
- Incorrectly handles distinct enums and pointers with '+=' and '-=' #1717.
- Prevent DString from being initialized with "".
- Fix bug in OnStackAllocator when freeing overallocated data. #1720
- Use `weak_odr` rather than `weak` on Windows which seems to prevent issues such as #1704.
- Use `weak` on dyn-symbols on Linux.
- Fix crash on project.json not having an empty set of targets.
- Miscompile when indexing an array with small unsigned types for enums.
- Change CBool to be 1 byte.
- `any_to_int` checks value to be int and no longer works with enum.
- Add check in formatter printing "%c".
- Fix bug where `!!` and `!` was not recognized to jump out of the current scope.
- Fix bug when including compile time parameters in trailing body more than once.
- Fix issue with compiling a constant struct containing a string array in a local context.
- Fix error where panic would not properly stop the program when stacktrace couldn't be printed #1751.
- Macros with default arguments to `&`, `#` and type parameters didn't work as expected. #1754.
- `net::poll()` with negative timeout behaved incorrectly.
- Return type inference bugs with macros #1757
- `$defined` in a global scope should accept testing normal macros.
- Assert on add to uninitialized ct variable #1765.
- Dynamic function lookup fails after changing type without dummy anycast #1761
- $vasplat was allowed inside of a function when passed as an argument to a function.
- Prohibit raw vaargs in regular functions with a function body.
- Assert on certain slice to slice casts. #1768.
- Fix vector float -> bool conversion.
- Fix `+a = 1` erronously being accepted.
- Fix not freeing a zero length String
- Macros with trailing bodys aren't allowed as the single statement after a while loop with no body #1772.
- Deref subscripts as needed for macro ref method arguments. #1789
- Change ordering to simplify adding methods to type in conditional modules.
- `#foo` style arguments were not type checked when given a type. #1790
- Bug when using +++ on value build a slice or array: the rhs cast was not done.
- Fix bug preventing compile time slices from being iterated over with `$foreach`.
- Fix bug with defer assignment in macro #1807.
- Fix regression with swizzle references for vectors #1810.
- Assert when partially initializing a constant struct containing a slice #1812.
- Assert concatenating constant slices #1805.
- Do not link "ld" on Linux with no libc.
- Fix bug when multiple `$else` clauses followed an `$if` #1824.
- Report the correct type as not having a method when access fails #1828.
- Prevent temp arena scribbling from causing an asan warning. #1825
- Fix bug where `&i[0] = null` was not detected to be an error #1833.

### Stdlib changes
- Increase BitWriter.write_bits limit up to 32 bits.
- Updates to `Slice2d`, like `get_xy` and others.
- Added `iter()` `value_iter()` and `key_iter()` to HashMap.
- Add "tokenizer" to String.
- Add "skip_empty" to split methods. Add split_to_buffer method.
- Add `@enum_from_value`.
- Updated hash function.
- Added URL parser.
- Added convenience functions to `Maybe`.
- Added `String.trim_left()` and `.trim_right()`.
- Deprecation of several `&` macros.
- Format functions for timedates.
- Add `@assert_leak()` to assert on memory leaks in the scope.
- Added `double.set_high_word()`, `double.set_low_word()`, and `float.set_word()`.

## 0.6.5 Change list

### Changes / improvements
- Allow splat in initializers.
- Init command will now add `test-sources` to `project.json` #1520
- `a++` may be discarded if `a` is optional and ++/-- works for overloaded operators.
- Improve support for Windows cross compilation on targets with case sensitive file systems.
- Add "sources" support to library `manifest.json`, defaults to root folder if unspecified.
- Add char_at method in DString and operators [], len, []= and &[].
- Add `-q` option, make `--run-once` implicitly `-q`.
- Add `-v`, `-vv` and `-vvv` options for increasing verbosity, replacing debug-log and debug-stats options.

### Fixes
- Fix bug where `a > 0 ? f() : g()` could cause a compiler crash if both returned `void!`.
- `@builtin` was not respected for generic modules #1617.
- Fix issue writing a single byte in the WriteBuffer
- A distinct inline pointer type can now participate in pointer arithmetics.
- Support &a[0] returning the distinct type when applying it to a distinct of a pointer.
- Fix error when calling `HashMap.remove` on uninitialized `HashMap`.
- Fix issue with resolved try-unwrap in defer.
- Fix issue with overloaded subscript and ++/-- and assign ops (e.g. `*=`)
- Fix issue with properties in different targets not being respected #1633.
- Indexing an Optional slice would crash in codegen #1636.
- SimpleHeapAllocator bug when splitting blocks allowed memory overrun.
- Not possible to alias or take reference for extension methods on non-user defined types. #1637
- Prevent methods from using names of properties or fields. #1638
- b64 / hex data strings can now be used with \` as well.
- Contracts on generic modules would evaluate too late, sometimes not catching the error until it already occurred elsewhere.
- Fix bug preventing optionals from being used in ranges or as indices.
- Crash compiling for arm64 when returning 16 byte and smaller structs by value not a power of 2 #1649.
- Enforce single module compilation for static libraries to make constructors run properly.
- Crash when using --no-obj without compile-only. #1653
- Do not produce expression locations for windows.
- Issue where multiple methods were accepted for the same type.
- Issue where a method was linked to a type alias instead of the underlying type.
- Fix Fnv1a encoding.
- Fix issue with accessing arrays in access-overloaded types, e.g. `list[1][2]` #1665.
- Cast removing arbitrary array indices and converting them to pointers should always be fine #1664
- Incorrect "no-libc" definition of `cos`, making it unavailable for wasm.
- Fix issue with the adjoint and inverse calculations for `Matrix2x2`.
- It was possible to create 0 length arrays using byte literals. #1678
- Crash when a constant null typeid is checked for properties. #1679

### Stdlib changes
- Add `io::MultiReader`, `io::MultiWriter`, and `io::TeeReader` structs.
- Updated Base32 API.
- Add `file::save`.
- Add `memcpy` / `memset` / `memcmp` to nolibc.
- Add `sort::quickselect` to find the k-th smallest element in an unordered list.
- Add `sort::is_sorted` to determine if a list is sorted.
- Implement RFC 3986 for url encoding and decoding.

## 0.6.4 Change list

### Changes / improvements
- Const vector -> const slice implicit conversion.
- Slicing arrays, slices and bytes at compile time #1466.
- Better error for `int a[4] = ...`. #1518
- Better error for `int Foo(int a)` declarations #1516
- Improve error message in the case of `MyInterface x = foo;` #1522
- Deprecate `@adhoc`, allow non-nested ad hoc generic types.
- Constant bytes <=> char[] conversion should work #1514.
- Infer now works across ternary.
- Interfaces now support .ptr and .type directly without casting to `any`.
- Switch to `<* *>` docs.
- Improve error messages on expressions like `var $type = int;` #1553.
- Disallow casting a `void*` to `any` or an interface, unless it is `null`.
- Defer resolution of declarations when looked up in `def` aliased #1559.
- Adding constants to the Json AST #1540
- Adding info to the globals inside Json AST #1541
- Null-check function pointer invocation #1573.
- `string::new_struct_to_str` and `io::struct_to_format` to dump struct data.
- `io::print` will now print structs.
- Improve error message when using `void` aliases as variable storage type.
- Add a target type: "prepare" which doesn't compile anything (but may run `exec`)
- Improve error message on incorrect inner struct/union name #1847.

### Fixes
- `Unsupported int[*] $x = { 1, 2, 3, 4 }` #1489.
- Unexpected compile error using a typed constant with `copysign` #1517
- Incorrect subscript resolution #1519.
- Segfault with passing a program with `-` using stdin.
- Using no module with `-` would reject the program.
- Unintended deref of pointers with methods caused regression with hash function.
- Fix broken sincos function.
- Bug when a continue is copied in a defer.
- Compiler error when any/interface initialized using {} #1533.
- Bug when defers and $if were combined in a macro, which would cause miscompilation.
- Fixes to the CSV reader.
- Crash returning struct or vector from function using ternary expression #1537.
- Improved error message on invalid subscript index type #1535.
- Improved error message when declaring a variable `void!`.
- Cannot use void as a generic parameter #1546
- Interfaces not correctly copied with generics #1545
- Memory leak in keys.new_list fixed.
- Standard library is now correctly weakly linked, fixing the use of C3 .so together with executable. #1549, #1107.
- Wrong error message for interface methods with body #1536.
- Empty expression block would crash compiler with debug on #1554.
- Improve infer conversions on constants, e.g. `ZString a = foo ? "a" : "b";` #1561
- Show error when declarations do not start with `fn` in interfaces. #1565
- `if (try foo)` was handled incorrectly inside a defer.
- `&self` argument not implicitly null checked. #1556.
- `(uptr)&((Foo*)null).a` incorrectly inserts a null check. #1544
- Incorrect error message when `$eval` is provided an invalid string. #1570
- `HashMap.copy_keys` did not properly copy keys which needed to be allocated #1569
- Named vector component access would not fold at compile time. #1574
- `$define` would occasionally not properly evaluate declarations it encountered.
- Fixes with error handling recursive `@tag` #1583.
- Sometimes generating introspection info would not be in the global scope causing a crash #1586.
- @tag on macros cannot be retrieved with tagof #1582
- Taking the $typeof of a wildcard optional returns `void!`.
- Fix bug with enums with jump tables #1840.
- Enum associated declarations accidentally allowed declaration in function style. #1841
- Quicksort and insertsort incorrectly allowing arrays and vectors by value. #1845.

### Stdlib changes
- Remove unintended print of `char[]` as String
- Add read/write to stream with big endian ints.
- Move accidently hidden "wrap_bytes".
- Added CBool #1530.
- Added encoding/base32 module.

## 0.6.3 Change list

### Changes / improvements
- Introduce `arg: x` named arguments instead of `.arg = x`, deprecate old style.
- Support splat for varargs #1352.
- Allow `var` in lambdas in macros.
- Support `int[*] { 1, 2, 3 }` expressions.
- Support inline struct designated init as if inline was anonymous.
- Introduce the `.paramsof` property.
- Support environment variable 'C3C_LIB' to find the standard library.
- Support environment variable 'C3C_CC' to find the default C compiler.
- Support casting bitstructs to bool.
- Allow user-defined attributes to have typed parameters.
- Add `.gitkeep` files to project subfolders.
- Add `env::COMPILER_BUILD_HASH` and `env::COMPILER_BUILD_DATE`
- Support linking .o files in compilation command. #1417
- Slicing constant strings at compile time works.
- Add `project fetch` subcommand to fetch missing project dependencies (general and target specific)
- Ability of `vendor-fetch` to download the dependencies in the first specified path `dependencies-search-path`
- Ability of `vendor-fetch` to register the fetched dependencies in the project file.
- Allow the "self" parameter to be $/# for macro methods.
- Support compile time slicing of untyped lists.
- Allow specifying an import module using `@wasm` #1305.
- Deprecated inline generic types outside of struct definitions and macros unless marked `@adhoc`.
- Improved method detection in earlier stages of checking.
- Allow `@norecurse` attribute for non-recursive imports #1480.
- wasm32 / wasm64 targets are use-libc=no by default.
- Add hash/sha256 module

### Fixes
- Issue where a lambda wasn't correctly registered as external. #1408
- Generic methods were incorrectly registered as functions, leading to naming collisions. #1402
- Deprecated tuple / triple types.
- Converting a slice to a vector/array would copy too little data.
- Crash when reading an empty 'manifest.json'.
- "optsize" did not work correctly in project.json.
- `l[0].a = 1` now supported for overloads due to better lvalue handling #1357.
- Asserts are retained regardless of optimization when running tests.
- Limit object filename lengths. #1415
- Fix regression for `$include`.
- Correct '.so' suffix on dynamic libraries on Linux.
- Fix bug where inline index access to array in a struct would crash the compiler.
- Asserts are now correctly included and traced in when running tests.
- Use atexit to fix finalizers on Windows #1361.
- Fix bugs in "trap-on-wrap" #1434.
- Bug with casting anyfault to error.
- Lambda / function type would accidentally be processed as a method.
- Fix error message when not finding a particular function.
- Crash invoking a `@body` argument with the wrong number of parameters.
- Fix reordering semantics in struct assignment.
- Regression when passing types as `#expr` arguments. #1461
- Temp allocator overwrites data when doing reset on extra allocated pages. #1462
- User defined attributes could not have more than 1 parameter due to bug.
- Folding a constant array of structs at compile time would cause an assert.
- Enum attributes would be overwritten by enum value attributes.
- LLVM issue with try when bool is combined #1467.
- Segfault using ternary with no assignment #1468.
- Inner types make some errors misleading #1471.
- Fix bug when passing a type as a compile time value.
- Fix bug due to enum associated values not being checked for liveness.
- Regression when compile time accessing a union field not last assigned to.
- Safer seed of rand() for WASM without libc.
- Bad error message aliasing an ident with a path. #1481.
- Error when slicing a struct with an inline array #1488.
- Improved error messages on `Foo a = foo { 1 };` #1496
- Bug in json decoder escape handling.
- Fix bug when reading zip manifest, that would not return a zero terminated string. #1490
- Fix thread tests.
- Detect recursion errors on non-recursive mutexes in safe mode.
- Foreach over distinct pointer failed to be caught as error #1506.
- Foreach over distinct iterable would ignore operator(len).
- Compiler crash when compiling c code in a library without --obj-out #1503.

### Stdlib changes
- Additional init functions for hashmap.
- `format` functions are now functions and work better with splat.
- Add support for the QOI format.
- Add `io::read_new_fully` for reading to the end of a stream.
- Add `io::wrap_bytes` for reading bytes with `io` functions.
- Add `rnd` and `rand_in_range` default random functions.
- Additional timezone related functions for `datetime`.
- Added MD5 and crypto::safe_compare.
- Added generic HMAC.
- Added generic PBKDF2 implementation.
- DString `reverse`.
- `DString.insert_at` now has variants for other types.

## 0.6.2 Change list

### Changes / improvements

- Updated LLVM passes
- Added `is_substruct` type property.
- Scalar -> vector not implicit in call or assign.
- Added `--vector-conv` to enable the old scalar->vector conversion behaviour.
- Added "weak" type aliases `def Foo = my_foo::Foo @weak;`
- `*-add` keys in targets in `manifest.json` and `project.json` are deprecated.
- Made "add" the default for things like `sources`, `dependencies` and other keys in project and library files.
- Give some symbol name suggestions when the path is matched.
- Don't generate .o files on `compile` and `compile-run` if there is no `main`.
- c3c init-lib does not create the directory with the .c3l suffix #1253
- Permit foreach values to be optional.
- Add `--show-backtrace` option to disable backtrace for even smaller binary.
- Untested Xtensa support.
- && doesn't work correctly with lambdas #1279.
- Fix incorrect override of optimization levels when using projects.
- Add experimental `@noalias` attribute.
- Add a `--run-once` option to delete the output file after running it.
- Add `@const` attribute for macros, for better error messages with constant macros.
- Add `wincrt` setting to libraries.
- Add `+++` `&&&` `|||` as replacement for `$concat`, `$and` and `$or`.
- Add `methodsof` to type info for struct, union and bitstruct.
- Added `@tag` `tagof` and `has_tagof` to user defined types and members.
- Added `c-include-dirs` project/manifest setting.
- The compiler now skips UTF8 BOM.
- Printable values passed to the Formatter as pointers, will print as if passed by value.
- Pointers are rendered with "0x" prefix when passed to '%s'.
- Add temp allocator scribble.
- Use PIC by default on Linux.
- `$exec` may now provide a stdin parameter.
- Introduce `$vaarg[...]` syntax and deprecate the old `$vaarg(...)`.
- Similar change to `$vasplat`: `$vasplat` and `$vasplat[1..]`.
- Add `$member.get(value)` to replace `value.$eval($member.nameof)`
- Improve the error message when the compilation does not produce any files #1390.
- Add `fmod` implementation for nolibc.
- Allow `(Foo) { 1, 2 }` syntax for compound literals.

### Fixes

- Broken WASM library code.
- Regression: Invalid is_random implementation due to changes in 0.6.
- `dbghelp.lib` was linked even on nolibc on Windows.
- Fix incorrect linker selection on some platforms.
- Struct members declared in a single line declaration were not sharing attributes. #1266
- `opt` project setting now properly documented.
- Incorrect justify formatting of integers.
- Assertion with duplicate function pointer signatures #1286
- Distinct func type would not accept direct function address assign. #1287
- Distinct inline would not implement protocol if the inlined implemented it. #1292
- Distinct inline can now be called if it is aliasing a function pointer.
- Bug in List add_array when reserving memory.
- Fix issue where a compile time parameter is followed by "...".
- Fix issue with some conversions to untyped list.
- Issue where a `if (catch e = ...)` in a defer would be incorrectly copied. Causing codegen error.
- Variable in if-try / if-catch cannot be a reused variable name.
- Vararg interfaces were broken.
- LLVM codegen for constants in enums could fail.
- Fixes to the socket functions.
- Improved output when pointer is out of range.
- Better error when casting to a distinct fails.
- With single module, name the .o file after what `-o` provides. #1306
- Bitstruct members can now have attributes.
- `%` analysis was incorrect for int vectors.
- When resolving inherited interfaces, the interface type wasn't always resolved.
- Fix issues when checking methods and interfaces hasn't been resolved yet.
- Fix Vec2.angle
- Update to libc::setjmp on Win32, to do no stack unwinding.
- Recursively follow interfaces when looking up method.
- Int128 alignment change in LLVM fixed on x64.
- Fix interface lazy resolution errors.
- Interface resolution when part of generics #1348.
- Assert not properly traced #1354.
- Ordering issues with `$include` / `$exec` fixed #1302.
- Issues with wincrt linking.
- Debug info with recursive canonical type usage could cause segfault.
- Missing check on optional left hand side for `s.x`.
- Incorrect zero analysis on `foo["test"] = {}` #1360.
- Bug converting untyped list #1360.
- Benchmark / test no longer suppresses debug info. #1364.
- Bug when compile time subtracting a distinct type.
- `insert_at` incorrectly prevented inserts at the end of a list.
- Fix aligned alloc for Win32 targets.
- Compiler didn't detect when a module name was used both as a generic and regular module.
- Assigning a const zero to an aliased distinct caused an error.
- `--path` is now properly respected.
- `--test` will now provide the full filename and the column.
- Fix of bug in `defer (catch err)` with a direct return error.
- Too restrictive compile time checks for @const.
- Fixes to wasm nolibc in the standard library.
- Fixed int128 div/mod.
- Fix WASM memory init priority.
- Fix bug with `defer (catch err)` when used together with regular defer.
- Methods can now properly be aliased using `def` #1393.
- Memory leak in Object when not using temp allocators.
- Tracking allocator would double the allocations in the report.
- `printf` will now show errors in the output when there are errors.
- Bug where `if try` would work incorrectly in a macro.
- Prevent loading / storing large structs with LLVM.

### Stdlib changes

- `send` and `recv` added to `libc` for Posix / Win32.
- Add support to destroy temp allocators.
- Deprecated `path.append`, `path.tappend`, `getcwd`, `tgetcwd`, `path.absolute`, `ls`.
- Deprecated `env::get_config_dir`, replaced by `env::new_get_config_dir`.
- Added `path.has_extension`, `path.new_append`, `path.temp_append`, `new_cwd`, `temp_cwd`, `path.new_absolute`, `new_ls`, `temp_ls`.
- Added `dstring.replace`
- New hashmap type, `Map`
- Added `ElasticArray`.
- Added `types::is_signed`, `types::is_unsigned` and `types::inner_type`.

## 0.6.1 Change list

### Changes / improvements
- Addition of $append and $concat functions.
- Added $$str_hash, $$str_upper, $$str_lower, $$str_find builtins.
- Improved error notes when call expressions have errors.
- Trailing body arguments may now be `&ref`, `#hash`, `$const` and `$Type` arguments.
- "panic-msg" setting to suppress panic message output.
- Require `@export` functions to have `@export` types.
- Disallow leading/trailing/duplicate '_' in module names.
- Updated mangling.
- Added `$$unaligned_load` and `$$unaligned_store`.
- `--no-headers` option to suppress creating headers when generating a library.
- Support c-file compilation in libraries.
- Allow using $defined(&a[1]) to check if the operation is supported.
- Max number of members in a struct is limited to 65535.
- The maximum number of parameters in a call is now 255, up from 127.
- Array comparison now uses built-in memcmp on LLVM to enable optimizations.
- Prevent implicit array casts to pointers with higher alignment #1237.
- Macro `$case` statements now pick the first match and does not evaluate the rest.
- `manifest.json` is now checked for incorrect keys.
- Added `--list-manifest-properties` to list the available properties in `manifest.json`.
- Indexing into a constant array / struct now works at compile time.
- Improved error message when trying user foreach with an untyped list.
- RISCV asm support.

### Fixes
- Error with unsigned compare in `@ensure` when early returning 0 #1207.
- Prevent Mach-O from removing `@init` and `@dynamic` in a more reliable way #1200.
- Fix of missing copy of parameterized custom attributes.
- Fixed crash on certain recursive function definitions #1209.
- Return the typekind "FUNC" for a function pointer.
- No longer possible to dereference a function pointer.
- Fix bug with @jump miscompile.
- Bit negate does implicit integer promotion.
- Bitstructs, unions and flexible arrays now correctly emitted in headers.
- Fix distinct inline conversions.
- Bit negating const zero flags would give an incorrect result.
- Fix to scalar -> vector conversions.
- Bug fix for rethrow + defer catch.
- Wrong size for structs containing overaligned structs #1219
- $typeof(*x) should be valid when x is an `[out]` parameter #1226
- Fix ABI lowering for 128 bit vectors on Linux.
- Bad error message when using a generic method without generic parameters #1228
- Private function called from nested macro not visible to linker #1232
- Bitstructs in structs would not be correctly be handled in some cases.
- Fix problem where a $$FUNC would return "<GLOBAL>" when evaluated for a static in a function #1236.
- `ordinal` is no longer a valid associated value name for enums.
- Constants defined by indexing into another constant could fail codegen.
- Stdlib nolibc code bugs fixed.
- Regression: duplicate symbols with static variable declared in macro #1248.
- Unsplat with named parameters was accidentally disallowed.
- Reference parameter doesn't work with vector subscript #1250.
- The msvc_sdk script failed to work properly on windows when run in folders with spaces.
- Using winmain would call the wrong definition #1265.
- DynamicArenaAllocator would not correctly free.

### Stdlib changes
- Added `remove_first_item` `remove_last_item` and `remove_item` as aliases for the `match` functions.
- Added @str_hash, @str_upper, @str_lower, @str_find compile time macros.
- Remove "panic" text from unreachable() when safe mode is turned off.
- Added `@unaligned_store` and `@unaligned_load`.
- Null ZString, DString or pointer prints "(null)" for printf.
- Updated sorting API.
- Insertion sort and counting sort added.
- Added missing `mem` and `mem::allocator` functions for aligned allocations.
- Added `new_init_with_array` and `temp_init_with_array` for List.
- Fixed posix `NativeMutex.lock_timeout`.
- Fixed `env::ARCH_32_BIT` and `env::ARCH_64_BIT`.
- Added `time::us`.

## 0.6.0 Change list

### Changes / improvements
- `@default` implementations for interfaces removed.
- `any*` => `any`, same for interfaces.
- Private / local globals now have `internal` visibility in LLVM.
- Updated enum syntax.
- 'rgba' also available for swizzling.
- The name "subarray" has been replaced by the more well known name "slice' across the codebase.
- Improved alignment handling.
- Add `--output-dir` to command line. #1155
- Allow making distinct types out of "void", "typeid", "anyfault" and faults.
- Removed `--system-linker` setting.
- "Try" expressions may not be any binary or unary expressions. So for example `try foo() + 1` is disallowed.
- Added `$$REGISTER_SIZE` for int register size.
- `assert(false)` only allowed in unused branches or in tests. Compile time failed asserts is a compile time error.
- Require expression blocks returning values to have the value used.
- Detect "unsigned >= 0" as errors.
- Improve callstack debug information #1184.
- Request jump table using @jump for switches.
- Improved inline debug information.
- Improved error messages on inlined macros.
- Introduce MSVC compatible SIMD ABI.
- `$foreach` doesn't create an implicit syntactic scope.
- Error of `@if` depends on `@if`
- Support `defer (catch err)`
- Added `print-input` command argument to print all files used for compilation
- Allow recursive function definitions as long as they are pointers. #1182
- Default CPU to native if less than AVX, otherwise use AVX.
- Bounds checking on length for `foo[1:2]` slicing #1191.
- Foreach uses non-wrapping add/dec.

### Fixes
- Fixed issue in safe mode when converting enums.
- Better checking of operator methods.
- Bug when assigning an optional from an optional.
- Lambdas were not type checked thoroughly #1185.
- Fix problems using reflection on interface types #1203.
- `@param` with unnamed macro varargs could crash the compiler.
- Compiler crash using enum nameof from different module #1205.
- Incorrect length passed to scratch buffer printf.
- Casting to a bitstruct would be allowed even if the type was the wrong size.
- Generic modules parameterized with constants would sometimes get the wrong parameterized module name causing conversion errors #1192.
- Duplicate emit of expressions on negation would incorrectly compile negated macros.
- Casting a slice address to its pointer type should not compile #1193.
- Union is not properly zero-initialized with designated initializer #1194.
- Compile time fmod evaluates to 0 #1195.
- Assertion failed when casting (unsigned) argument to enum #1196
- Correct debug info on parameters without storage.
- Fix location on foreach debug output.
- Compiler crash on designated initializer for structs with bitstruct.

### Stdlib changes
- "init_new/init_temp" removed.
- LinkedList API rewritten.
- List "pop" and "remove" function now return Optionals.
- RingBuffer API rewritten. Allocator interface changed.
- Deprecated Allocator, DString and mem functions removed.
- "identity" functions are now constants for Matrix and Complex numbers.
- Removed 'append' from Object and List, replaced by 'push'.
- `GenericList` renamed `AnyList`.
- Proper handling of '.' and Win32 '//server' paths.
- Path normalization - fix possible null terminator out of bounds.
- Add 'zstr' variants for `string::new_format` / `string::tformat`.
- Fix mutex and wait signatures for Win32.

## 0.5.5 Change list

### Changes / improvements
- Disallow multiple `_` in a row in digits, e.g. `1__000`.
- Added `@link` attribute.
- New 'linker' build option.
- "linker" project setting updated, "system-linker" removed.

### Fixes
- Struct/union members now correctly rejects members without storage size #1147.
- `math::pow` will now correctly promote integer arguments.
- Pointer difference would fail where alignment != size (structs etc) #1150
- Fixed array calculation for npot2 vectors.
- $$memcpy_inline and $$memset_inline fixed.
- `.$Type = ...` and `.$foo = ...` now works #1156.
- `int.min` incorrect behaviour #1154.
- Bitstruct cast to other bitstruct by way of underlying type would fail #1159.
- Bug in `time.add_seconds` #1162.
- Remove initial './' in Win32 and convert '/' to '\' for paths when running a binary.
- 'output' directory for projects was incorrect in templates.
- Regression: no stacktrace.
- For MacOS, running with higher optimization would crash as initializers were removed.
- `compile-run` and `run` now returns the proper return code.
- Allow String constants -> ichar*, and allow integer pointers to explicitly convert between unsigned signed.
- Bug in unaligned return value lowering for Aarch64.

### Stdlib changes
- Added `new_aligned` and `alloc_aligned` functions to prevent accidental under-alignment when allocating simd.
- Fixes to realloc of aligned allocations
- Use native Windows calls on aligned allocations on Windows.
- mem::copy_inline, mem::clear_inline and mem::set_inline added.
- mem::copy / clear / set no longer has an `$inline` attribute.
- Native aligned libc malloc on Windows & POSIX.
- Simplification of the allocator interface.
- CoreFoundation only linked on MacOS when used.

## 0.5.4 Change list

### Changes / improvements
- Hash variables may now take a designated initializer.
- Added @safemacro to override the `@` requirement for non-function-like macros.
- More information available with debug log in non debug builds.
- Removed install_win_reqs.bat which didn't work well.
- Support `**` to mean `./**`
- MacOS init/finalizer now respects priority.
- Bitstructs supports `!=` and `==`.
- Support Windows `.def` files using `--windef`.
- Bitstructs now fold compile time constant bit ops.
- Fix issue where in some cases a constant global with a string wasn't folded (e.g. in asm stmts)
- Lateral implicit imports removed.
- Default to '.' if no libdir is specified.
- Improved error messages for `--lib`.
- Added `--linker` to set the linker #1067.

### Fixes
- Fixes to macro context evaluation with macro varargs.
- Dynamic methods registered before init functions on MacOS.
- Fixed clobber on x86 `cpuid` instruction.
- Removed invalid syntax from grammar.y.
- `output` project setting now respected.
- Aliased declarations caused errors when used in initializers.
- Aliased consts used as constant initializers caused errors.
- Exported module names replace `::` by `_`.
- Const ternary would evaluate incorrectly for ?:
- `$$MODULE` would report the incorrect module name in macros.
- Fixed debug info for globals and for/switch scopes.
- `out` now correctly detects subscript[] use.
- Ambiguous recursive imports are now correctly detected.
- Overzealous local escape check corrected #1127.
- Fixes to the matrix functions #1130.

### Stdlib changes
- Deprecated `Allocator` helper functions.
- Added `mem::allocator` functions corresponding to removed allocator functions.
- Changed `mem::new` / `mem::temp_new` to accept an optional initializer, and will clear by default.
- Mem `_clear` and `_zero` variants deprecated. "new_*" functions will clear by default.
- Mem "alloc_*" functions replace old "new_*" behaviour.
- Fixed temp memory issue with formatter.
- Added temp_push and temp_pop for pushing / popping the temp allocator manually (or from C).
- Added byte_size to `List`
- Added `GenericList`.

## 0.5.3 Change list

### Changes / improvements
- Migrate from using actual type with GEP, use i8 or i8 array instead.
- Optimize foreach for single element arrays.
- Move all calls to panic due to checks to the end of the function.

### Fixes
- Single module command line option was not respected.
- Fixed issue with compile time defined types (String in this case), which would crash the compiler in certain cases.
- Projects now correctly respect optimization directives.
- Generic modules now correctly follow the implicit import rules of regular modules.
- Passing an untyped list to a macro and then using it as a vaarg would crash the compiler.
- Extern const globals now work correctly.

### Stdlib changes
- init_new/init_temp deprecated, replaced by new_init and temp_init.

## 0.5.2 Change list

### Changes / improvements
- Allow trailing comma in calls and parameters #1092.

### Fixes
- Fixes issue where single character filenames like 'a.c3' would be rejected.
- Better errors when index type doesn't match len() when doing user defined foreach.
- Fixes to `to_int` for hexadecimal strings.
- Fixed issue when using a generic type from a generic type.
- Bug with vector parameters when the size > 2 and modified.
- Missing error on assigning to in-parameters through subscripting.
- Inference of a vector on the lhs of a binary expression would cause a crash.
- Fixes to PriorityQueue

### Stdlib changes
- Allow `to_int` family functions take a base, parsing base 2-10 and 16.

## 0.5.1 Change list

### Changes / improvements
- Improved error messages for const errors.
- Do not link with debug libraries unless using static libraries.
- Add 'print-linking' build option.
- System linker may be used even if the target arch is different from current.
- Slice -> array/vector works for constant slice lengths.

### Fixes
- On Aarch64 use the correct frame pointer type.
- On Aarch64 macOS, ensure the minimum version is 11.0 (Big Sur)
- Fixes to the yacc grammar.
- Dsym generation on macOS will correctly emit -arch.
- Stacktrace on signals on Linux when backtrace is available.

### Stdlib changes
- `delete` and `delete_range` added to DString.
- `Splitter` iterator added.
- `splitter` and `iterator` String methods.
- `load_new`, `load_buffer` and `load_temp` std::io::file functions.

## 0.5.0 Change List

### Changes / improvements
- Trackable allocator with leak allocation backtraces.
- `$defined` can take a list of expressions.
- `$and` compile time "and" which does not check expressions after the first is an error.
- `$is_const` returns true if an expression is compile time const.
- `$assignable` returns true is an expression may be implicitly cast to a type.
- `$checks` and `@checked` removed, replaced by an improved `$defined`
- Asm string blocks use AT&T syntax for better reliability.
- Distinct methods changed to separate syntax.
- 'exec' directive to run scripts at compile time.
- Project key descriptions in --list command.
- Added `init-lib` to simplify library creation.
- Local `const` work like namespaced global `const`.
- Added `$$atomic_fetch_*` builtins.
- vectors may now contain pointers.
- `void!` does not convert to `anyfault`.
- `$$masked_load` / `$$masked_store` / `$$gather` / `$$scatter` for vector masked load/store.
- `$$select` builtin for vector masked select.
- Added builtin benchmarks by `benchmark`, `compile-benchmark` commands and `@benchmark` attribute.
- Subtype matching in type switches.
- Added parentof typeid property.
- Slice assignment is expanded.
- Enforced optional handling.
- Better dead code analysis, and added dead code errors.
- Exhaustive switches with enums has better analysis.
- Globals may now be initialized with optional values.
- New generic syntax.
- Slice initialization.
- `$feature` for feature flags.
- Native stacktrace for Linux, MacOS and Windows.
- Macro ref parameters are now of pointer type and ref parameters are not assignable.
- Added `nextcase default`.
- Added `$embed` to embed binary data.
- Ad hoc generics are now allowed.
- Allow inferred type on method first argument.
- Fix to void expression blocks
- Temporary objects may now invoke methods using ref parameters.
- Delete object files after successful linking.
- Compile time subscript of constant strings and bytes.
- `@if` introduced, other top level conditional compilation removed.
- Dynamically dispatched interfaces with optional methods.
- `$if` now uses `$if <expr>:` syntax.
- `$assert` now uses `$assert <expr> : <optional message>`
- `$error` is syntax sugar for `$assert false : "Some message"`
- `$include`, `$echo` no longer has mandatory `()` around the arguments.
- `$exec` for including the output of files.
- `assert` no longer allows "try unwrap"
- Updated cpu arguments for x86
- Removed support for ranged case statements that were floats or enums, or non-constant.
- `nextcase` with a constant expression that does not match any case is an error.
- Dropped support for LLVM 13-14.
- Updated grammar and lexer definition.
- Removal of `$elif`.
- any / anyfault may now be aliased.
- `@stdcall` etc removed in favor of `@callconv`
- Empty fault definitions is now an error.
- Better errors on incorrect bitstruct syntax.
- Internal use wildcard type rather than optional wildcard.
- Experimental scaled vector type removed.
- Disallow parameterize attributes without parameters eg `define @Foo() = { @inline }`.
- Handle `@optreturn` contract, renamed `@return!`.
- Restrict interface style functions.
- Optional propagation and assignment '!' and '?' are flipped.
- Add `l` suffix (alias for i64).
- Allow getting the underlying type of anyfault.
- De-duplicate string constants.
- Change @extname => @extern.
- `define` and `typedef` removed.
- `define` is replaced by `def`.
- LLVM "wrapper" library compilation is exception free.
- `private` is replaced by attribute `@private`.
- Addition of `@local` for file local visibility.
- Addition of `@public` for overriding default visibility.
- Default visibility can be overridden per module compile unit. Eg `module foo @private`.
- Optimized macro codegen for -O0.
- Addition of unary `+`.
- Remove possibility to elide length when using ':' for slices.
- Remove the `:` and `;` used in $if, $switch etc.
- Faults have an ordinal.
- Generic module contracts.
- Type inference on enum comparisons, e.g `foo_enum == ABC`.
- Allow {} to initialize basic types.
- String literals default to `String`.
- More const modification detection.
- C3L zip support.
- Support printing object files.
- Downloading of libraries using vendor "fetch".
- Structural casts removed.
- Added "native" option for vector capability.
- `$$shufflevector` replaced with `$$swizzle` and `$$swizzle2`.
- Builtin swizzle accessors.
- Lambdas, e.g `a = int(x, y) => x + y`.
- $$FILEPATH builtin constant.
- `variant` renamed `any`.
- `anyerr` renamed `anyfault`.
- Added `$$wasm_memory_size` and `$$wasm_memory_grow` builtins.
- Add "link-args" for project.
- Possible to suppress entry points using `--no-entry`.
- Added `memory-env` option.
- Use the .wasm extension on WASM binaries.
- Update precedence clarification rules for ^|&.
- Support for casting any expression to `void`.
- Win 32-bit processor target removed.
- Insert null-check for contracts declaring & params.
- Support user defined attributes in generic modules.
- `--strip-unused` directive for small binaries.
- `$$atomic_store` and `$$atomic_load` added.
- `usz`/`isz` replaces `usize` and `isize`.
- `@export` attribute to determine what is visible in precompiled libraries.
- Disallow obviously wrong code returning a pointer to a stack variable.
- Add &^| operations for bitstructs.
- `@noinit` replaces `= void` to opt-out of implicit zeroing.
- Multiple declarations are now allowed in most places, eg `int a, b;`.
- Allow simplified (boolean) bitstruct definitions.
- Allow `@test` to be placed on module declarations.
- Updated name mangling for non-exports.
- `defer catch` and `defer try` statements added.
- Better errors from `$assert`.
- `@deprecated` attribute added.
- Allow complex array length inference, eg `int[*][2][*] a = ...`.
- Cleanup of cast code.
- Removal of `generic` keyword.
- Remove implicit cast enum <-> int.
- Allow enums to use a distinct type as the backing type.
- Update addition and subtraction on enums.
- `@ensure` checks only non-optional results.
- `assert` may now take varargs for formatting.

### Stdlib changes

- Tracking allocator with location.
- `init_new`/`init_temp` for allocating init methods.
- `DString.printf` is now `DString.appendf`.
- Tuple and Maybe types.
- `.as_str()` replaced by `.str_view()`
- Added `math::log(x , base)` and `math::ln(x)`.
- Hashmap keys implicitly copied if copy/free are defined.
- Socket handling.
- `csv` package.
- Many random functions.
- Updated posix/win32 stdlib namespacing
- `process` stdlib
- Stdlib updates to string.
- Many additions to `List`: `remove`, `array_view`, `add_all`, `compact` etc
- Added dstringwriter.
- Improved printf formatting.
- is_finite/is_nam/is_inf added.
- OnStack allocator to easily allocate a stack buffer.
- File enhancements: mkdir, rmdir, chdir.
- Path type for file path handling.
- Distinct `String` type.
- VarString replaced by DString.
- Removal of std::core::str.
- JSON parser and general Object type.
- Addition of `EnumMap`.
- RC4 crypto.
- Matrix identity macros.
- compare_exchange added.
- `printfln` and `println` renamed `printfn` and `printn`.
- Support of roundeven.
- Added easings.
- Updated complex/matrix, added quaternion maths.
- Improved support for freestanding.
- Improved windows main support, with @winmain annotations.
- `SimpleHeapAllocator` added.
- Added win32 standard types.
- Added `saturated` math.
- Added `@expect`, `@unlikely` and `@likely` macros.
- Temp allocator uses memory-env to determine starting size.
- Temp allocator is now accessed using `mem::temp()`, heap allocator using `allocator::heap()`.
- Float parsing added.
- Additions to std::net, ipv4/ipv6 parsing.
- Stream api.
- Random api.
- Sha1 hash function.
- Extended enumset functionality.
- Updated malloc/calloc/realloc/free removing old helper functions.
- Added TrackingAllocator.
- Add checks to prevent incorrect alignment on malloc.
- Updated clamp.
- Added `Clock` and `DateTime`.
- Added posix socket functions.

### Fixes
- Structs returned from macros and then indexed into directly could previously be miscompiled.
- Naked functions now correctly handles `asm`.
- Indexing into arrays would not always widen the index safely.
- Macros with implicit return didn't correctly deduct the return type.
- Reevaluating a bitstruct (due to checked) would break.
- Fix missing comparison between `any`.
- Fix issue of designated initializers containing bitstructs.
- Fix issue of designated initializers that had optional arguments.
- Fixed ++ and -- for bitstructs.
- Fix to bug where library source files were sometimes ignored.
- Types of arrays and vectors are consistently checked to be valid.
- Anonymous bitstructs check of duplicate member names fixed.
- Assignment to anonymous bitstruct members in structs.
- Fix casts on empty initializers.
- Fix to DString reserve.
- Fix where aliases did not do arithmetic promotion.
- @local declarations in generic modules available by accident.
- Fixes missing checks to body arguments.
- Do not create debug declaration for value-only parameter.
- Bug in alignment for atomics.
- Fix to bug when comparing nested arrays.
- Fix to bug when a macro is using rethrow.
- Fixes bug initializing a const struct with a const struct value.
- Fixes bug when `void` is passed to an "any"-vararg.
- Fixed defer/return value ordering in certain cases.
- Fixes to the x64 ABI.
- Updates to how variadics are implemented.
- Fixes to shift checks.
- Fixes to string parsing.
- Bug when rethrowing an optional from a macro which didn't return an optional.
- Fixed issues with ranged cases.
- Disallow trailing ',' in function parameter list.
- Fixed errors on flexible array slices.
- Fix of `readdir` issues on macOS.
- Fix to slice assignment of distinct types.
- Fix of issue casting slices to distinct types.
- Fixes to `split`, `rindex_of`.
- List no longer uses the temp allocator by default.
- Remove test global when not in test mode.
- Fix sum/product on floats.
- Fix error on void! return of macros.
- Removed too permissive casts on slices.
- Using C files correctly places objects in the build folder.
- Fix of overaligned deref.
- Fix negating a float vector.
- Fix where $typeof(x) { ... } would not be a valid compound literal.
- Fix so that using `var` in `if (var x = ...)` works correctly.
- Fix int[] -> void* casts.
- Fix in utf8to16 conversions.
- Updated builtin checking.
- Reduce formatter register memory usage.
- Fixes to the "any" type.
- Fix bug in associated values.
- More RISC-V tests and fixes to the ABI.
- Fix issue with hex floats assumed being double despite `f` suffix.
- Fix of the `tan` function.
- Fixes to the aarch64 ABI when passing invalid vectors.
- Fix creating typed compile time variables.
- Fix bug in !floatval codegen.
- Fix of visibility issues for generic methods.
- Fixes to `$include`.
- Fix of LLVM codegen for optionals in certain cases.
- Fix of `$vasplat` when invoked repeatedly.
- Fix to `$$DATE`.
- Fix of attributes on nested bitstructs.
- Fix comparing const values > 64 bits.
- Defer now correctly invoked in expressions like `return a > 0 ? Foo.ABC! : 1`.
- Fix conversion in `if (int x = foo())`.
- Delay C ABI lowering until requested to prevent circular dependencies.
- Fix issue with decls accidentally invalidated during `$checked` eval.
- Fold optional when casting slice to pointer.
- Fixed issue when using named arguments after varargs.
- Fix bug initializing nested struct/unions.
- Fix of bool -> vector cast.
- Correctly widen C style varargs for distinct types and optionals.
- Fix of too aggressive codegen in ternary codegen with array indexing.

## 0.4.0 Change List

- Compatibility with LLVM 16.
- Dropped LLVM 12 support.
- Updated vector comparisons.
- Built in unit testing with @test and compile-test
- Updated memory allocators. Added `@scoped` and `@pool` macros.
- Various bug fixes.
- Generic modules may now be generic over integers and booleans.
- Constant pointers may be compile time evaluated.
- Added many new builtins.
- Emit asm using `--emit-asm`.
- Added `--nostdlib` and `--nolibc`.
- Compiling for AVX can now select "native".
- Fixes to adding libraries at link time.
- Various improved error messages.
- Windows debug info fixes.
- Add of `foreach_r` for reverse list traversal.
- Script downloading the MSVC SDK to cross compile to windows.
- Many standard library additions.
- Extension methods may be added for built-in types.
- Macros may take vector and array arguments generic over length.
- Macro varargs with $vaarg, $vacount etc.
- Many vector builtins added as dot methods.
- in / out / inout doc parameters checked.
- Initial inline asm support for aarch64 and x64.
- Single line short function declaration.
- Added `$checks` builtin.
- Added `$include` builtin for including other text files.
- Optional single module compilation.
- Static initialization / finalization to have code running at start/end.
- C3 custom printf function in the stdlib.
- `[]=` overload now works correctly.
- Static libraries may now be built.
- More compile time reflection added and general cleanup done.
- usize/isize/iptrdiff/uptrdiff replaced by usz/isz.
- Add `var` to allow type inference on regular variables.
- LLVM codegen optimizations.
- `??` now allows chaining another optional.
- int128 support on all platforms.
- `import` is now allowed anywhere at the top level.
- `project.c3p` renamed `project.json`
- Update to project properties, e.g. "libs" -> "dependencies" etc.
- $$TIME, $$DATE and $$FUNCTION builtin defines added.
- `$echo` function to print messages at compile time.
- Improvements to untyped lists.
- Various builtins added: $$prefetch, $$reverse, $$shufflevector etc.

## 0.3.0 Change List

### Changes / improvements:

- Allow any expression as default expression.
- Allow using enums for indexing arrays.
- Added $convertable / $castable compile time functions.
- Removed ´func´ deprecated keyword
- Slicing a distinct type now returns the distinct type.
- Renamed @autoimport -> @builtin
- Zero length arrays not allowed
- Allow methods may use ref, pointer and value arguments as "self"
- Updated external name mangling
- More advanced introspection.
- @maydiscard and @nodiscard annotations
- New type promotion rules: The common type of int[x]* and int[y]* is int[]
- Added type.inner and type.len reflection.
- Support float mod operations.
- Add float.max/min.
- Allow [in] contract to be used on slices.
- Add linker and linked dir arguments to build files.
- Auto-import std::core.
- LLVM 15 support.
- Beter native file handling for MSVC
- New import rules – recursive imports
- Add lld linking for FreeBSD
- User defined attributes. @Foo = @inline
- Support enum associated values.
- @ is now part of the name of an attribute or a macro. Macros without '@' must be function-like.
- Ordinal based enums.
- Allow locals to shadow global variables.
- Prefer inferred constant over global in the case of MyEnum f = BAR;
- Enum and fault name reflection.
- Deref null error now panics in safe mode.

### Changes to stdlib:

- Updated allocators.
- Added enum_by_name.
- Moved bitcast to builtin module.
- Native printf for files and strings.
- Updated String.
- Comparison macros
- Added Binary-Heap Based Priority Queue by David Kopec
- Matrix Math Library by PixelRifts
- UTF conversions in "conv" module.

### Fixes:

- Attributes correctly checks for recursive definitions now.
- Added a max bitstruct size.
- Fix of expr location in args.
- Fixing distinct, typedef and bitstruct copying. Fix where global constants did not need to be constant.
- Better error on all upper parameter names.
- Fix constant typeid comparisons.
- Simplify and corrected if try/catch parsing.
- Fix bug with { [A] = 1 }
- Conversion unsigned int -> enum fixed.
- Fix bug preventing implicit & on optionals.
- More efficient int[] a = {}
- Fix bug in extension methods for generic types and typedefs
- Fix to extension methods in other modules.
- Disallow complist as a regular macro parameter.
- Fix in nested block handling
- Fix of error where {| |} with value return could have no final return
- Vararg abi fix
- Fix "libs" in project creation
- Fix bug with bit struct initialization and zeros
- Reduce size of memory pages used.
- Fix issues with union of const.
- Fix initialization of anonymous structs.
- Fix conversion between distinct void* and null
- Fix of default project creation target format.
- Fix of $sizeof(Type) => Type.sizeof
- Fix stack setting after error return.
- Fix module assignment of declarations
- Global @align fixed
- Fixes enum set with new ordinal based enums
- SysV ABI fix for passing certain things by struct.
- Fix implicitly converting to float in the case of myfloat *= -1<|MERGE_RESOLUTION|>--- conflicted
+++ resolved
@@ -103,11 +103,8 @@
 - Added `AsciiCharset` for matching ascii characters quickly.
 - Added `String.trim_charset`.
 - Added array `@reduce`, `@filter`, `@any`, `@all`, `@sum`, `@product`, and `@indices_of` macros.
-<<<<<<< HEAD
+- `String.bformat` has reduced overhead.
 - Added generic `InterfaceList` to store a list of values that implement a specific interface
-=======
-- `String.bformat` has reduced overhead.
->>>>>>> c339278f
 
 ## 0.7.4 Change list
 
