--- conflicted
+++ resolved
@@ -7,12 +7,9 @@
 - `$typefrom` now also accepts a constant string, and so works like `$evaltype`.
 - `$evaltype` is deprecated in favour of `$typefrom`.
 - `-0xFF` will now be a signed integer.
-<<<<<<< HEAD
-- Added support for custom file extensions in project.json targets.
-=======
 - Implicitly convert from constant typeid to Type in `$Type` assignment, and `$assignable`.
 - Make $Type parameters accept constant typeid values.
->>>>>>> 7f855344
+- Added support for custom file extensions in project.json targets.
 
 ### Fixes
 - `-2147483648`, MIN literals work correctly.
