# C3C Release Notes

## 0.7.5 Change list

### Changes / improvements
- Support `alias foo = module std::io` module aliasing.
- Add compile-time `@intlog2` macro to math.
- Add compile-time `@clz` builtin. #2367
- Add `bitsizeof` macro builtins. #2376
- Add compile-time `@min` and `@max` builtins. #2378
- Deprecate `@compact` use for comparison. Old behaviour is enabled using `--use-old-compact-eq`.
- Switch available for types implementing `@operator(==)`.
- `Type.is_eq` is now true for types with `==` overload.
- Methods ignore visibility settings.
- Allow inout etc on untyped macro parameters even if they are not pointers.
- Deprecate `add_array` in favour of `push_all` on lists.

### Fixes
- List.remove_at would incorrectly trigger ASAN.
- With avx512, passing a 512 bit vector in a union would be lowered incorrectly, causing an assert. #2362
- Codegen error in `if (try x = (true ? io::EOF? : 1))`, i.e. using if-try with a known Empty.
- Codegen error in `if (try x = (false ? io::EOF? : 1))`, i.e. using if-try with a CT known value.
- Reduce allocated Vmem for the compiler on 32 bit machines.
- Bug causing a compiler error when parsing a broken lambda inside of an expression.
- Fixed: regression in comments for `@deprecated` and `@pure`.
- Detect recursive creation of generics #2366.
- Compiler assertion when defining a function with return type untyped_list #2368.
- Compiler assert when using generic parameters list without any parameters. #2369
- Parsing difference between "0x00." and "0X00." literals #2371
- Fixed bug generating `$c += 1` when `$c` was derived from a pointer but behind a cast.
- Compiler segfault when using bitwise not on number literal cast to bitstruct #2373.
- Formatter did not properly handle "null" for any, and null for empty faults. #2375
- Bitstructs no longer overloadable with bitops. #2374
- types::has_equals fails with assert for bitstructs #2377
- Fix `native_cpus` functionality for OpenBSD systems. #2387
- Assert triggered when trying to slice a struct.
- Improve codegen for stack allocated large non-zero arrays.
- Implement `a5hash` in the compiler for compile-time `$$str_hash` to match `String.hash()`.
- Functions being tested for overload are now always checked before test.
- Compile time indexing at compile time in a $typeof was no considered compile time.
- Slicing a constant array with designated initialization would not update the indexes.
- Fix for bug when `@format` encountered `*` in some cases.
- Compiler segfault on global slice initialization with null[:0] #2404.
- Use correct allocator in `replace`.

### Stdlib changes
- Add `==` to `Pair`, `Triple` and TzDateTime. Add print to `Pair` and `Triple`.
- Add OpenBSD to `env::INET_DEVICES` and add required socket constants.
- Added `FileMmap` to manage memory mapped files.
- Add `vm::mmap_file` to memory map a file.
- Updated hash functions in default hash methods.
- Added `FixedBlockPool` which is a memory pool for fixed size blocks.
- Added the experimental `std::core::log` for logging.
<<<<<<< HEAD
- Added `HashSet.values` and `String.contains_char` #2386
=======
- Added array `@zip` and `@zip_into` macros. #2370
- Updated termios bindings to use bitstructs and fixed some constants with incorrect values #2372
- Added libloaderapi to `std::os::win32`.
>>>>>>> d07da280

## 0.7.4 Change list

### Changes / improvements
- Added const enums: `enum Foo : const`. Behaves like C enums but may be any type.
- Casting to / from an enum is now possible again. No need to use `.ordinal` and `.from_ordinal`.
- Inline associated enum values are deprecated, use `--use-old-enums` to re-enable them.
- `$typeof` may return a compile time type.
- Improved error messages on missing qualifier on enum value. #2260
- Add `--echo-prefix` to edit the prefix with `$echo` statements. Supports {FILE} and {LINE}
- Catch accidental `foo == BAR;` where `foo = BAR;` was most likely intended. #2274
- Improve error message when doing a rethrow in a function that doesn't return an optional.
- Add `--list-asm` to view all supported `asm` instructions.
- Formatting option "%h" now supports pointers.
- Improve error on unsigned implicit conversion to signed.
- Update error message for struct initialization #2286
- Add SipHash family of keyed PRFs. #2287
- `$is_const` is deprecated in favour of `@is_const` based on `$defined`.
- Multiline contract comments #2113
- Removed the use of temp allocator in backtrace printing.
- `env::AUTHORS` and `env::AUTHOR_EMAILS` added.
- Suppress codegen of panic printing with when panic messages are set to "off".
- Implicit linking of libc math when libc math functions are used.
- Allow even smaller memory limits.
- Check unaligned array access.
- Add "@structlike" for typedefs.
- "poison" the current function early when a declaration can't be correctly resolved.
- Add komihash, a5hash, metrohash64, metrohash128, and wyhash2 variants with tests/benchmark. #2293
- '$assignable' is deprecated.
- Deprecate allocator::heap() and allocator::temp()
- Add `thread::fence` providing a thread fence.
- Place output in `out` by default for projects. Use temp folder for building at the command line.
- Allow absolute paths for `$embed`.
- Add `@try` and `@try_catch`.
- Assignment evaluation order now right->left, following C++17 and possibly C23.

### Fixes
- mkdir/rmdir would not work properly with substring paths on non-windows platforms.
- Hex string formatter check incorrectly rejected slices.
- Correctly reject interface methods `type` and `ptr`.
- Comparing a null ZString with a non-null ZString would crash.
- Switch case with const non-int / enum would be treated as ints and crash. #2263
- Missing bounds check on upper bound with const ranges `foo[1:3]`.
- Check up the hierarchy when considering if an interface cast is valid #2267.
- Fix issue with labelled break inside of a $switch.
- Non-const macros may not return untyped lists.
- `$for` ct-state not properly popped.
- Inline `r / complex` for complex numbers fixed.
- Const slice lengths were not always detected as constant.
- Const slice indexing was not bounds checked.
- Initialize pool correctly in print_backtrace.
- `--max-mem` now works correctly again.
- Casting a fault to a pointer would trigger an assert.
- Make `to_float` more tolerant to spaces.
- Fixes to thread local pointer handling.
- Fixes to JSON parsing and Object.
- Array indices are now using int64 internally.
- Bit shift operation fails with inline uint enum despite matching underlying type #2279.
- Fix to codegen when using a bitstruct constant defined using a cast with an operator #2248.
- Function pointers are now compile time constants.
- Splat 8 arguments can sometimes cause incorrect behaviour in the compiler. #2283
- Correctly poison the analysis after a failed $assert or $error. #2284
- `$foo` variables could be assigned non-compile time values.
- `$foo[0] = ...` was incorrectly requiring that the assigned values were compile time constants.
- "Inlined at" would sometimes show the current location.
- Fixed bug splatting constants into constants.
- Resize bug when resizing memory down in ArenaAllocator, DynamicArenaAllocator, BackedArenaAllocator.
- Error message for missing arg incorrect for methods with zero args #2296.
- Fix stringify of $vaexpr #2301.
- Segfault when failing to cast subexpression to 'isz' in pointer subtraction #2305.
- Fix unexpected display of macro definition when passing a poisoned expression #2305.
- `@links` on macros would not be added to calling functions.
- Fix `Formatter.print` returning incorrect size.
- A distinct type based on an array would yield .len == 0
- Overloading addition with a pointer would not work.
- Copying const enums and regular enums incorrect #2313.
- Regression: Chaining an optional together with contracts could in some cases lose the optional.
- `char[*] b = *(char[*]*)&a;` would crash the compiler if `a` was a slice. #2320
- Implicitly cast const int expressions would sometimes not be detected as compile time const.
- Using @noreturn in a short body macro would not work properly #2326.
- Bug when reporting error in a macro return would crash the compiler #2326.
- Short body return expression would not have the correct span.
- Fix issue where recursively creating a dir would be incorrectly marked as a failure the first time.
- `@format` did not work correctly with macros #2341.
- Crash when parsing recursive type declaration #2345.
- Remove unnecessary "ret" in naked functions #2344.
- Lambdas now properly follow its attributes #2346.
- Not setting android-ndk resulted in a "set ndk-path" error.
- Lambda deduplication would be incorrect when generated at the global scope.
- Disallow accessing parameters in a naked function, as well as `return`, this fixes #1955.
- Assigning string literal to char[<*>] stores pointer rather than characters. #2357

### Stdlib changes
- Improve contract for readline. #2280
- Added Whirlpool hash.
- Added Ed25519.
- Added string::bformat.
- Virtual memory library.
- New virtual emory arena allocator.
- Added `WString.len`.
- Added `@addr` macro.
- Add `ConditionVariable.wait_until` and `ConditionVariable.wait_for`
- Added readline_to_stream that takes a stream.
- Added `Ref` and `RefCounted` experimental functionality.
- Added `Volatile` generic type.
- Added `UnalignedRef` generic type.
- Added `HashSet` generic type.
- Added `LinkedHashSet` and `LinkedHashMap` generic types.
- Add String conversion functions snake_case -> PascalCase and vice versa.

## 0.7.3 Change list

### Changes / improvements
- `$typefrom` now also accepts a constant string, and so works like `$evaltype`.
- `$evaltype` is deprecated in favour of `$typefrom`.
- Literal rules have changed, this makes `-0xFF` now a signed integer.
- Implicitly convert from constant typeid to Type in `$Type` assignment, and `$assignable`.
- Make $Type parameters accept constant typeid values.
- Deprecate `foo.#bar`.
- Allow inference across `&&` #2172.
- Added support for custom file extensions in project.json targets.
- `$eval` now also works with `@foo`, `#foo`, `$Foo` and `$foo` parameters #2114.
- `@sprintf` macro (based on the `$$sprintf` builtin) allows compile time format strings #1874.
- Improve error reports when encountering a broken "if-catch".
- Add printf format to `$assert` and `$error` #2183.
- Make accepting arguments for `main` a bit more liberal, accepting `main(int argc, ZString* argv)`
- Make `$echo` and `@sprintf` correctly stringify compile time initializers and slices.
- Add `--sources` build option to add additional files to compile. #2097
- Support untyped second argument for operator overloading.
- The form-feed character '\f' is no longer valid white space.
- Show code that caused unreachable code #2207
- Allow generics over distinct types #2216.
- Support distrinct types as the base type of bitstructs. #2218
- Add hash::sha512 module to stdlib. #2227
- Compile time type assignment (eg `$Foo = int`) is no longer an expression.
- Add `@allow_deprecated` attribute to functions to selectively allow deprecated declarations #2223.
- Improve error message on pointer diff #2239.
- Compile-time comparison of constant vectors. #1575.
- $member.get supports bitstructs.
- $member.set for setting members without the *& trick.
- Initial support for #1925, does not affect C compilation yet, and doesn't try to link etc. Using "--emit-only"

### Fixes
- `-2147483648`, MIN literals work correctly.
- Splatting const slices would not be const. #2185
- Fixes to `$define` handling of binary ops.
- Fixes methodsof to pick up all sorts of extension methods. #2192
- `--lsp` sometimes does not emit end tag #2194.
- Improve Android termux detection.
- Update Android ABI.
- Fixes to `@format` checking #2199.
- Distinct versions of builtin types ignore @operator overloads #2204.
- @operator macro using untyped parameter causes compiler segfault #2200.
- Make `unreachable()` only panic in safe mode.
- `cflags` additions for targets was not handed properly. #2209
- `$echo` would suppress warning about unreachable code. #2205
- Correctly format '%c' when given a width. #2199
- Fix to `is_array_or_slice_of_char` #2214.
- Method on array slice caused segfault #2211.
- In some cases, the compiler would dereference a compile time null. #2215
- Incorrect codegen if a macro ends with unreachable and is assigned to something. #2210
- Fix error for named arguments-order with compile-time arguments #2212
- Bug in AST copying would make operator overloading like `+=` compile incorrectly #2217.
- `$defined(#expr)` broken with binary. #2219
- Method ambiguity when importing parent module publicly in private submodule. #2208
- Linker errors when shadowing @local with public function #2198
- Bug when offsetting pointers of large structs using ++ and --.
- `x++` and `x--` works on pointer vectors #2222.
- `x += 1` and `x -= 1` works propertly on pointer vectors #2222.
- Fixes to `x += { 1, 1 }` for enum and pointer vectors #2222.
- Linking fails on operator method imported as `@public` #2224.
- Lambda C-style vaargs were not properly rejected, leading to crash #2229.
- Incorrect handling of constant null fault causing compiler crash #2232.
- Overload resolution fixes to inline typedef #2226.
- `math::overflow_*` wrappers incorrectly don't allow distinct integers #2221.
- Compiler segfault when using distinct type in attribute imported from other module #2234.
- Assert casting bitstruct to short/char #2237.
- @tag didn't work with members #2236.
- Assert comparing untyped lists #2240.
- Fix bugs relating to optional interface addr-of #2244.
- Compiler null pointer when building a static-lib with -o somedir/... #2246
- Segfault in the compiler when using a bitstruct constant defined using a cast with an operator #2248.
- Default assert() message drops parens #2249.

### Stdlib changes
- Deprecate `String.is_zstr` and `String.quick_zstr` #2188.
- Add comparison with `==` for ZString types.
- `is_array_or_slice_of_char` and `is_arrayptr_or_slice_of_char` are replaced by constant `@` variants.
- `@pool` now has an optional `reserve` parameter, some minor changes to the temp_allocator API
- io::struct_to_format now supports bitstructs.
- Add `String.escape`, `String.unescape` for escaping and unescaping a string.

## 0.7.2 Change list

### Changes / improvements
- Better default assert messages when no message is specified #2122
- Add `--run-dir`, to specify directory for running executable using `compile-run` and `run` #2121.
- Add `run-dir` to project.json.
- Add `quiet` to project.json.
- Deprecate uXX and iXX bit suffixes.
- Add experimental LL / ULL suffixes for int128 and uint128 literals.
- Allow the right hand side of `|||` and `&&&` be runtime values.
- Added `@rnd()` compile time random function (using the `$$rnd()` builtin). #2078
- Add `math::@ceil()` compile time ceil function. #2134
- Improve error message when using keywords as functions/macros/variables #2133.
- Deprecate `MyEnum.elements`.
- Deprecate `SomeFn.params`.
- Improve error message when encountering recursively defined structs. #2146
- Limit vector max size, default is 4096 bits, but may be increased using --max-vector-size.
- Allow the use of `has_tagof` on builtin types.
- `@jump` now included in `--list-attributes` #2155.
- Add `$$matrix_mul` and `$$matrix_transpose` builtins.
- Add `d` as floating point suffix for `double` types.
- Deprecate `f32`, `f64` and `f128` suffixes.
- Allow recursive generic modules.
- Add deprecation for `@param foo "abc"`.
- Add `--header-output` and `header-output` options for controlling header output folder.
- Generic faults is disallowed.
- Detect when a slice on the stack is accidentally returned from a function.

### Fixes
- Assert triggered when casting from `int[2]` to `uint[2]` #2115
- Assert when a macro with compile time value is discarded, e.g. `foo();` where `foo()` returns an untyped list. #2117
- Fix stringify for compound initializers #2120.
- Fix No index OOB check for `[:^n]` #2123.
- Fix regression in Time diff due to operator overloading #2124.
- attrdef with any invalid name causes compiler assert #2128.
- Correctly error on `@attrdef Foo = ;`.
- Contract on trying to use Object without initializing it.
- Variable aliases of aliases would not resolve correctly. #2131
- Variable aliases could not be assigned to.
- Some folding was missing in binary op compile time resolution #2135.
- Defining an enum like `ABC = { 1 2 }` was accidentally allowed.
- Using a non-const as the end range for a bitstruct would trigger an assert.
- Incorrect parsing of ad hoc generic types, like `Foo{int}****` #2140.
- $define did not correctly handle generic types #2140.
- Incorrect parsing of call attributes #2144.
- Error when using named argument on trailing macro body expansion #2139.
- Designated const initializers with `{}` would overwrite the parent field.
- Empty default case in @jump switch does not fallthrough #2147.
- `&&&` was accidentally available as a valid prefix operator.
- Missing error on default values for body with default arguments #2148.
- `--path` does not interact correctly with relative path arguments #2149.
- Add missing `@noreturn` to `os::exit`.
- Implicit casting from struct to interface failure for inheriting interfaces #2151.
- Distinct types could not be used with tagof #2152.
- `$$sat_mul` was missing.
- `for` with incorrect `var` declaration caused crash #2154.
- Check pointer/slice/etc on `[out]` and `&` params. #2156.
- Compiler didn't check foreach over flexible array member, and folding a flexible array member was allowed #2164.
- Too strict project view #2163.
- Bug using `#foo` arguments with `$defined` #2173
- Incorrect ensure on String.split.
- Removed the naive check for compile time modification, which fixes #1997 but regresses in detection.

### Stdlib changes
- Added `String.quick_ztr` and `String.is_zstr`
- std::ascii moved into std::core::ascii. Old _m variants are deprecated, as is uint methods.
- Add `String.tokenize_all` to replace the now deprecated `String.splitter`
- Add `String.count` to count the number of instances of a string.
- Add `String.replace` and `String.treplace` to replace substrings within a string.
- Add `Duration * Int` and `Clock - Clock` overload.
- Add `DateTime + Duration` overloads.
- Add `Maybe.equals` and respective `==` operator when the inner type is equatable.
- Add `inherit_stdio` option to `SubProcessOptions` to inherit parent's stdin, stdout, and stderr instead of creating pipes. #2012
- Remove superfluous `cleanup` parameter in `os::exit` and `os::fastexit`.
- Add `extern fn ioctl(CInt fd, ulong request, ...)` binding to libc;

## 0.7.1 Change list

### Changes / improvements
- Better errors on some common casting mistakes (pointer->slice, String->ZString, deref pointer->array) #2064.
- Better errors trying to convert an enum to an int and vice versa.
- Function `@require` checks are added to the caller in safe mode. #186
- Improved error message when narrowing isn't allowed.
- Operator overloading for `+ - * / % & | ^ << >> ~ == != += -= *= /= %= &= |= ^= <<= >>=`
- Add `@operator_r` and `@operator_s` attributes.
- More stdlib tests: `sincos`, `ArenaAllocator`, `Slice2d`.
- Make aliases able to use `@deprecated`.
- Refactored stdlib file organization.
- Allow `@if` on locals.
- String str = "" is now guaranteed to be null terminated. #2083
- Improved error messages on `Foo { 3, abc }` #2099.
- `Foo[1..2] = { .baz = 123 }` inference now works. #2095
- Deprecated old inference with slice copy. Copying must now ensure a slicing operator at the end of the right hand side: `foo[1..2] = bar[..]` rather than the old `foo[1..2] = bar`. The old behaviour can be mostly retained with `--use-old-slice-copy`).
- Added `Enum.lookup` and `Enum.lookup_field`.
- `c3c build` picks first target rather than the first executable #2105.
- New Win32 Mutex, ConditionVariable and OnceFlag implementation

### Fixes
- Trying to cast an enum to int and back caused the compiler to crash.
- Incorrect rounding at compile time going from double to int.
- Regression with invalid setup of the WASM temp allocator.
- Correctly detect multiple overloads of the same type.
- ABI bug on x64 Linux / MacOS when passing a union containing a struct of 3 floats. #2087
- Bug with slice acces as inline struct member #2088.
- `@if` now does implicit conversion to bool like `$if`. #2086
- Fix broken enum inline -> bool conversions #2094.
- `@if` was ignored on attrdef, regression 0.7 #2093.
- `@ensure` was not included when the function doesn't return a value #2098.
- Added missing `@clone_aligned` and add checks to `@tclone`
- Comparing a distinct type with an enum with an inline distinct type failed unexpectedly.
- The `%s` would not properly print function pointers.
- Compiler crash when passing an untyped list as an argument to `assert` #2108.
- `@ensure` should be allowed to read "out" variables. #2107
- Error message for casting generic to incompatible type does not work properly with nested generics #1953
- Fixed enum regression after 0.7.0 enum change.
- ConditionVariable now properly works on Win32

### Stdlib changes
- Hash functions for integer vectors and arrays.
- Prefer `math::I` and `math::I_F` for `math::IMAGINARY` and `math::IMAGINARYF` the latter is deprecated.
- Add `array::contains` to check for a value in an array or slice.

## 0.7.0 Change list

### Changes / improvements
- Removed `Foo { 1, 2 }` initializer.
- Changed `Foo(<int>)` to `Foo {int}`.
- Removed `{| |}` expression blocks.
- Removed macro `&ref` and `$varef` parameters.
- Removed `$vaexpr(0)` syntax in favour of `$vaexpr[0]`
- Enum does not cast to/from an integer (its ordinal).
- Removed use of `void!` for main, test and benchmark functions.
- Removed `$or`, `$and`, `$concat` compile time functions.
- Removed `@adhoc` attribute.
- Disallow inline use of nested generics (e.g. `List{List{int}}`.
- Remove `.allocator = allocator` syntax for functions.
- Remove `@operator(construct)`.
- Removal of "any-switch".
- Allow swizzling assign, eg. `abc.xz += { 5, 10 };`
- Added `$$wstr16` and `$$wstr32` builtins.
- `$foreach` "()" replaced by trailing ":" `$foreach ($x, $y : $foo)` -> `$foreach $x, $y : $foo:`
- `$for` "()" replaced by trailing ":" `$for (var $x = 0; $x < FOO; $x++)` -> `$for var $x = 0; $x < FOO; $x++:`
- `$switch` "()" replaced by trailing ":" `$switch ($Type)` -> `$switch $Type:`
- Empty `$switch` requires trailing ":" `$switch` -> `$switch:`
- Rename `@return!` to `@return?` and change syntax to require ":" after faults.
- Remove `if (catch foo) { case ... }` syntax.
- Remove `[?]` syntax.
- Change `int!` to `int?` syntax.
- New `fault` declaration using `faultdef`.
- Enum associated values can reference the calling enum.
- Improve error message on `foo ?? io::EOF` with missing '?' #2036
- Make `@public` import recursive. #2018
- Fault nameof prefixes the first last module path, for instance `std::io::EOF` is rendered as `io::EOF`.
- Rename `def` to `alias`.
- Change `distinct` -> `typedef`.
- Order of attribute declaration is changed for `alias`.
- Added `LANGUAGE_DEV_VERSION` env constant.
- Rename `anyfault` -> `fault`.
- `!!foo` now works same as as `! ! foo`.
- Temp allocator now supports more than 2 in-flight stacks.
- Printing stacktrace uses its own temp allocator.
- Allow inferred type on body parameters. E.g. `@stack_mem(1024; alloc) { ... };`
- Use `@pool_init()` to set up a temp pool on a thread. Only the main thread has implicit temp pool setup.
- `tmem` is now a variable.
- Compile test and benchmark functions when invoking `--lsp` #2058.
- Added `@format` attribute for compile time printf validation #2057.
- Formatter no longer implicitly converts enums to ordinals.

### Fixes
- Fix address sanitizer to work on MachO targets (e.g. MacOS).
- Post and pre-decrement operators switched places for vector elements #2010.
- Aliases were incorrectly considered compile time constants.
- FreeBSD libc stat definitions were incorrect.
- Atomic max was incorrect.
- `"+".to_float()` would panic.
- `import` can now both be @public and @norecurse.
- Crash when trying to convert a struct slice to a vector #2039.
- Crash resolving a method on `Foo[2]` when `Foo` is distinct #2042.
- Bug due to missing cast when doing `$i[$x] = $z`.
- Incorrectly allowed getting pointer to a macro #2049.
- &self not runtime null-checked in macro #1827.
- Bug when printing a boolean value as an integer using printf.
- Show error when a generic module contains a self-generic type.
- "Single module" was not enforced when creating a static library using as a project target.

### Stdlib changes
- `new_*` functions in general moved to version without `new_` prefix.
- `string::new_from_*` changed to `string::from_*`.
- `String.to_utf16_copy` and related changed to `String.to_utf16`.
- `String.to_utf16_tcopy` and related changed to `String.to_temp_utf16`
- `mem::temp_new` changed to `mem::tnew`.
- `mem::temp_alloc` and related changed to `mem::talloc`.
- `mem::temp_new_array` changed to `mem::temp_array`.
- Add `ONHEAP` variants for List/HashMap for initializing global maps on the heap.
- Remove Vec2 and other aliases from std::math. Replace `.length_sq()` with `sq_magnitude()`
- Change all hash functions to have a common `hash` function.
- `@wstring`, `@wstring32`, `@char32` and `@char16` compile time macros added.
- Updates to `Atomic` to handle distinct types and booleans.
- Added `math::iota`.
- `@pool` no longer takes an argument.
- `Allocator` interface removes `mark` and `reset`.
- DynamicArenaAllocator has changed init function.
- Added `BackedArenaAllocator` which is allocated to a fixed size, then allocates on the backing allocator and supports mark/reset.
- `AnyList` now also defaults to the temp allocator.
- `os::getcwd` and `os::get_home_dir` requires an explicit allocator.
- `file::load_new` and `file::load_path_new` removed.
- `os::exit` and `os::fastexit` added.

## 0.6.8 Change list

### Changes / improvements
- Increase precedence of `(Foo) { 1, 2 }`
- Add `--enable-new-generics` to enable `Foo{int}` generic syntax.
- `{| |}` expression blocks deprecated.
- c3c `--test-leak-report` flag for displaying full memory lead report if any
- Output into /.build/obj/<platform> by default.
- Output llvm/asm into llvm/<platform> and asm/<platform> by default.
- Add flag `--suppress-run`. For commands which may run executable after building, skip the run step. #1931
- Add `--build-env` for build environment information.
- Deprecation of `@operator(construct)`.

### Fixes
- Bug appearing when `??` was combined with boolean in some cases.
- Test runner --test-disable-sort didn't work, c3c was expecting --test-nosort
- Test runner with tracking allocator assertion at failed test #1963
- Test runner with tracking allocator didn't properly handle teardown_fn
- Correctly give an error if a character literal contains a line break.
- Implicitly unwrapped optional value in defer incorrectly copied #1982.
- Crash when trying to define a method macro that isn't `@construct` but has no arguments.
- Regression, `.gitkeep` files were generated incorrectly.
- Aliases are now correctly handled as if they were variables/functions in regards to namespacing and accept `@builtin`.
- Correctly handle in/out when interacting with inout.
- Don't delete .o files not produced by the compiler.
- Fix optional jumps in expression lists, #1942.
- Several fixes for .o files and -o output, improving handling and naming.
- Fix bug casting bool to int to other int #1995.
- `@if` declarations were missing from -P output #1973.
- Check exe and lib output so -o works with directories.
- Swizzling an inline vector in a struct would cause a crash.
- Fixed error and poor error message when using an invalid target name.

### Stdlib changes

## 0.6.7 Change list

### Changes / improvements
- Contracts @require/@ensure are no longer treated as conditionals, but must be explicitly bool.
- Add `win-debug` setting to be able to pick dwarf for output #1855.
- Error on switch case fallthough if there is more than one newline #1849.
- Added flags to `c3c project view` to filter displayed properties
- Compile time array assignment #1806.
- Allow `+++` to work on all types of arrays.
- Allow `(int[*]) { 1, 2 }` cast style initialization.
- Experimental change from `[*]` to `[?]`
- Warn on if-catch with just a `default` case.
- Compile time array inc/dec.
- Improve error message when using ',' in struct declarations. #1920
- Compile time array assign ops, e.g. `$c[1] += 3` #1890.
- Add `inline` to enums #1819.
- Cleaner error message when missing comma in struct initializer #1941.
- Distinct inline void causes unexpected error if used in slice #1946.
- Allow `fn int test() => @pool() { return 1; }` short function syntax usage #1906.
- Test runner will also check for leaks.
- Improve inference on `??` #1943.
- Detect unaligned loads #1951.
- `Thread` no longer allocates memory on posix.

### Fixes
- Fix issue requiring prefix on a generic interface declaration.
- Fix bug in SHA1 for longer blocks #1854.
- Fix lack of location for reporting lambdas with missing return statement #1857.
- Compiler allows a generic module to be declared with different parameters #1856.
- Fix issue with `@const` where the statement `$foo = 1;` was not considered constant.
- Const strings and bytes were not properly converted to compile time bools.
- Concatenating a const empty slice with another array caused a null pointer access.
- Fix `linux-crt` and `linux-crtbegin` not getting recognized as a project paramater
- Fix dues to crash when converting a const vector to another vector #1864.
- Filter `$exec` output from `\r`, which otherwise would cause a compiler assert #1867.
- Fixes to `"exec" use, including issue when compiling with MinGW.
- Correctly check jump table size and be generous when compiling it #1877.
- Fix bug where .min/.max would fail on a distinct int #1888.
- Fix issue where compile time declarations in expression list would not be handled properly.
- Issue where trailing body argument was allowed without type even though the definition specified it #1879.
- Fix issues with @jump on empty `default` or only `default` #1893 #1894
- Fixes miscompilation of nested `@jump` #1896.
- Fixed STB_WEAK errors when using consts in macros in the stdlib #1871.
- Missing error when placing a single statement for-body on a new row #1892.
- Fix bug where in dead code, only the first statement would be turned into a nop.
- Remove unused $inline argument to mem::copy.
- Defer is broken when placed before a $foreach #1912.
- Usage of @noreturn macro is type-checked as if it returns #1913.
- Bug when indexing into a constant array at compile time.
- Fixing various issues around shifts, like `z <<= { 1, 2 }`.
- `return (any)&foo` would not be reported as an escaping variable if `foo` was a pointer or slice.
- Incorrect error message when providing too many associated values for enum #1934.
- Allow function types to have a calling convention. #1938
- Issue with defer copying when triggered by break or continue #1936.
- Assert when using optional as init or inc part in a for loop #1942.
- Fix bigint hex parsing #1945.
- `bigint::from_int(0)` throws assertion #1944.
- `write` of qoi would leak memory.
- Issue when having an empty `Path` or just "."
- `set_env` would leak memory.
- Fix issue where aligned bitstructs did not store/load with the given alignment.
- Fix issue in GrowableBitSet with sanitizers.
- Fix issue in List with sanitizers.
- Circumvent Aarch64 miscompilations of atomics.
- Fixes to ByteBuffer allocation/free.
- Fix issue where compiling both for asm and object file would corrupt the obj file output.
- Fix `poll` and `POLL_FOREVER`.
- Missing end padding when including a packed struct #1966.
- Issue when scalar expanding a boolean from a conditional to a bool vector #1954.
- Fix issue when parsing bitstructs, preventing them from implementing interfaces.
- Regression `String! a; char* b = a.ptr;` would incorrectly be allowed.
- Fix issue where target was ignored for projects.
- Fix issue when dereferencing a constant string.
- Fix problem where a line break in a literal was allowed.

### Stdlib changes
- Added '%h' and '%H' for printing out binary data in hexadecimal using the formatter.
- Added weakly linked `__powidf2`
- Added channels for threads.
- New `std::core::test` module for unit testing machinery.
- New unit test default runner.
- Added weakly linked `fmodf`.
- Add `@select` to perform the equivalent of `a ? x : y` at compile time.
- `HashMap` is now `Printable`.
- Add `allocator::wrap` to create an arena allocator on the stack from bytes.

## 0.6.6 Change list

### Changes / improvements
- Split help into normal and "full" help, #1703
- Removed 'headers' command line option.
- Add `enum.from_ordinal` and `fault.from_ordinal`
- Deprecate cast-style conversion from integer <-> enum.
- Make deprecation an error in test mode.
- Add `--win-vs-dirs` to override VS detection dirs.
- Add `"name"` project property to override the name of the resulting binary. #1719
- Improved `add-project` to take arguments.
- Improve error reporting when using type names as the function argument #1750.
- Improve ordering of method registration to support adding methods to generic modules with method constraints #1746
- Support experimental `@operator(construct)` operator overload.
- Allow using 'var' to declare lambdas in functions.
- Add 'validation' setting and make dead code a warning.
- Allow compile time `$foreach` iteration over constant Strings and bytes.
- Improved error message when accessing `@private` from other modules #1769.
- Include `@name` when searching for possible matches to `name` in the error message. #1779
- Improve `@param` parse errors #1777
- Improved `#foo` resolution inside of the compiler.
- Deprecated '&' macro arguments.
- Deprecate `fn void! main() type main functions.
- Deprecate old `void!` @benchmark and @test functions.
- Allow test runners to take String[] arguments.
- Added `--lsp` output.
- Improve the error message when running out of memory.
- Allowed passing arguments to @test / @benchmark runners via `c3c test[benchmark] -- -o --opt1 <arg1>`
- Handle bytes and string literals the same way in terms of zero termination.
- Function comments are stored and displayed with -P.
- Prevent `#hash` arguments from taking code that modifies ct variables. #1794
- Make stringify to recursively enter `#hash` expressions #1834.

### Fixes
- Fix case trying to initialize a `char[*]*` from a String.
- Fix Map & HashMap `put_all_for_create` not copying all elements, causing `init_from_map` to create incomplete copy.
- Fix bug when a macro calling an extern function was called in another module also declaring and calling the same function. #1690
- `static-lib` and `dynamic-lib` options from the command line now produces headers.
- Fix bug outputting exported functions without predefined extname.
- Fix problem where crt1 was linked for dynamic libraries on Linux and BSD. #1710
- Fix CRT detection on Arch Linux.
- Fix lexer allowing a trailing underscore (_) with hex and binary literals.
- Fix `--list-operators` CLI command printing underscore (_) and hash (#).
- Fix bug in temp allocator when temp memory is exhausted and allocation needs overaligned mem. #1715
- Incorrectly handles distinct enums and pointers with '+=' and '-=' #1717.
- Prevent DString from being initialized with "".
- Fix bug in OnStackAllocator when freeing overallocated data. #1720
- Use `weak_odr` rather than `weak` on Windows which seems to prevent issues such as #1704.
- Use `weak` on dyn-symbols on Linux.
- Fix crash on project.json not having an empty set of targets.
- Miscompile when indexing an array with small unsigned types for enums.
- Change CBool to be 1 byte.
- `any_to_int` checks value to be int and no longer works with enum.
- Add check in formatter printing "%c".
- Fix bug where `!!` and `!` was not recognized to jump out of the current scope.
- Fix bug when including compile time parameters in trailing body more than once.
- Fix issue with compiling a constant struct containing a string array in a local context.
- Fix error where panic would not properly stop the program when stacktrace couldn't be printed #1751.
- Macros with default arguments to `&`, `#` and type parameters didn't work as expected. #1754.
- `net::poll()` with negative timeout behaved incorrectly.
- Return type inference bugs with macros #1757
- `$defined` in a global scope should accept testing normal macros.
- Assert on add to uninitialized ct variable #1765.
- Dynamic function lookup fails after changing type without dummy anycast #1761
- $vasplat was allowed inside of a function when passed as an argument to a function.
- Prohibit raw vaargs in regular functions with a function body.
- Assert on certain slice to slice casts. #1768.
- Fix vector float -> bool conversion.
- Fix `+a = 1` erronously being accepted.
- Fix not freeing a zero length String
- Macros with trailing bodys aren't allowed as the single statement after a while loop with no body #1772.
- Deref subscripts as needed for macro ref method arguments. #1789
- Change ordering to simplify adding methods to type in conditional modules.
- `#foo` style arguments were not type checked when given a type. #1790
- Bug when using +++ on value build a slice or array: the rhs cast was not done.
- Fix bug preventing compile time slices from being iterated over with `$foreach`.
- Fix bug with defer assignment in macro #1807.
- Fix regression with swizzle references for vectors #1810.
- Assert when partially initializing a constant struct containing a slice #1812.
- Assert concatenating constant slices #1805.
- Do not link "ld" on Linux with no libc.
- Fix bug when multiple `$else` clauses followed an `$if` #1824.
- Report the correct type as not having a method when access fails #1828.
- Prevent temp arena scribbling from causing an asan warning. #1825
- Fix bug where `&i[0] = null` was not detected to be an error #1833.

### Stdlib changes
- Increase BitWriter.write_bits limit up to 32 bits.
- Updates to `Slice2d`, like `get_xy` and others.
- Added `iter()` `value_iter()` and `key_iter()` to HashMap.
- Add "tokenizer" to String.
- Add "skip_empty" to split methods. Add split_to_buffer method.
- Add `@enum_from_value`.
- Updated hash function.
- Added URL parser.
- Added convenience functions to `Maybe`.
- Added `String.trim_left()` and `.trim_right()`.
- Deprecation of several `&` macros.
- Format functions for timedates.
- Add `@assert_leak()` to assert on memory leaks in the scope.
- Added `double.set_high_word()`, `double.set_low_word()`, and `float.set_word()`.

## 0.6.5 Change list

### Changes / improvements
- Allow splat in initializers.
- Init command will now add `test-sources` to `project.json` #1520
- `a++` may be discarded if `a` is optional and ++/-- works for overloaded operators.
- Improve support for Windows cross compilation on targets with case sensitive file systems.
- Add "sources" support to library `manifest.json`, defaults to root folder if unspecified.
- Add char_at method in DString and operators [], len, []= and &[].
- Add `-q` option, make `--run-once` implicitly `-q`.
- Add `-v`, `-vv` and `-vvv` options for increasing verbosity, replacing debug-log and debug-stats options.

### Fixes
- Fix bug where `a > 0 ? f() : g()` could cause a compiler crash if both returned `void!`.
- `@builtin` was not respected for generic modules #1617.
- Fix issue writing a single byte in the WriteBuffer
- A distinct inline pointer type can now participate in pointer arithmetics.
- Support &a[0] returning the distinct type when applying it to a distinct of a pointer.
- Fix error when calling `HashMap.remove` on uninitialized `HashMap`.
- Fix issue with resolved try-unwrap in defer.
- Fix issue with overloaded subscript and ++/-- and assign ops (e.g. `*=`)
- Fix issue with properties in different targets not being respected #1633.
- Indexing an Optional slice would crash in codegen #1636.
- SimpleHeapAllocator bug when splitting blocks allowed memory overrun.
- Not possible to alias or take reference for extension methods on non-user defined types. #1637
- Prevent methods from using names of properties or fields. #1638
- b64 / hex data strings can now be used with \` as well.
- Contracts on generic modules would evaluate too late, sometimes not catching the error until it already occurred elsewhere.
- Fix bug preventing optionals from being used in ranges or as indices.
- Crash compiling for arm64 when returning 16 byte and smaller structs by value not a power of 2 #1649.
- Enforce single module compilation for static libraries to make constructors run properly.
- Crash when using --no-obj without compile-only. #1653
- Do not produce expression locations for windows.
- Issue where multiple methods were accepted for the same type.
- Issue where a method was linked to a type alias instead of the underlying type.
- Fix Fnv1a encoding.
- Fix issue with accessing arrays in access-overloaded types, e.g. `list[1][2]` #1665.
- Cast removing arbitrary array indices and converting them to pointers should always be fine #1664
- Incorrect "no-libc" definition of `cos`, making it unavailable for wasm.
- Fix issue with the adjoint and inverse calculations for `Matrix2x2`.
- It was possible to create 0 length arrays using byte literals. #1678
- Crash when a constant null typeid is checked for properties. #1679

### Stdlib changes
- Add `io::MultiReader`, `io::MultiWriter`, and `io::TeeReader` structs.
- Updated Base32 API.
- Add `file::save`.
- Add `memcpy` / `memset` / `memcmp` to nolibc.
- Add `sort::quickselect` to find the k-th smallest element in an unordered list.
- Add `sort::is_sorted` to determine if a list is sorted.
- Implement RFC 3986 for url encoding and decoding.

## 0.6.4 Change list

### Changes / improvements
- Const vector -> const slice implicit conversion.
- Slicing arrays, slices and bytes at compile time #1466.
- Better error for `int a[4] = ...`. #1518
- Better error for `int Foo(int a)` declarations #1516
- Improve error message in the case of `MyInterface x = foo;` #1522
- Deprecate `@adhoc`, allow non-nested ad hoc generic types.
- Constant bytes <=> char[] conversion should work #1514.
- Infer now works across ternary.
- Interfaces now support .ptr and .type directly without casting to `any`.
- Switch to `<* *>` docs.
- Improve error messages on expressions like `var $type = int;` #1553.
- Disallow casting a `void*` to `any` or an interface, unless it is `null`.
- Defer resolution of declarations when looked up in `def` aliased #1559.
- Adding constants to the Json AST #1540
- Adding info to the globals inside Json AST #1541
- Null-check function pointer invocation #1573.
- `string::new_struct_to_str` and `io::struct_to_format` to dump struct data.
- `io::print` will now print structs.
- Improve error message when using `void` aliases as variable storage type.
- Add a target type: "prepare" which doesn't compile anything (but may run `exec`)
- Improve error message on incorrect inner struct/union name #1847.

### Fixes
- `Unsupported int[*] $x = { 1, 2, 3, 4 }` #1489.
- Unexpected compile error using a typed constant with `copysign` #1517
- Incorrect subscript resolution #1519.
- Segfault with passing a program with `-` using stdin.
- Using no module with `-` would reject the program.
- Unintended deref of pointers with methods caused regression with hash function.
- Fix broken sincos function.
- Bug when a continue is copied in a defer.
- Compiler error when any/interface initialized using {} #1533.
- Bug when defers and $if were combined in a macro, which would cause miscompilation.
- Fixes to the CSV reader.
- Crash returning struct or vector from function using ternary expression #1537.
- Improved error message on invalid subscript index type #1535.
- Improved error message when declaring a variable `void!`.
- Cannot use void as a generic parameter #1546
- Interfaces not correctly copied with generics #1545
- Memory leak in keys.new_list fixed.
- Standard library is now correctly weakly linked, fixing the use of C3 .so together with executable. #1549, #1107.
- Wrong error message for interface methods with body #1536.
- Empty expression block would crash compiler with debug on #1554.
- Improve infer conversions on constants, e.g. `ZString a = foo ? "a" : "b";` #1561
- Show error when declarations do not start with `fn` in interfaces. #1565
- `if (try foo)` was handled incorrectly inside a defer.
- `&self` argument not implicitly null checked. #1556.
- `(uptr)&((Foo*)null).a` incorrectly inserts a null check. #1544
- Incorrect error message when `$eval` is provided an invalid string. #1570
- `HashMap.copy_keys` did not properly copy keys which needed to be allocated #1569
- Named vector component access would not fold at compile time. #1574
- `$define` would occasionally not properly evaluate declarations it encountered.
- Fixes with error handling recursive `@tag` #1583.
- Sometimes generating introspection info would not be in the global scope causing a crash #1586.
- @tag on macros cannot be retrieved with tagof #1582
- Taking the $typeof of a wildcard optional returns `void!`.
- Fix bug with enums with jump tables #1840.
- Enum associated declarations accidentally allowed declaration in function style. #1841
- Quicksort and insertsort incorrectly allowing arrays and vectors by value. #1845.

### Stdlib changes
- Remove unintended print of `char[]` as String
- Add read/write to stream with big endian ints.
- Move accidently hidden "wrap_bytes".
- Added CBool #1530.
- Added encoding/base32 module.

## 0.6.3 Change list

### Changes / improvements
- Introduce `arg: x` named arguments instead of `.arg = x`, deprecate old style.
- Support splat for varargs #1352.
- Allow `var` in lambdas in macros.
- Support `int[*] { 1, 2, 3 }` expressions.
- Support inline struct designated init as if inline was anonymous.
- Introduce the `.paramsof` property.
- Support environment variable 'C3C_LIB' to find the standard library.
- Support environment variable 'C3C_CC' to find the default C compiler.
- Support casting bitstructs to bool.
- Allow user-defined attributes to have typed parameters.
- Add `.gitkeep` files to project subfolders.
- Add `env::COMPILER_BUILD_HASH` and `env::COMPILER_BUILD_DATE`
- Support linking .o files in compilation command. #1417
- Slicing constant strings at compile time works.
- Add `project fetch` subcommand to fetch missing project dependencies (general and target specific)
- Ability of `vendor-fetch` to download the dependencies in the first specified path `dependencies-search-path`
- Ability of `vendor-fetch` to register the fetched dependencies in the project file.
- Allow the "self" parameter to be $/# for macro methods.
- Support compile time slicing of untyped lists.
- Allow specifying an import module using `@wasm` #1305.
- Deprecated inline generic types outside of struct definitions and macros unless marked `@adhoc`.
- Improved method detection in earlier stages of checking.
- Allow `@norecurse` attribute for non-recursive imports #1480.
- wasm32 / wasm64 targets are use-libc=no by default.
- Add hash/sha256 module

### Fixes
- Issue where a lambda wasn't correctly registered as external. #1408
- Generic methods were incorrectly registered as functions, leading to naming collisions. #1402
- Deprecated tuple / triple types.
- Converting a slice to a vector/array would copy too little data.
- Crash when reading an empty 'manifest.json'.
- "optsize" did not work correctly in project.json.
- `l[0].a = 1` now supported for overloads due to better lvalue handling #1357.
- Asserts are retained regardless of optimization when running tests.
- Limit object filename lengths. #1415
- Fix regression for `$include`.
- Correct '.so' suffix on dynamic libraries on Linux.
- Fix bug where inline index access to array in a struct would crash the compiler.
- Asserts are now correctly included and traced in when running tests.
- Use atexit to fix finalizers on Windows #1361.
- Fix bugs in "trap-on-wrap" #1434.
- Bug with casting anyfault to error.
- Lambda / function type would accidentally be processed as a method.
- Fix error message when not finding a particular function.
- Crash invoking a `@body` argument with the wrong number of parameters.
- Fix reordering semantics in struct assignment.
- Regression when passing types as `#expr` arguments. #1461
- Temp allocator overwrites data when doing reset on extra allocated pages. #1462
- User defined attributes could not have more than 1 parameter due to bug.
- Folding a constant array of structs at compile time would cause an assert.
- Enum attributes would be overwritten by enum value attributes.
- LLVM issue with try when bool is combined #1467.
- Segfault using ternary with no assignment #1468.
- Inner types make some errors misleading #1471.
- Fix bug when passing a type as a compile time value.
- Fix bug due to enum associated values not being checked for liveness.
- Regression when compile time accessing a union field not last assigned to.
- Safer seed of rand() for WASM without libc.
- Bad error message aliasing an ident with a path. #1481.
- Error when slicing a struct with an inline array #1488.
- Improved error messages on `Foo a = foo { 1 };` #1496
- Bug in json decoder escape handling.
- Fix bug when reading zip manifest, that would not return a zero terminated string. #1490
- Fix thread tests.
- Detect recursion errors on non-recursive mutexes in safe mode.
- Foreach over distinct pointer failed to be caught as error #1506.
- Foreach over distinct iterable would ignore operator(len).
- Compiler crash when compiling c code in a library without --obj-out #1503.

### Stdlib changes
- Additional init functions for hashmap.
- `format` functions are now functions and work better with splat.
- Add support for the QOI format.
- Add `io::read_new_fully` for reading to the end of a stream.
- Add `io::wrap_bytes` for reading bytes with `io` functions.
- Add `rnd` and `rand_in_range` default random functions.
- Additional timezone related functions for `datetime`.
- Added MD5 and crypto::safe_compare.
- Added generic HMAC.
- Added generic PBKDF2 implementation.
- DString `reverse`.
- `DString.insert_at` now has variants for other types.

## 0.6.2 Change list

### Changes / improvements

- Updated LLVM passes
- Added `is_substruct` type property.
- Scalar -> vector not implicit in call or assign.
- Added `--vector-conv` to enable the old scalar->vector conversion behaviour.
- Added "weak" type aliases `def Foo = my_foo::Foo @weak;`
- `*-add` keys in targets in `manifest.json` and `project.json` are deprecated.
- Made "add" the default for things like `sources`, `dependencies` and other keys in project and library files.
- Give some symbol name suggestions when the path is matched.
- Don't generate .o files on `compile` and `compile-run` if there is no `main`.
- c3c init-lib does not create the directory with the .c3l suffix #1253
- Permit foreach values to be optional.
- Add `--show-backtrace` option to disable backtrace for even smaller binary.
- Untested Xtensa support.
- && doesn't work correctly with lambdas #1279.
- Fix incorrect override of optimization levels when using projects.
- Add experimental `@noalias` attribute.
- Add a `--run-once` option to delete the output file after running it.
- Add `@const` attribute for macros, for better error messages with constant macros.
- Add `wincrt` setting to libraries.
- Add `+++` `&&&` `|||` as replacement for `$concat`, `$and` and `$or`.
- Add `methodsof` to type info for struct, union and bitstruct.
- Added `@tag` `tagof` and `has_tagof` to user defined types and members.
- Added `c-include-dirs` project/manifest setting.
- The compiler now skips UTF8 BOM.
- Printable values passed to the Formatter as pointers, will print as if passed by value.
- Pointers are rendered with "0x" prefix when passed to '%s'.
- Add temp allocator scribble.
- Use PIC by default on Linux.
- `$exec` may now provide a stdin parameter.
- Introduce `$vaarg[...]` syntax and deprecate the old `$vaarg(...)`.
- Similar change to `$vasplat`: `$vasplat` and `$vasplat[1..]`.
- Add `$member.get(value)` to replace `value.$eval($member.nameof)`
- Improve the error message when the compilation does not produce any files #1390.
- Add `fmod` implementation for nolibc.
- Allow `(Foo) { 1, 2 }` syntax for compound literals.

### Fixes

- Broken WASM library code.
- Regression: Invalid is_random implementation due to changes in 0.6.
- `dbghelp.lib` was linked even on nolibc on Windows.
- Fix incorrect linker selection on some platforms.
- Struct members declared in a single line declaration were not sharing attributes. #1266
- `opt` project setting now properly documented.
- Incorrect justify formatting of integers.
- Assertion with duplicate function pointer signatures #1286
- Distinct func type would not accept direct function address assign. #1287
- Distinct inline would not implement protocol if the inlined implemented it. #1292
- Distinct inline can now be called if it is aliasing a function pointer.
- Bug in List add_array when reserving memory.
- Fix issue where a compile time parameter is followed by "...".
- Fix issue with some conversions to untyped list.
- Issue where a `if (catch e = ...)` in a defer would be incorrectly copied. Causing codegen error.
- Variable in if-try / if-catch cannot be a reused variable name.
- Vararg interfaces were broken.
- LLVM codegen for constants in enums could fail.
- Fixes to the socket functions.
- Improved output when pointer is out of range.
- Better error when casting to a distinct fails.
- With single module, name the .o file after what `-o` provides. #1306
- Bitstruct members can now have attributes.
- `%` analysis was incorrect for int vectors.
- When resolving inherited interfaces, the interface type wasn't always resolved.
- Fix issues when checking methods and interfaces hasn't been resolved yet.
- Fix Vec2.angle
- Update to libc::setjmp on Win32, to do no stack unwinding.
- Recursively follow interfaces when looking up method.
- Int128 alignment change in LLVM fixed on x64.
- Fix interface lazy resolution errors.
- Interface resolution when part of generics #1348.
- Assert not properly traced #1354.
- Ordering issues with `$include` / `$exec` fixed #1302.
- Issues with wincrt linking.
- Debug info with recursive canonical type usage could cause segfault.
- Missing check on optional left hand side for `s.x`.
- Incorrect zero analysis on `foo["test"] = {}` #1360.
- Bug converting untyped list #1360.
- Benchmark / test no longer suppresses debug info. #1364.
- Bug when compile time subtracting a distinct type.
- `insert_at` incorrectly prevented inserts at the end of a list.
- Fix aligned alloc for Win32 targets.
- Compiler didn't detect when a module name was used both as a generic and regular module.
- Assigning a const zero to an aliased distinct caused an error.
- `--path` is now properly respected.
- `--test` will now provide the full filename and the column.
- Fix of bug in `defer (catch err)` with a direct return error.
- Too restrictive compile time checks for @const.
- Fixes to wasm nolibc in the standard library.
- Fixed int128 div/mod.
- Fix WASM memory init priority.
- Fix bug with `defer (catch err)` when used together with regular defer.
- Methods can now properly be aliased using `def` #1393.
- Memory leak in Object when not using temp allocators.
- Tracking allocator would double the allocations in the report.
- `printf` will now show errors in the output when there are errors.
- Bug where `if try` would work incorrectly in a macro.
- Prevent loading / storing large structs with LLVM.

### Stdlib changes

- `send` and `recv` added to `libc` for Posix / Win32.
- Add support to destroy temp allocators.
- Deprecated `path.append`, `path.tappend`, `getcwd`, `tgetcwd`, `path.absolute`, `ls`.
- Deprecated `env::get_config_dir`, replaced by `env::new_get_config_dir`.
- Added `path.has_extension`, `path.new_append`, `path.temp_append`, `new_cwd`, `temp_cwd`, `path.new_absolute`, `new_ls`, `temp_ls`.
- Added `dstring.replace`
- New hashmap type, `Map`
- Added `ElasticArray`.
- Added `types::is_signed`, `types::is_unsigned` and `types::inner_type`.

## 0.6.1 Change list

### Changes / improvements
- Addition of $append and $concat functions.
- Added $$str_hash, $$str_upper, $$str_lower, $$str_find builtins.
- Improved error notes when call expressions have errors.
- Trailing body arguments may now be `&ref`, `#hash`, `$const` and `$Type` arguments.
- "panic-msg" setting to suppress panic message output.
- Require `@export` functions to have `@export` types.
- Disallow leading/trailing/duplicate '_' in module names.
- Updated mangling.
- Added `$$unaligned_load` and `$$unaligned_store`.
- `--no-headers` option to suppress creating headers when generating a library.
- Support c-file compilation in libraries.
- Allow using $defined(&a[1]) to check if the operation is supported.
- Max number of members in a struct is limited to 65535.
- The maximum number of parameters in a call is now 255, up from 127.
- Array comparison now uses built-in memcmp on LLVM to enable optimizations.
- Prevent implicit array casts to pointers with higher alignment #1237.
- Macro `$case` statements now pick the first match and does not evaluate the rest.
- `manifest.json` is now checked for incorrect keys.
- Added `--list-manifest-properties` to list the available properties in `manifest.json`.
- Indexing into a constant array / struct now works at compile time.
- Improved error message when trying user foreach with an untyped list.
- RISCV asm support.

### Fixes
- Error with unsigned compare in `@ensure` when early returning 0 #1207.
- Prevent Mach-O from removing `@init` and `@dynamic` in a more reliable way #1200.
- Fix of missing copy of parameterized custom attributes.
- Fixed crash on certain recursive function definitions #1209.
- Return the typekind "FUNC" for a function pointer.
- No longer possible to dereference a function pointer.
- Fix bug with @jump miscompile.
- Bit negate does implicit integer promotion.
- Bitstructs, unions and flexible arrays now correctly emitted in headers.
- Fix distinct inline conversions.
- Bit negating const zero flags would give an incorrect result.
- Fix to scalar -> vector conversions.
- Bug fix for rethrow + defer catch.
- Wrong size for structs containing overaligned structs #1219
- $typeof(*x) should be valid when x is an `[out]` parameter #1226
- Fix ABI lowering for 128 bit vectors on Linux.
- Bad error message when using a generic method without generic parameters #1228
- Private function called from nested macro not visible to linker #1232
- Bitstructs in structs would not be correctly be handled in some cases.
- Fix problem where a $$FUNC would return "<GLOBAL>" when evaluated for a static in a function #1236.
- `ordinal` is no longer a valid associated value name for enums.
- Constants defined by indexing into another constant could fail codegen.
- Stdlib nolibc code bugs fixed.
- Regression: duplicate symbols with static variable declared in macro #1248.
- Unsplat with named parameters was accidentally disallowed.
- Reference parameter doesn't work with vector subscript #1250.
- The msvc_sdk script failed to work properly on windows when run in folders with spaces.
- Using winmain would call the wrong definition #1265.
- DynamicArenaAllocator would not correctly free.

### Stdlib changes
- Added `remove_first_item` `remove_last_item` and `remove_item` as aliases for the `match` functions.
- Added @str_hash, @str_upper, @str_lower, @str_find compile time macros.
- Remove "panic" text from unreachable() when safe mode is turned off.
- Added `@unaligned_store` and `@unaligned_load`.
- Null ZString, DString or pointer prints "(null)" for printf.
- Updated sorting API.
- Insertion sort and counting sort added.
- Added missing `mem` and `mem::allocator` functions for aligned allocations.
- Added `new_init_with_array` and `temp_init_with_array` for List.
- Fixed posix `NativeMutex.lock_timeout`.
- Fixed `env::ARCH_32_BIT` and `env::ARCH_64_BIT`.
- Added `time::us`.

## 0.6.0 Change list

### Changes / improvements
- `@default` implementations for interfaces removed.
- `any*` => `any`, same for interfaces.
- Private / local globals now have `internal` visibility in LLVM.
- Updated enum syntax.
- 'rgba' also available for swizzling.
- The name "subarray" has been replaced by the more well known name "slice' across the codebase.
- Improved alignment handling.
- Add `--output-dir` to command line. #1155
- Allow making distinct types out of "void", "typeid", "anyfault" and faults.
- Removed `--system-linker` setting.
- "Try" expressions may not be any binary or unary expressions. So for example `try foo() + 1` is disallowed.
- Added `$$REGISTER_SIZE` for int register size.
- `assert(false)` only allowed in unused branches or in tests. Compile time failed asserts is a compile time error.
- Require expression blocks returning values to have the value used.
- Detect "unsigned >= 0" as errors.
- Improve callstack debug information #1184.
- Request jump table using @jump for switches.
- Improved inline debug information.
- Improved error messages on inlined macros.
- Introduce MSVC compatible SIMD ABI.
- `$foreach` doesn't create an implicit syntactic scope.
- Error of `@if` depends on `@if`
- Support `defer (catch err)`
- Added `print-input` command argument to print all files used for compilation
- Allow recursive function definitions as long as they are pointers. #1182
- Default CPU to native if less than AVX, otherwise use AVX.
- Bounds checking on length for `foo[1:2]` slicing #1191.
- Foreach uses non-wrapping add/dec.

### Fixes
- Fixed issue in safe mode when converting enums.
- Better checking of operator methods.
- Bug when assigning an optional from an optional.
- Lambdas were not type checked thoroughly #1185.
- Fix problems using reflection on interface types #1203.
- `@param` with unnamed macro varargs could crash the compiler.
- Compiler crash using enum nameof from different module #1205.
- Incorrect length passed to scratch buffer printf.
- Casting to a bitstruct would be allowed even if the type was the wrong size.
- Generic modules parameterized with constants would sometimes get the wrong parameterized module name causing conversion errors #1192.
- Duplicate emit of expressions on negation would incorrectly compile negated macros.
- Casting a slice address to its pointer type should not compile #1193.
- Union is not properly zero-initialized with designated initializer #1194.
- Compile time fmod evaluates to 0 #1195.
- Assertion failed when casting (unsigned) argument to enum #1196
- Correct debug info on parameters without storage.
- Fix location on foreach debug output.
- Compiler crash on designated initializer for structs with bitstruct.

### Stdlib changes
- "init_new/init_temp" removed.
- LinkedList API rewritten.
- List "pop" and "remove" function now return Optionals.
- RingBuffer API rewritten. Allocator interface changed.
- Deprecated Allocator, DString and mem functions removed.
- "identity" functions are now constants for Matrix and Complex numbers.
- Removed 'append' from Object and List, replaced by 'push'.
- `GenericList` renamed `AnyList`.
- Proper handling of '.' and Win32 '//server' paths.
- Path normalization - fix possible null terminator out of bounds.
- Add 'zstr' variants for `string::new_format` / `string::tformat`.
- Fix mutex and wait signatures for Win32.

## 0.5.5 Change list

### Changes / improvements
- Disallow multiple `_` in a row in digits, e.g. `1__000`.
- Added `@link` attribute.
- New 'linker' build option.
- "linker" project setting updated, "system-linker" removed.

### Fixes
- Struct/union members now correctly rejects members without storage size #1147.
- `math::pow` will now correctly promote integer arguments.
- Pointer difference would fail where alignment != size (structs etc) #1150
- Fixed array calculation for npot2 vectors.
- $$memcpy_inline and $$memset_inline fixed.
- `.$Type = ...` and `.$foo = ...` now works #1156.
- `int.min` incorrect behaviour #1154.
- Bitstruct cast to other bitstruct by way of underlying type would fail #1159.
- Bug in `time.add_seconds` #1162.
- Remove initial './' in Win32 and convert '/' to '\' for paths when running a binary.
- 'output' directory for projects was incorrect in templates.
- Regression: no stacktrace.
- For MacOS, running with higher optimization would crash as initializers were removed.
- `compile-run` and `run` now returns the proper return code.
- Allow String constants -> ichar*, and allow integer pointers to explicitly convert between unsigned signed.
- Bug in unaligned return value lowering for Aarch64.

### Stdlib changes
- Added `new_aligned` and `alloc_aligned` functions to prevent accidental under-alignment when allocating simd.
- Fixes to realloc of aligned allocations
- Use native Windows calls on aligned allocations on Windows.
- mem::copy_inline, mem::clear_inline and mem::set_inline added.
- mem::copy / clear / set no longer has an `$inline` attribute.
- Native aligned libc malloc on Windows & POSIX.
- Simplification of the allocator interface.
- CoreFoundation only linked on MacOS when used.

## 0.5.4 Change list

### Changes / improvements
- Hash variables may now take a designated initializer.
- Added @safemacro to override the `@` requirement for non-function-like macros.
- More information available with debug log in non debug builds.
- Removed install_win_reqs.bat which didn't work well.
- Support `**` to mean `./**`
- MacOS init/finalizer now respects priority.
- Bitstructs supports `!=` and `==`.
- Support Windows `.def` files using `--windef`.
- Bitstructs now fold compile time constant bit ops.
- Fix issue where in some cases a constant global with a string wasn't folded (e.g. in asm stmts)
- Lateral implicit imports removed.
- Default to '.' if no libdir is specified.
- Improved error messages for `--lib`.
- Added `--linker` to set the linker #1067.

### Fixes
- Fixes to macro context evaluation with macro varargs.
- Dynamic methods registered before init functions on MacOS.
- Fixed clobber on x86 `cpuid` instruction.
- Removed invalid syntax from grammar.y.
- `output` project setting now respected.
- Aliased declarations caused errors when used in initializers.
- Aliased consts used as constant initializers caused errors.
- Exported module names replace `::` by `_`.
- Const ternary would evaluate incorrectly for ?:
- `$$MODULE` would report the incorrect module name in macros.
- Fixed debug info for globals and for/switch scopes.
- `out` now correctly detects subscript[] use.
- Ambiguous recursive imports are now correctly detected.
- Overzealous local escape check corrected #1127.
- Fixes to the matrix functions #1130.

### Stdlib changes
- Deprecated `Allocator` helper functions.
- Added `mem::allocator` functions corresponding to removed allocator functions.
- Changed `mem::new` / `mem::temp_new` to accept an optional initializer, and will clear by default.
- Mem `_clear` and `_zero` variants deprecated. "new_*" functions will clear by default.
- Mem "alloc_*" functions replace old "new_*" behaviour.
- Fixed temp memory issue with formatter.
- Added temp_push and temp_pop for pushing / popping the temp allocator manually (or from C).
- Added byte_size to `List`
- Added `GenericList`.

## 0.5.3 Change list

### Changes / improvements
- Migrate from using actual type with GEP, use i8 or i8 array instead.
- Optimize foreach for single element arrays.
- Move all calls to panic due to checks to the end of the function.

### Fixes
- Single module command line option was not respected.
- Fixed issue with compile time defined types (String in this case), which would crash the compiler in certain cases.
- Projects now correctly respect optimization directives.
- Generic modules now correctly follow the implicit import rules of regular modules.
- Passing an untyped list to a macro and then using it as a vaarg would crash the compiler.
- Extern const globals now work correctly.

### Stdlib changes
- init_new/init_temp deprecated, replaced by new_init and temp_init.

## 0.5.2 Change list

### Changes / improvements
- Allow trailing comma in calls and parameters #1092.

### Fixes
- Fixes issue where single character filenames like 'a.c3' would be rejected.
- Better errors when index type doesn't match len() when doing user defined foreach.
- Fixes to `to_int` for hexadecimal strings.
- Fixed issue when using a generic type from a generic type.
- Bug with vector parameters when the size > 2 and modified.
- Missing error on assigning to in-parameters through subscripting.
- Inference of a vector on the lhs of a binary expression would cause a crash.
- Fixes to PriorityQueue

### Stdlib changes
- Allow `to_int` family functions take a base, parsing base 2-10 and 16.

## 0.5.1 Change list

### Changes / improvements
- Improved error messages for const errors.
- Do not link with debug libraries unless using static libraries.
- Add 'print-linking' build option.
- System linker may be used even if the target arch is different from current.
- Slice -> array/vector works for constant slice lengths.

### Fixes
- On Aarch64 use the correct frame pointer type.
- On Aarch64 macOS, ensure the minimum version is 11.0 (Big Sur)
- Fixes to the yacc grammar.
- Dsym generation on macOS will correctly emit -arch.
- Stacktrace on signals on Linux when backtrace is available.

### Stdlib changes
- `delete` and `delete_range` added to DString.
- `Splitter` iterator added.
- `splitter` and `iterator` String methods.
- `load_new`, `load_buffer` and `load_temp` std::io::file functions.

## 0.5.0 Change List

### Changes / improvements
- Trackable allocator with leak allocation backtraces.
- `$defined` can take a list of expressions.
- `$and` compile time "and" which does not check expressions after the first is an error.
- `$is_const` returns true if an expression is compile time const.
- `$assignable` returns true is an expression may be implicitly cast to a type.
- `$checks` and `@checked` removed, replaced by an improved `$defined`
- Asm string blocks use AT&T syntax for better reliability.
- Distinct methods changed to separate syntax.
- 'exec' directive to run scripts at compile time.
- Project key descriptions in --list command.
- Added `init-lib` to simplify library creation.
- Local `const` work like namespaced global `const`.
- Added `$$atomic_fetch_*` builtins.
- vectors may now contain pointers.
- `void!` does not convert to `anyfault`.
- `$$masked_load` / `$$masked_store` / `$$gather` / `$$scatter` for vector masked load/store.
- `$$select` builtin for vector masked select.
- Added builtin benchmarks by `benchmark`, `compile-benchmark` commands and `@benchmark` attribute.
- Subtype matching in type switches.
- Added parentof typeid property.
- Slice assignment is expanded.
- Enforced optional handling.
- Better dead code analysis, and added dead code errors.
- Exhaustive switches with enums has better analysis.
- Globals may now be initialized with optional values.
- New generic syntax.
- Slice initialization.
- `$feature` for feature flags.
- Native stacktrace for Linux, MacOS and Windows.
- Macro ref parameters are now of pointer type and ref parameters are not assignable.
- Added `nextcase default`.
- Added `$embed` to embed binary data.
- Ad hoc generics are now allowed.
- Allow inferred type on method first argument.
- Fix to void expression blocks
- Temporary objects may now invoke methods using ref parameters.
- Delete object files after successful linking.
- Compile time subscript of constant strings and bytes.
- `@if` introduced, other top level conditional compilation removed.
- Dynamically dispatched interfaces with optional methods.
- `$if` now uses `$if <expr>:` syntax.
- `$assert` now uses `$assert <expr> : <optional message>`
- `$error` is syntax sugar for `$assert false : "Some message"`
- `$include`, `$echo` no longer has mandatory `()` around the arguments.
- `$exec` for including the output of files.
- `assert` no longer allows "try unwrap"
- Updated cpu arguments for x86
- Removed support for ranged case statements that were floats or enums, or non-constant.
- `nextcase` with a constant expression that does not match any case is an error.
- Dropped support for LLVM 13-14.
- Updated grammar and lexer definition.
- Removal of `$elif`.
- any / anyfault may now be aliased.
- `@stdcall` etc removed in favor of `@callconv`
- Empty fault definitions is now an error.
- Better errors on incorrect bitstruct syntax.
- Internal use wildcard type rather than optional wildcard.
- Experimental scaled vector type removed.
- Disallow parameterize attributes without parameters eg `define @Foo() = { @inline }`.
- Handle `@optreturn` contract, renamed `@return!`.
- Restrict interface style functions.
- Optional propagation and assignment '!' and '?' are flipped.
- Add `l` suffix (alias for i64).
- Allow getting the underlying type of anyfault.
- De-duplicate string constants.
- Change @extname => @extern.
- `define` and `typedef` removed.
- `define` is replaced by `def`.
- LLVM "wrapper" library compilation is exception free.
- `private` is replaced by attribute `@private`.
- Addition of `@local` for file local visibility.
- Addition of `@public` for overriding default visibility.
- Default visibility can be overridden per module compile unit. Eg `module foo @private`.
- Optimized macro codegen for -O0.
- Addition of unary `+`.
- Remove possibility to elide length when using ':' for slices.
- Remove the `:` and `;` used in $if, $switch etc.
- Faults have an ordinal.
- Generic module contracts.
- Type inference on enum comparisons, e.g `foo_enum == ABC`.
- Allow {} to initialize basic types.
- String literals default to `String`.
- More const modification detection.
- C3L zip support.
- Support printing object files.
- Downloading of libraries using vendor "fetch".
- Structural casts removed.
- Added "native" option for vector capability.
- `$$shufflevector` replaced with `$$swizzle` and `$$swizzle2`.
- Builtin swizzle accessors.
- Lambdas, e.g `a = int(x, y) => x + y`.
- $$FILEPATH builtin constant.
- `variant` renamed `any`.
- `anyerr` renamed `anyfault`.
- Added `$$wasm_memory_size` and `$$wasm_memory_grow` builtins.
- Add "link-args" for project.
- Possible to suppress entry points using `--no-entry`.
- Added `memory-env` option.
- Use the .wasm extension on WASM binaries.
- Update precedence clarification rules for ^|&.
- Support for casting any expression to `void`.
- Win 32-bit processor target removed.
- Insert null-check for contracts declaring & params.
- Support user defined attributes in generic modules.
- `--strip-unused` directive for small binaries.
- `$$atomic_store` and `$$atomic_load` added.
- `usz`/`isz` replaces `usize` and `isize`.
- `@export` attribute to determine what is visible in precompiled libraries.
- Disallow obviously wrong code returning a pointer to a stack variable.
- Add &^| operations for bitstructs.
- `@noinit` replaces `= void` to opt-out of implicit zeroing.
- Multiple declarations are now allowed in most places, eg `int a, b;`.
- Allow simplified (boolean) bitstruct definitions.
- Allow `@test` to be placed on module declarations.
- Updated name mangling for non-exports.
- `defer catch` and `defer try` statements added.
- Better errors from `$assert`.
- `@deprecated` attribute added.
- Allow complex array length inference, eg `int[*][2][*] a = ...`.
- Cleanup of cast code.
- Removal of `generic` keyword.
- Remove implicit cast enum <-> int.
- Allow enums to use a distinct type as the backing type.
- Update addition and subtraction on enums.
- `@ensure` checks only non-optional results.
- `assert` may now take varargs for formatting.

### Stdlib changes

- Tracking allocator with location.
- `init_new`/`init_temp` for allocating init methods.
- `DString.printf` is now `DString.appendf`.
- Tuple and Maybe types.
- `.as_str()` replaced by `.str_view()`
- Added `math::log(x , base)` and `math::ln(x)`.
- Hashmap keys implicitly copied if copy/free are defined.
- Socket handling.
- `csv` package.
- Many random functions.
- Updated posix/win32 stdlib namespacing
- `process` stdlib
- Stdlib updates to string.
- Many additions to `List`: `remove`, `array_view`, `add_all`, `compact` etc
- Added dstringwriter.
- Improved printf formatting.
- is_finite/is_nam/is_inf added.
- OnStack allocator to easily allocate a stack buffer.
- File enhancements: mkdir, rmdir, chdir.
- Path type for file path handling.
- Distinct `String` type.
- VarString replaced by DString.
- Removal of std::core::str.
- JSON parser and general Object type.
- Addition of `EnumMap`.
- RC4 crypto.
- Matrix identity macros.
- compare_exchange added.
- `printfln` and `println` renamed `printfn` and `printn`.
- Support of roundeven.
- Added easings.
- Updated complex/matrix, added quaternion maths.
- Improved support for freestanding.
- Improved windows main support, with @winmain annotations.
- `SimpleHeapAllocator` added.
- Added win32 standard types.
- Added `saturated` math.
- Added `@expect`, `@unlikely` and `@likely` macros.
- Temp allocator uses memory-env to determine starting size.
- Temp allocator is now accessed using `mem::temp()`, heap allocator using `allocator::heap()`.
- Float parsing added.
- Additions to std::net, ipv4/ipv6 parsing.
- Stream api.
- Random api.
- Sha1 hash function.
- Extended enumset functionality.
- Updated malloc/calloc/realloc/free removing old helper functions.
- Added TrackingAllocator.
- Add checks to prevent incorrect alignment on malloc.
- Updated clamp.
- Added `Clock` and `DateTime`.
- Added posix socket functions.

### Fixes
- Structs returned from macros and then indexed into directly could previously be miscompiled.
- Naked functions now correctly handles `asm`.
- Indexing into arrays would not always widen the index safely.
- Macros with implicit return didn't correctly deduct the return type.
- Reevaluating a bitstruct (due to checked) would break.
- Fix missing comparison between `any`.
- Fix issue of designated initializers containing bitstructs.
- Fix issue of designated initializers that had optional arguments.
- Fixed ++ and -- for bitstructs.
- Fix to bug where library source files were sometimes ignored.
- Types of arrays and vectors are consistently checked to be valid.
- Anonymous bitstructs check of duplicate member names fixed.
- Assignment to anonymous bitstruct members in structs.
- Fix casts on empty initializers.
- Fix to DString reserve.
- Fix where aliases did not do arithmetic promotion.
- @local declarations in generic modules available by accident.
- Fixes missing checks to body arguments.
- Do not create debug declaration for value-only parameter.
- Bug in alignment for atomics.
- Fix to bug when comparing nested arrays.
- Fix to bug when a macro is using rethrow.
- Fixes bug initializing a const struct with a const struct value.
- Fixes bug when `void` is passed to an "any"-vararg.
- Fixed defer/return value ordering in certain cases.
- Fixes to the x64 ABI.
- Updates to how variadics are implemented.
- Fixes to shift checks.
- Fixes to string parsing.
- Bug when rethrowing an optional from a macro which didn't return an optional.
- Fixed issues with ranged cases.
- Disallow trailing ',' in function parameter list.
- Fixed errors on flexible array slices.
- Fix of `readdir` issues on macOS.
- Fix to slice assignment of distinct types.
- Fix of issue casting slices to distinct types.
- Fixes to `split`, `rindex_of`.
- List no longer uses the temp allocator by default.
- Remove test global when not in test mode.
- Fix sum/product on floats.
- Fix error on void! return of macros.
- Removed too permissive casts on slices.
- Using C files correctly places objects in the build folder.
- Fix of overaligned deref.
- Fix negating a float vector.
- Fix where $typeof(x) { ... } would not be a valid compound literal.
- Fix so that using `var` in `if (var x = ...)` works correctly.
- Fix int[] -> void* casts.
- Fix in utf8to16 conversions.
- Updated builtin checking.
- Reduce formatter register memory usage.
- Fixes to the "any" type.
- Fix bug in associated values.
- More RISC-V tests and fixes to the ABI.
- Fix issue with hex floats assumed being double despite `f` suffix.
- Fix of the `tan` function.
- Fixes to the aarch64 ABI when passing invalid vectors.
- Fix creating typed compile time variables.
- Fix bug in !floatval codegen.
- Fix of visibility issues for generic methods.
- Fixes to `$include`.
- Fix of LLVM codegen for optionals in certain cases.
- Fix of `$vasplat` when invoked repeatedly.
- Fix to `$$DATE`.
- Fix of attributes on nested bitstructs.
- Fix comparing const values > 64 bits.
- Defer now correctly invoked in expressions like `return a > 0 ? Foo.ABC! : 1`.
- Fix conversion in `if (int x = foo())`.
- Delay C ABI lowering until requested to prevent circular dependencies.
- Fix issue with decls accidentally invalidated during `$checked` eval.
- Fold optional when casting slice to pointer.
- Fixed issue when using named arguments after varargs.
- Fix bug initializing nested struct/unions.
- Fix of bool -> vector cast.
- Correctly widen C style varargs for distinct types and optionals.
- Fix of too aggressive codegen in ternary codegen with array indexing.

## 0.4.0 Change List

- Compatibility with LLVM 16.
- Dropped LLVM 12 support.
- Updated vector comparisons.
- Built in unit testing with @test and compile-test
- Updated memory allocators. Added `@scoped` and `@pool` macros.
- Various bug fixes.
- Generic modules may now be generic over integers and booleans.
- Constant pointers may be compile time evaluated.
- Added many new builtins.
- Emit asm using `--emit-asm`.
- Added `--nostdlib` and `--nolibc`.
- Compiling for AVX can now select "native".
- Fixes to adding libraries at link time.
- Various improved error messages.
- Windows debug info fixes.
- Add of `foreach_r` for reverse list traversal.
- Script downloading the MSVC SDK to cross compile to windows.
- Many standard library additions.
- Extension methods may be added for built-in types.
- Macros may take vector and array arguments generic over length.
- Macro varargs with $vaarg, $vacount etc.
- Many vector builtins added as dot methods.
- in / out / inout doc parameters checked.
- Initial inline asm support for aarch64 and x64.
- Single line short function declaration.
- Added `$checks` builtin.
- Added `$include` builtin for including other text files.
- Optional single module compilation.
- Static initialization / finalization to have code running at start/end.
- C3 custom printf function in the stdlib.
- `[]=` overload now works correctly.
- Static libraries may now be built.
- More compile time reflection added and general cleanup done.
- usize/isize/iptrdiff/uptrdiff replaced by usz/isz.
- Add `var` to allow type inference on regular variables.
- LLVM codegen optimizations.
- `??` now allows chaining another optional.
- int128 support on all platforms.
- `import` is now allowed anywhere at the top level.
- `project.c3p` renamed `project.json`
- Update to project properties, e.g. "libs" -> "dependencies" etc.
- $$TIME, $$DATE and $$FUNCTION builtin defines added.
- `$echo` function to print messages at compile time.
- Improvements to untyped lists.
- Various builtins added: $$prefetch, $$reverse, $$shufflevector etc.

## 0.3.0 Change List

### Changes / improvements:

- Allow any expression as default expression.
- Allow using enums for indexing arrays.
- Added $convertable / $castable compile time functions.
- Removed ´func´ deprecated keyword
- Slicing a distinct type now returns the distinct type.
- Renamed @autoimport -> @builtin
- Zero length arrays not allowed
- Allow methods may use ref, pointer and value arguments as "self"
- Updated external name mangling
- More advanced introspection.
- @maydiscard and @nodiscard annotations
- New type promotion rules: The common type of int[x]* and int[y]* is int[]
- Added type.inner and type.len reflection.
- Support float mod operations.
- Add float.max/min.
- Allow [in] contract to be used on slices.
- Add linker and linked dir arguments to build files.
- Auto-import std::core.
- LLVM 15 support.
- Beter native file handling for MSVC
- New import rules – recursive imports
- Add lld linking for FreeBSD
- User defined attributes. @Foo = @inline
- Support enum associated values.
- @ is now part of the name of an attribute or a macro. Macros without '@' must be function-like.
- Ordinal based enums.
- Allow locals to shadow global variables.
- Prefer inferred constant over global in the case of MyEnum f = BAR;
- Enum and fault name reflection.
- Deref null error now panics in safe mode.

### Changes to stdlib:

- Updated allocators.
- Added enum_by_name.
- Moved bitcast to builtin module.
- Native printf for files and strings.
- Updated String.
- Comparison macros
- Added Binary-Heap Based Priority Queue by David Kopec
- Matrix Math Library by PixelRifts
- UTF conversions in "conv" module.

### Fixes:

- Attributes correctly checks for recursive definitions now.
- Added a max bitstruct size.
- Fix of expr location in args.
- Fixing distinct, typedef and bitstruct copying. Fix where global constants did not need to be constant.
- Better error on all upper parameter names.
- Fix constant typeid comparisons.
- Simplify and corrected if try/catch parsing.
- Fix bug with { [A] = 1 }
- Conversion unsigned int -> enum fixed.
- Fix bug preventing implicit & on optionals.
- More efficient int[] a = {}
- Fix bug in extension methods for generic types and typedefs
- Fix to extension methods in other modules.
- Disallow complist as a regular macro parameter.
- Fix in nested block handling
- Fix of error where {| |} with value return could have no final return
- Vararg abi fix
- Fix "libs" in project creation
- Fix bug with bit struct initialization and zeros
- Reduce size of memory pages used.
- Fix issues with union of const.
- Fix initialization of anonymous structs.
- Fix conversion between distinct void* and null
- Fix of default project creation target format.
- Fix of $sizeof(Type) => Type.sizeof
- Fix stack setting after error return.
- Fix module assignment of declarations
- Global @align fixed
- Fixes enum set with new ordinal based enums
- SysV ABI fix for passing certain things by struct.
- Fix implicitly converting to float in the case of myfloat *= -1<|MERGE_RESOLUTION|>--- conflicted
+++ resolved
@@ -51,13 +51,10 @@
 - Updated hash functions in default hash methods.
 - Added `FixedBlockPool` which is a memory pool for fixed size blocks.
 - Added the experimental `std::core::log` for logging.
-<<<<<<< HEAD
-- Added `HashSet.values` and `String.contains_char` #2386
-=======
 - Added array `@zip` and `@zip_into` macros. #2370
 - Updated termios bindings to use bitstructs and fixed some constants with incorrect values #2372
 - Added libloaderapi to `std::os::win32`.
->>>>>>> d07da280
+- Added `HashSet.values` and `String.contains_char` #2386
 
 ## 0.7.4 Change list
 
