--- conflicted
+++ resolved
@@ -42,12 +42,9 @@
 - Fix issue with compiling a constant struct containing a string array in a local context.
 - Fix error where panic would not properly stop the program when stacktrace couldn't be printed #1751.
 - Macros with default arguments to `&`, `#` and type parameters didn't work as expected. #1754.
-<<<<<<< HEAD
-- `$defined` in a global scope should accept testing normal macros.
-=======
 - `net::poll()` with negative timeout behaved incorrectly.
 - Return type inference bugs with macros #1757
->>>>>>> 14d8e930
+- `$defined` in a global scope should accept testing normal macros.
 
 ### Stdlib changes
 - Increase BitWriter.write_bits limit up to 32 bits.
