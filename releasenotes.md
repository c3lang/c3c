# C3C Release Notes

## 0.7.5 Change list

### Changes / improvements
- Support `alias foo = module std::io` module aliasing.
- Add compile-time `@intlog2` macro to math.
<<<<<<< HEAD
- Add `bitsizeof` macro builtins. #2376
=======
- Add compile-time `@clz` builtin. #2367
>>>>>>> 6471728e

### Fixes
- List.remove_at would incorrectly trigger ASAN.
- With avx512, passing a 512 bit vector in a union would be lowered incorrectly, causing an assert. #2362
- Codegen error in `if (try x = (true ? io::EOF? : 1))`, i.e. using if-try with a known Empty.
- Codegen error in `if (try x = (false ? io::EOF? : 1))`, i.e. using if-try with a CT known value.
- Reduce allocated Vmem for the compiler on 32 bit machines.
- Bug causing a compiler error when parsing a broken lambda inside of an expression.
- Fixed: regression in comments for `@deprecated` and `@pure`.
- Detect recursive creation of generics #2366.
- Compiler assertion when defining a function with return type untyped_list #2368.
- Compiler assert when using generic parameters list without any parameters. #2369
- Parsing difference between "0x00." and "0X00." literals #2371
- Fixed bug generating `$c += 1` when `$c` was derived from a pointer but behind a cast.
- Compiler segfault when using bitwise not on number literal cast to bitstruct #2373.
- Formatter did not properly handle "null" for any, and null for empty faults. #2375

### Stdlib changes
- Add `==` to `Pair`, `Triple` and TzDateTime. Add print to `Pair` and `Triple`.
- Add OpenBSD to `env::INET_DEVICES` and add required socket constants.
- Added `FileMmap` to manage memory mapped files.
- Add `vm::mmap_file` to memory map a file.
- Updated hash functions in default hash methods.
- Added `FixedBlockPool` which is a memory pool for fixed size blocks.
- Added the experimental `std::core::log` for logging.

## 0.7.4 Change list

### Changes / improvements
- Added const enums: `enum Foo : const`. Behaves like C enums but may be any type.
- Casting to / from an enum is now possible again. No need to use `.ordinal` and `.from_ordinal`.
- Inline associated enum values are deprecated, use `--use-old-enums` to re-enable them.
- `$typeof` may return a compile time type.
- Improved error messages on missing qualifier on enum value. #2260
- Add `--echo-prefix` to edit the prefix with `$echo` statements. Supports {FILE} and {LINE}
- Catch accidental `foo == BAR;` where `foo = BAR;` was most likely intended. #2274
- Improve error message when doing a rethrow in a function that doesn't return an optional.
- Add `--list-asm` to view all supported `asm` instructions.
- Formatting option "%h" now supports pointers.
- Improve error on unsigned implicit conversion to signed.
- Update error message for struct initialization #2286
- Add SipHash family of keyed PRFs. #2287 
- `$is_const` is deprecated in favour of `@is_const` based on `$defined`.
- Multiline contract comments #2113
- Removed the use of temp allocator in backtrace printing.
- `env::AUTHORS` and `env::AUTHOR_EMAILS` added.
- Suppress codegen of panic printing with when panic messages are set to "off".
- Implicit linking of libc math when libc math functions are used.
- Allow even smaller memory limits.
- Check unaligned array access.
- Add "@structlike" for typedefs.
- "poison" the current function early when a declaration can't be correctly resolved.
- Add komihash, a5hash, metrohash64, metrohash128, and wyhash2 variants with tests/benchmark. #2293
- '$assignable' is deprecated.
- Deprecate allocator::heap() and allocator::temp()
- Add `thread::fence` providing a thread fence.
- Place output in `out` by default for projects. Use temp folder for building at the command line.
- Allow absolute paths for `$embed`.
- Add `@try` and `@try_catch`.
- Assignment evaluation order now right->left, following C++17 and possibly C23.

### Fixes
- mkdir/rmdir would not work properly with substring paths on non-windows platforms.
- Hex string formatter check incorrectly rejected slices.
- Correctly reject interface methods `type` and `ptr`.
- Comparing a null ZString with a non-null ZString would crash.
- Switch case with const non-int / enum would be treated as ints and crash. #2263
- Missing bounds check on upper bound with const ranges `foo[1:3]`.
- Check up the hierarchy when considering if an interface cast is valid #2267.
- Fix issue with labelled break inside of a $switch.
- Non-const macros may not return untyped lists.
- `$for` ct-state not properly popped.
- Inline `r / complex` for complex numbers fixed.
- Const slice lengths were not always detected as constant.
- Const slice indexing was not bounds checked.
- Initialize pool correctly in print_backtrace.
- `--max-mem` now works correctly again.
- Casting a fault to a pointer would trigger an assert.
- Make `to_float` more tolerant to spaces.
- Fixes to thread local pointer handling.
- Fixes to JSON parsing and Object.
- Array indices are now using int64 internally.
- Bit shift operation fails with inline uint enum despite matching underlying type #2279.
- Fix to codegen when using a bitstruct constant defined using a cast with an operator #2248.
- Function pointers are now compile time constants. 
- Splat 8 arguments can sometimes cause incorrect behaviour in the compiler. #2283
- Correctly poison the analysis after a failed $assert or $error. #2284
- `$foo` variables could be assigned non-compile time values.
- `$foo[0] = ...` was incorrectly requiring that the assigned values were compile time constants.
- "Inlined at" would sometimes show the current location.
- Fixed bug splatting constants into constants.
- Resize bug when resizing memory down in ArenaAllocator, DynamicArenaAllocator, BackedArenaAllocator.
- Error message for missing arg incorrect for methods with zero args #2296.
- Fix stringify of $vaexpr #2301.
- Segfault when failing to cast subexpression to 'isz' in pointer subtraction #2305.
- Fix unexpected display of macro definition when passing a poisoned expression #2305.
- `@links` on macros would not be added to calling functions.
- Fix `Formatter.print` returning incorrect size.
- A distinct type based on an array would yield .len == 0
- Overloading addition with a pointer would not work.
- Copying const enums and regular enums incorrect #2313.
- Regression: Chaining an optional together with contracts could in some cases lose the optional.
- `char[*] b = *(char[*]*)&a;` would crash the compiler if `a` was a slice. #2320
- Implicitly cast const int expressions would sometimes not be detected as compile time const.
- Using @noreturn in a short body macro would not work properly #2326.
- Bug when reporting error in a macro return would crash the compiler #2326.
- Short body return expression would not have the correct span.
- Fix issue where recursively creating a dir would be incorrectly marked as a failure the first time.
- `@format` did not work correctly with macros #2341.
- Crash when parsing recursive type declaration #2345.
- Remove unnecessary "ret" in naked functions #2344.
- Lambdas now properly follow its attributes #2346.
- Not setting android-ndk resulted in a "set ndk-path" error.
- Lambda deduplication would be incorrect when generated at the global scope.
- Disallow accessing parameters in a naked function, as well as `return`, this fixes #1955.
- Assigning string literal to char[<*>] stores pointer rather than characters. #2357

### Stdlib changes
- Improve contract for readline. #2280
- Added Whirlpool hash.
- Added Ed25519.
- Added string::bformat.
- Virtual memory library.
- New virtual emory arena allocator.
- Added `WString.len`.
- Added `@addr` macro.
- Add `ConditionVariable.wait_until` and `ConditionVariable.wait_for`
- Added readline_to_stream that takes a stream.
- Added `Ref` and `RefCounted` experimental functionality.
- Added `Volatile` generic type.
- Added `UnalignedRef` generic type.
- Added `HashSet` generic type.
- Added `LinkedHashSet` and `LinkedHashMap` generic types.
- Add String conversion functions snake_case -> PascalCase and vice versa.

## 0.7.3 Change list

### Changes / improvements
- `$typefrom` now also accepts a constant string, and so works like `$evaltype`.
- `$evaltype` is deprecated in favour of `$typefrom`.
- Literal rules have changed, this makes `-0xFF` now a signed integer.
- Implicitly convert from constant typeid to Type in `$Type` assignment, and `$assignable`.
- Make $Type parameters accept constant typeid values.
- Deprecate `foo.#bar`.
- Allow inference across `&&` #2172.
- Added support for custom file extensions in project.json targets.
- `$eval` now also works with `@foo`, `#foo`, `$Foo` and `$foo` parameters #2114.
- `@sprintf` macro (based on the `$$sprintf` builtin) allows compile time format strings #1874.
- Improve error reports when encountering a broken "if-catch".
- Add printf format to `$assert` and `$error` #2183.
- Make accepting arguments for `main` a bit more liberal, accepting `main(int argc, ZString* argv)`
- Make `$echo` and `@sprintf` correctly stringify compile time initializers and slices.
- Add `--sources` build option to add additional files to compile. #2097
- Support untyped second argument for operator overloading.
- The form-feed character '\f' is no longer valid white space.
- Show code that caused unreachable code #2207
- Allow generics over distinct types #2216.
- Support distrinct types as the base type of bitstructs. #2218
- Add hash::sha512 module to stdlib. #2227
- Compile time type assignment (eg `$Foo = int`) is no longer an expression.
- Add `@allow_deprecated` attribute to functions to selectively allow deprecated declarations #2223.
- Improve error message on pointer diff #2239.
- Compile-time comparison of constant vectors. #1575.
- $member.get supports bitstructs.
- $member.set for setting members without the *& trick.
- Initial support for #1925, does not affect C compilation yet, and doesn't try to link etc. Using "--emit-only"

### Fixes
- `-2147483648`, MIN literals work correctly.
- Splatting const slices would not be const. #2185
- Fixes to `$define` handling of binary ops.
- Fixes methodsof to pick up all sorts of extension methods. #2192
- `--lsp` sometimes does not emit end tag #2194.
- Improve Android termux detection.
- Update Android ABI.
- Fixes to `@format` checking #2199.
- Distinct versions of builtin types ignore @operator overloads #2204.
- @operator macro using untyped parameter causes compiler segfault #2200.
- Make `unreachable()` only panic in safe mode.
- `cflags` additions for targets was not handed properly. #2209
- `$echo` would suppress warning about unreachable code. #2205
- Correctly format '%c' when given a width. #2199
- Fix to `is_array_or_slice_of_char` #2214.
- Method on array slice caused segfault #2211.
- In some cases, the compiler would dereference a compile time null. #2215
- Incorrect codegen if a macro ends with unreachable and is assigned to something. #2210
- Fix error for named arguments-order with compile-time arguments #2212
- Bug in AST copying would make operator overloading like `+=` compile incorrectly #2217.
- `$defined(#expr)` broken with binary. #2219 
- Method ambiguity when importing parent module publicly in private submodule. #2208
- Linker errors when shadowing @local with public function #2198
- Bug when offsetting pointers of large structs using ++ and --.
- `x++` and `x--` works on pointer vectors #2222.
- `x += 1` and `x -= 1` works propertly on pointer vectors #2222.
- Fixes to `x += { 1, 1 }` for enum and pointer vectors #2222.
- Linking fails on operator method imported as `@public` #2224.
- Lambda C-style vaargs were not properly rejected, leading to crash #2229.
- Incorrect handling of constant null fault causing compiler crash #2232.
- Overload resolution fixes to inline typedef #2226.
- `math::overflow_*` wrappers incorrectly don't allow distinct integers #2221.
- Compiler segfault when using distinct type in attribute imported from other module #2234.
- Assert casting bitstruct to short/char #2237.
- @tag didn't work with members #2236.
- Assert comparing untyped lists #2240.
- Fix bugs relating to optional interface addr-of #2244.
- Compiler null pointer when building a static-lib with -o somedir/... #2246
- Segfault in the compiler when using a bitstruct constant defined using a cast with an operator #2248.
- Default assert() message drops parens #2249.

### Stdlib changes
- Deprecate `String.is_zstr` and `String.quick_zstr` #2188.
- Add comparison with `==` for ZString types.
- `is_array_or_slice_of_char` and `is_arrayptr_or_slice_of_char` are replaced by constant `@` variants.
- `@pool` now has an optional `reserve` parameter, some minor changes to the temp_allocator API
- io::struct_to_format now supports bitstructs.
- Add `String.escape`, `String.unescape` for escaping and unescaping a string.

## 0.7.2 Change list

### Changes / improvements
- Better default assert messages when no message is specified #2122
- Add `--run-dir`, to specify directory for running executable using `compile-run` and `run` #2121.
- Add `run-dir` to project.json.
- Add `quiet` to project.json.
- Deprecate uXX and iXX bit suffixes.
- Add experimental LL / ULL suffixes for int128 and uint128 literals.
- Allow the right hand side of `|||` and `&&&` be runtime values.
- Added `@rnd()` compile time random function (using the `$$rnd()` builtin). #2078
- Add `math::@ceil()` compile time ceil function. #2134
- Improve error message when using keywords as functions/macros/variables #2133.
- Deprecate `MyEnum.elements`.
- Deprecate `SomeFn.params`.
- Improve error message when encountering recursively defined structs. #2146
- Limit vector max size, default is 4096 bits, but may be increased using --max-vector-size.
- Allow the use of `has_tagof` on builtin types.
- `@jump` now included in `--list-attributes` #2155.
- Add `$$matrix_mul` and `$$matrix_transpose` builtins.
- Add `d` as floating point suffix for `double` types.
- Deprecate `f32`, `f64` and `f128` suffixes.
- Allow recursive generic modules.
- Add deprecation for `@param foo "abc"`.
- Add `--header-output` and `header-output` options for controlling header output folder.
- Generic faults is disallowed.
- Detect when a slice on the stack is accidentally returned from a function.

### Fixes
- Assert triggered when casting from `int[2]` to `uint[2]` #2115
- Assert when a macro with compile time value is discarded, e.g. `foo();` where `foo()` returns an untyped list. #2117
- Fix stringify for compound initializers #2120.
- Fix No index OOB check for `[:^n]` #2123.
- Fix regression in Time diff due to operator overloading #2124.
- attrdef with any invalid name causes compiler assert #2128.
- Correctly error on `@attrdef Foo = ;`.
- Contract on trying to use Object without initializing it.
- Variable aliases of aliases would not resolve correctly. #2131
- Variable aliases could not be assigned to.
- Some folding was missing in binary op compile time resolution #2135.
- Defining an enum like `ABC = { 1 2 }` was accidentally allowed.
- Using a non-const as the end range for a bitstruct would trigger an assert.
- Incorrect parsing of ad hoc generic types, like `Foo{int}****` #2140.
- $define did not correctly handle generic types #2140.
- Incorrect parsing of call attributes #2144.
- Error when using named argument on trailing macro body expansion #2139.
- Designated const initializers with `{}` would overwrite the parent field.
- Empty default case in @jump switch does not fallthrough #2147.
- `&&&` was accidentally available as a valid prefix operator.
- Missing error on default values for body with default arguments #2148.
- `--path` does not interact correctly with relative path arguments #2149.
- Add missing `@noreturn` to `os::exit`.
- Implicit casting from struct to interface failure for inheriting interfaces #2151.
- Distinct types could not be used with tagof #2152.
- `$$sat_mul` was missing.
- `for` with incorrect `var` declaration caused crash #2154.
- Check pointer/slice/etc on `[out]` and `&` params. #2156.
- Compiler didn't check foreach over flexible array member, and folding a flexible array member was allowed #2164.
- Too strict project view #2163.
- Bug using `#foo` arguments with `$defined` #2173
- Incorrect ensure on String.split.
- Removed the naive check for compile time modification, which fixes #1997 but regresses in detection.

### Stdlib changes
- Added `String.quick_ztr` and `String.is_zstr`
- std::ascii moved into std::core::ascii. Old _m variants are deprecated, as is uint methods.
- Add `String.tokenize_all` to replace the now deprecated `String.splitter`
- Add `String.count` to count the number of instances of a string.
- Add `String.replace` and `String.treplace` to replace substrings within a string.
- Add `Duration * Int` and `Clock - Clock` overload.
- Add `DateTime + Duration` overloads.
- Add `Maybe.equals` and respective `==` operator when the inner type is equatable.
- Add `inherit_stdio` option to `SubProcessOptions` to inherit parent's stdin, stdout, and stderr instead of creating pipes. #2012
- Remove superfluous `cleanup` parameter in `os::exit` and `os::fastexit`.
- Add `extern fn ioctl(CInt fd, ulong request, ...)` binding to libc;

## 0.7.1 Change list

### Changes / improvements
- Better errors on some common casting mistakes (pointer->slice, String->ZString, deref pointer->array) #2064.
- Better errors trying to convert an enum to an int and vice versa.
- Function `@require` checks are added to the caller in safe mode. #186
- Improved error message when narrowing isn't allowed.
- Operator overloading for `+ - * / % & | ^ << >> ~ == != += -= *= /= %= &= |= ^= <<= >>=`
- Add `@operator_r` and `@operator_s` attributes.
- More stdlib tests: `sincos`, `ArenaAllocator`, `Slice2d`.
- Make aliases able to use `@deprecated`.
- Refactored stdlib file organization.
- Allow `@if` on locals.
- String str = "" is now guaranteed to be null terminated. #2083
- Improved error messages on `Foo { 3, abc }` #2099.
- `Foo[1..2] = { .baz = 123 }` inference now works. #2095
- Deprecated old inference with slice copy. Copying must now ensure a slicing operator at the end of the right hand side: `foo[1..2] = bar[..]` rather than the old `foo[1..2] = bar`. The old behaviour can be mostly retained with `--use-old-slice-copy`).
- Added `Enum.lookup` and `Enum.lookup_field`.
- `c3c build` picks first target rather than the first executable #2105.
- New Win32 Mutex, ConditionVariable and OnceFlag implementation

### Fixes
- Trying to cast an enum to int and back caused the compiler to crash.
- Incorrect rounding at compile time going from double to int.
- Regression with invalid setup of the WASM temp allocator.
- Correctly detect multiple overloads of the same type.
- ABI bug on x64 Linux / MacOS when passing a union containing a struct of 3 floats. #2087
- Bug with slice acces as inline struct member #2088.
- `@if` now does implicit conversion to bool like `$if`. #2086
- Fix broken enum inline -> bool conversions #2094.
- `@if` was ignored on attrdef, regression 0.7 #2093.
- `@ensure` was not included when the function doesn't return a value #2098.
- Added missing `@clone_aligned` and add checks to `@tclone`
- Comparing a distinct type with an enum with an inline distinct type failed unexpectedly.
- The `%s` would not properly print function pointers.
- Compiler crash when passing an untyped list as an argument to `assert` #2108.
- `@ensure` should be allowed to read "out" variables. #2107
- Error message for casting generic to incompatible type does not work properly with nested generics #1953
- Fixed enum regression after 0.7.0 enum change.
- ConditionVariable now properly works on Win32

### Stdlib changes
- Hash functions for integer vectors and arrays.
- Prefer `math::I` and `math::I_F` for `math::IMAGINARY` and `math::IMAGINARYF` the latter is deprecated.
- Add `array::contains` to check for a value in an array or slice.

## 0.7.0 Change list

### Changes / improvements
- Removed `Foo { 1, 2 }` initializer.
- Changed `Foo(<int>)` to `Foo {int}`.
- Removed `{| |}` expression blocks.
- Removed macro `&ref` and `$varef` parameters.
- Removed `$vaexpr(0)` syntax in favour of `$vaexpr[0]`
- Enum does not cast to/from an integer (its ordinal).
- Removed use of `void!` for main, test and benchmark functions.
- Removed `$or`, `$and`, `$concat` compile time functions.
- Removed `@adhoc` attribute.
- Disallow inline use of nested generics (e.g. `List{List{int}}`.
- Remove `.allocator = allocator` syntax for functions.
- Remove `@operator(construct)`.
- Removal of "any-switch".
- Allow swizzling assign, eg. `abc.xz += { 5, 10 };`
- Added `$$wstr16` and `$$wstr32` builtins.
- `$foreach` "()" replaced by trailing ":" `$foreach ($x, $y : $foo)` -> `$foreach $x, $y : $foo:`
- `$for` "()" replaced by trailing ":" `$for (var $x = 0; $x < FOO; $x++)` -> `$for var $x = 0; $x < FOO; $x++:`
- `$switch` "()" replaced by trailing ":" `$switch ($Type)` -> `$switch $Type:`
- Empty `$switch` requires trailing ":" `$switch` -> `$switch:`
- Rename `@return!` to `@return?` and change syntax to require ":" after faults.
- Remove `if (catch foo) { case ... }` syntax.
- Remove `[?]` syntax.
- Change `int!` to `int?` syntax.
- New `fault` declaration using `faultdef`.
- Enum associated values can reference the calling enum.
- Improve error message on `foo ?? io::EOF` with missing '?' #2036
- Make `@public` import recursive. #2018
- Fault nameof prefixes the first last module path, for instance `std::io::EOF` is rendered as `io::EOF`.
- Rename `def` to `alias`.
- Change `distinct` -> `typedef`.
- Order of attribute declaration is changed for `alias`.
- Added `LANGUAGE_DEV_VERSION` env constant.
- Rename `anyfault` -> `fault`.
- `!!foo` now works same as as `! ! foo`.
- Temp allocator now supports more than 2 in-flight stacks.
- Printing stacktrace uses its own temp allocator.
- Allow inferred type on body parameters. E.g. `@stack_mem(1024; alloc) { ... };`
- Use `@pool_init()` to set up a temp pool on a thread. Only the main thread has implicit temp pool setup.
- `tmem` is now a variable.
- Compile test and benchmark functions when invoking `--lsp` #2058.
- Added `@format` attribute for compile time printf validation #2057.
- Formatter no longer implicitly converts enums to ordinals.

### Fixes
- Fix address sanitizer to work on MachO targets (e.g. MacOS).
- Post and pre-decrement operators switched places for vector elements #2010.
- Aliases were incorrectly considered compile time constants.
- FreeBSD libc stat definitions were incorrect.
- Atomic max was incorrect.
- `"+".to_float()` would panic.
- `import` can now both be @public and @norecurse.
- Crash when trying to convert a struct slice to a vector #2039.
- Crash resolving a method on `Foo[2]` when `Foo` is distinct #2042.
- Bug due to missing cast when doing `$i[$x] = $z`.
- Incorrectly allowed getting pointer to a macro #2049.
- &self not runtime null-checked in macro #1827.
- Bug when printing a boolean value as an integer using printf.
- Show error when a generic module contains a self-generic type.
- "Single module" was not enforced when creating a static library using as a project target.

### Stdlib changes
- `new_*` functions in general moved to version without `new_` prefix.
- `string::new_from_*` changed to `string::from_*`.
- `String.to_utf16_copy` and related changed to `String.to_utf16`.
- `String.to_utf16_tcopy` and related changed to `String.to_temp_utf16`
- `mem::temp_new` changed to `mem::tnew`.
- `mem::temp_alloc` and related changed to `mem::talloc`.
- `mem::temp_new_array` changed to `mem::temp_array`.
- Add `ONHEAP` variants for List/HashMap for initializing global maps on the heap.
- Remove Vec2 and other aliases from std::math. Replace `.length_sq()` with `sq_magnitude()`
- Change all hash functions to have a common `hash` function.
- `@wstring`, `@wstring32`, `@char32` and `@char16` compile time macros added.
- Updates to `Atomic` to handle distinct types and booleans.
- Added `math::iota`.
- `@pool` no longer takes an argument.
- `Allocator` interface removes `mark` and `reset`.
- DynamicArenaAllocator has changed init function.
- Added `BackedArenaAllocator` which is allocated to a fixed size, then allocates on the backing allocator and supports mark/reset.
- `AnyList` now also defaults to the temp allocator.
- `os::getcwd` and `os::get_home_dir` requires an explicit allocator.
- `file::load_new` and `file::load_path_new` removed.
- `os::exit` and `os::fastexit` added.

## 0.6.8 Change list

### Changes / improvements
- Increase precedence of `(Foo) { 1, 2 }`
- Add `--enable-new-generics` to enable `Foo{int}` generic syntax.
- `{| |}` expression blocks deprecated.
- c3c `--test-leak-report` flag for displaying full memory lead report if any
- Output into /.build/obj/<platform> by default.
- Output llvm/asm into llvm/<platform> and asm/<platform> by default.
- Add flag `--suppress-run`. For commands which may run executable after building, skip the run step. #1931
- Add `--build-env` for build environment information.
- Deprecation of `@operator(construct)`.

### Fixes
- Bug appearing when `??` was combined with boolean in some cases.
- Test runner --test-disable-sort didn't work, c3c was expecting --test-nosort
- Test runner with tracking allocator assertion at failed test #1963
- Test runner with tracking allocator didn't properly handle teardown_fn
- Correctly give an error if a character literal contains a line break.
- Implicitly unwrapped optional value in defer incorrectly copied #1982.
- Crash when trying to define a method macro that isn't `@construct` but has no arguments.
- Regression, `.gitkeep` files were generated incorrectly.
- Aliases are now correctly handled as if they were variables/functions in regards to namespacing and accept `@builtin`.
- Correctly handle in/out when interacting with inout.
- Don't delete .o files not produced by the compiler.
- Fix optional jumps in expression lists, #1942.
- Several fixes for .o files and -o output, improving handling and naming.
- Fix bug casting bool to int to other int #1995.
- `@if` declarations were missing from -P output #1973.
- Check exe and lib output so -o works with directories.
- Swizzling an inline vector in a struct would cause a crash.
- Fixed error and poor error message when using an invalid target name.

### Stdlib changes

## 0.6.7 Change list

### Changes / improvements
- Contracts @require/@ensure are no longer treated as conditionals, but must be explicitly bool.
- Add `win-debug` setting to be able to pick dwarf for output #1855.
- Error on switch case fallthough if there is more than one newline #1849.
- Added flags to `c3c project view` to filter displayed properties
- Compile time array assignment #1806.
- Allow `+++` to work on all types of arrays.
- Allow `(int[*]) { 1, 2 }` cast style initialization.
- Experimental change from `[*]` to `[?]`
- Warn on if-catch with just a `default` case.
- Compile time array inc/dec.
- Improve error message when using ',' in struct declarations. #1920
- Compile time array assign ops, e.g. `$c[1] += 3` #1890.
- Add `inline` to enums #1819.
- Cleaner error message when missing comma in struct initializer #1941.
- Distinct inline void causes unexpected error if used in slice #1946.
- Allow `fn int test() => @pool() { return 1; }` short function syntax usage #1906.
- Test runner will also check for leaks.
- Improve inference on `??` #1943.
- Detect unaligned loads #1951.
- `Thread` no longer allocates memory on posix.

### Fixes
- Fix issue requiring prefix on a generic interface declaration.
- Fix bug in SHA1 for longer blocks #1854.
- Fix lack of location for reporting lambdas with missing return statement #1857.
- Compiler allows a generic module to be declared with different parameters #1856.
- Fix issue with `@const` where the statement `$foo = 1;` was not considered constant.
- Const strings and bytes were not properly converted to compile time bools.
- Concatenating a const empty slice with another array caused a null pointer access.
- Fix `linux-crt` and `linux-crtbegin` not getting recognized as a project paramater
- Fix dues to crash when converting a const vector to another vector #1864.
- Filter `$exec` output from `\r`, which otherwise would cause a compiler assert #1867.
- Fixes to `"exec" use, including issue when compiling with MinGW.
- Correctly check jump table size and be generous when compiling it #1877.
- Fix bug where .min/.max would fail on a distinct int #1888.
- Fix issue where compile time declarations in expression list would not be handled properly.
- Issue where trailing body argument was allowed without type even though the definition specified it #1879.
- Fix issues with @jump on empty `default` or only `default` #1893 #1894
- Fixes miscompilation of nested `@jump` #1896.
- Fixed STB_WEAK errors when using consts in macros in the stdlib #1871.
- Missing error when placing a single statement for-body on a new row #1892.
- Fix bug where in dead code, only the first statement would be turned into a nop.
- Remove unused $inline argument to mem::copy.
- Defer is broken when placed before a $foreach #1912.
- Usage of @noreturn macro is type-checked as if it returns #1913.
- Bug when indexing into a constant array at compile time.
- Fixing various issues around shifts, like `z <<= { 1, 2 }`.
- `return (any)&foo` would not be reported as an escaping variable if `foo` was a pointer or slice.
- Incorrect error message when providing too many associated values for enum #1934.
- Allow function types to have a calling convention. #1938
- Issue with defer copying when triggered by break or continue #1936.
- Assert when using optional as init or inc part in a for loop #1942.
- Fix bigint hex parsing #1945.
- `bigint::from_int(0)` throws assertion #1944.
- `write` of qoi would leak memory.
- Issue when having an empty `Path` or just "."
- `set_env` would leak memory.
- Fix issue where aligned bitstructs did not store/load with the given alignment.
- Fix issue in GrowableBitSet with sanitizers.
- Fix issue in List with sanitizers.
- Circumvent Aarch64 miscompilations of atomics.
- Fixes to ByteBuffer allocation/free.
- Fix issue where compiling both for asm and object file would corrupt the obj file output.
- Fix `poll` and `POLL_FOREVER`.
- Missing end padding when including a packed struct #1966.
- Issue when scalar expanding a boolean from a conditional to a bool vector #1954.
- Fix issue when parsing bitstructs, preventing them from implementing interfaces.
- Regression `String! a; char* b = a.ptr;` would incorrectly be allowed.
- Fix issue where target was ignored for projects.
- Fix issue when dereferencing a constant string.
- Fix problem where a line break in a literal was allowed.

### Stdlib changes
- Added '%h' and '%H' for printing out binary data in hexadecimal using the formatter.
- Added weakly linked `__powidf2`
- Added channels for threads.
- New `std::core::test` module for unit testing machinery.
- New unit test default runner.
- Added weakly linked `fmodf`.
- Add `@select` to perform the equivalent of `a ? x : y` at compile time.
- `HashMap` is now `Printable`.
- Add `allocator::wrap` to create an arena allocator on the stack from bytes.

## 0.6.6 Change list

### Changes / improvements
- Split help into normal and "full" help, #1703
- Removed 'headers' command line option.
- Add `enum.from_ordinal` and `fault.from_ordinal`
- Deprecate cast-style conversion from integer <-> enum.
- Make deprecation an error in test mode.
- Add `--win-vs-dirs` to override VS detection dirs.
- Add `"name"` project property to override the name of the resulting binary. #1719
- Improved `add-project` to take arguments.
- Improve error reporting when using type names as the function argument #1750.
- Improve ordering of method registration to support adding methods to generic modules with method constraints #1746
- Support experimental `@operator(construct)` operator overload.
- Allow using 'var' to declare lambdas in functions.
- Add 'validation' setting and make dead code a warning.
- Allow compile time `$foreach` iteration over constant Strings and bytes.
- Improved error message when accessing `@private` from other modules #1769.
- Include `@name` when searching for possible matches to `name` in the error message. #1779
- Improve `@param` parse errors #1777
- Improved `#foo` resolution inside of the compiler.
- Deprecated '&' macro arguments.
- Deprecate `fn void! main() type main functions.
- Deprecate old `void!` @benchmark and @test functions.
- Allow test runners to take String[] arguments.
- Added `--lsp` output.
- Improve the error message when running out of memory.
- Allowed passing arguments to @test / @benchmark runners via `c3c test[benchmark] -- -o --opt1 <arg1>`
- Handle bytes and string literals the same way in terms of zero termination.
- Function comments are stored and displayed with -P.
- Prevent `#hash` arguments from taking code that modifies ct variables. #1794
- Make stringify to recursively enter `#hash` expressions #1834.

### Fixes
- Fix case trying to initialize a `char[*]*` from a String.
- Fix Map & HashMap `put_all_for_create` not copying all elements, causing `init_from_map` to create incomplete copy.
- Fix bug when a macro calling an extern function was called in another module also declaring and calling the same function. #1690
- `static-lib` and `dynamic-lib` options from the command line now produces headers.
- Fix bug outputting exported functions without predefined extname.
- Fix problem where crt1 was linked for dynamic libraries on Linux and BSD. #1710
- Fix CRT detection on Arch Linux.
- Fix lexer allowing a trailing underscore (_) with hex and binary literals.
- Fix `--list-operators` CLI command printing underscore (_) and hash (#).
- Fix bug in temp allocator when temp memory is exhausted and allocation needs overaligned mem. #1715
- Incorrectly handles distinct enums and pointers with '+=' and '-=' #1717.
- Prevent DString from being initialized with "".
- Fix bug in OnStackAllocator when freeing overallocated data. #1720
- Use `weak_odr` rather than `weak` on Windows which seems to prevent issues such as #1704.
- Use `weak` on dyn-symbols on Linux.
- Fix crash on project.json not having an empty set of targets.
- Miscompile when indexing an array with small unsigned types for enums.
- Change CBool to be 1 byte.
- `any_to_int` checks value to be int and no longer works with enum.
- Add check in formatter printing "%c".
- Fix bug where `!!` and `!` was not recognized to jump out of the current scope.
- Fix bug when including compile time parameters in trailing body more than once.
- Fix issue with compiling a constant struct containing a string array in a local context.
- Fix error where panic would not properly stop the program when stacktrace couldn't be printed #1751.
- Macros with default arguments to `&`, `#` and type parameters didn't work as expected. #1754.
- `net::poll()` with negative timeout behaved incorrectly.
- Return type inference bugs with macros #1757
- `$defined` in a global scope should accept testing normal macros.
- Assert on add to uninitialized ct variable #1765.
- Dynamic function lookup fails after changing type without dummy anycast #1761
- $vasplat was allowed inside of a function when passed as an argument to a function.
- Prohibit raw vaargs in regular functions with a function body.
- Assert on certain slice to slice casts. #1768.
- Fix vector float -> bool conversion.
- Fix `+a = 1` erronously being accepted.
- Fix not freeing a zero length String
- Macros with trailing bodys aren't allowed as the single statement after a while loop with no body #1772.
- Deref subscripts as needed for macro ref method arguments. #1789
- Change ordering to simplify adding methods to type in conditional modules.
- `#foo` style arguments were not type checked when given a type. #1790
- Bug when using +++ on value build a slice or array: the rhs cast was not done.
- Fix bug preventing compile time slices from being iterated over with `$foreach`.
- Fix bug with defer assignment in macro #1807.
- Fix regression with swizzle references for vectors #1810.
- Assert when partially initializing a constant struct containing a slice #1812.
- Assert concatenating constant slices #1805.
- Do not link "ld" on Linux with no libc.
- Fix bug when multiple `$else` clauses followed an `$if` #1824.
- Report the correct type as not having a method when access fails #1828.
- Prevent temp arena scribbling from causing an asan warning. #1825
- Fix bug where `&i[0] = null` was not detected to be an error #1833.

### Stdlib changes
- Increase BitWriter.write_bits limit up to 32 bits.
- Updates to `Slice2d`, like `get_xy` and others.
- Added `iter()` `value_iter()` and `key_iter()` to HashMap.
- Add "tokenizer" to String.
- Add "skip_empty" to split methods. Add split_to_buffer method.
- Add `@enum_from_value`.
- Updated hash function.
- Added URL parser.
- Added convenience functions to `Maybe`.
- Added `String.trim_left()` and `.trim_right()`.
- Deprecation of several `&` macros.
- Format functions for timedates.
- Add `@assert_leak()` to assert on memory leaks in the scope.
- Added `double.set_high_word()`, `double.set_low_word()`, and `float.set_word()`.

## 0.6.5 Change list

### Changes / improvements
- Allow splat in initializers.
- Init command will now add `test-sources` to `project.json` #1520
- `a++` may be discarded if `a` is optional and ++/-- works for overloaded operators.
- Improve support for Windows cross compilation on targets with case sensitive file systems.
- Add "sources" support to library `manifest.json`, defaults to root folder if unspecified.
- Add char_at method in DString and operators [], len, []= and &[].
- Add `-q` option, make `--run-once` implicitly `-q`.
- Add `-v`, `-vv` and `-vvv` options for increasing verbosity, replacing debug-log and debug-stats options.

### Fixes
- Fix bug where `a > 0 ? f() : g()` could cause a compiler crash if both returned `void!`.
- `@builtin` was not respected for generic modules #1617.
- Fix issue writing a single byte in the WriteBuffer
- A distinct inline pointer type can now participate in pointer arithmetics.
- Support &a[0] returning the distinct type when applying it to a distinct of a pointer.
- Fix error when calling `HashMap.remove` on uninitialized `HashMap`.
- Fix issue with resolved try-unwrap in defer.
- Fix issue with overloaded subscript and ++/-- and assign ops (e.g. `*=`)
- Fix issue with properties in different targets not being respected #1633.
- Indexing an Optional slice would crash in codegen #1636.
- SimpleHeapAllocator bug when splitting blocks allowed memory overrun.
- Not possible to alias or take reference for extension methods on non-user defined types. #1637
- Prevent methods from using names of properties or fields. #1638
- b64 / hex data strings can now be used with \` as well.
- Contracts on generic modules would evaluate too late, sometimes not catching the error until it already occurred elsewhere.
- Fix bug preventing optionals from being used in ranges or as indices.
- Crash compiling for arm64 when returning 16 byte and smaller structs by value not a power of 2 #1649.
- Enforce single module compilation for static libraries to make constructors run properly.
- Crash when using --no-obj without compile-only. #1653
- Do not produce expression locations for windows.
- Issue where multiple methods were accepted for the same type.
- Issue where a method was linked to a type alias instead of the underlying type.
- Fix Fnv1a encoding.
- Fix issue with accessing arrays in access-overloaded types, e.g. `list[1][2]` #1665.
- Cast removing arbitrary array indices and converting them to pointers should always be fine #1664
- Incorrect "no-libc" definition of `cos`, making it unavailable for wasm.
- Fix issue with the adjoint and inverse calculations for `Matrix2x2`.
- It was possible to create 0 length arrays using byte literals. #1678
- Crash when a constant null typeid is checked for properties. #1679

### Stdlib changes
- Add `io::MultiReader`, `io::MultiWriter`, and `io::TeeReader` structs.
- Updated Base32 API.
- Add `file::save`.
- Add `memcpy` / `memset` / `memcmp` to nolibc.
- Add `sort::quickselect` to find the k-th smallest element in an unordered list.
- Add `sort::is_sorted` to determine if a list is sorted.
- Implement RFC 3986 for url encoding and decoding.

## 0.6.4 Change list

### Changes / improvements
- Const vector -> const slice implicit conversion.
- Slicing arrays, slices and bytes at compile time #1466.
- Better error for `int a[4] = ...`. #1518
- Better error for `int Foo(int a)` declarations #1516
- Improve error message in the case of `MyInterface x = foo;` #1522
- Deprecate `@adhoc`, allow non-nested ad hoc generic types.
- Constant bytes <=> char[] conversion should work #1514.
- Infer now works across ternary.
- Interfaces now support .ptr and .type directly without casting to `any`.
- Switch to `<* *>` docs.
- Improve error messages on expressions like `var $type = int;` #1553.
- Disallow casting a `void*` to `any` or an interface, unless it is `null`.
- Defer resolution of declarations when looked up in `def` aliased #1559.
- Adding constants to the Json AST #1540
- Adding info to the globals inside Json AST #1541
- Null-check function pointer invocation #1573.
- `string::new_struct_to_str` and `io::struct_to_format` to dump struct data.
- `io::print` will now print structs.
- Improve error message when using `void` aliases as variable storage type.
- Add a target type: "prepare" which doesn't compile anything (but may run `exec`)
- Improve error message on incorrect inner struct/union name #1847.

### Fixes
- `Unsupported int[*] $x = { 1, 2, 3, 4 }` #1489.
- Unexpected compile error using a typed constant with `copysign` #1517
- Incorrect subscript resolution #1519.
- Segfault with passing a program with `-` using stdin.
- Using no module with `-` would reject the program.
- Unintended deref of pointers with methods caused regression with hash function.
- Fix broken sincos function.
- Bug when a continue is copied in a defer.
- Compiler error when any/interface initialized using {} #1533.
- Bug when defers and $if were combined in a macro, which would cause miscompilation.
- Fixes to the CSV reader.
- Crash returning struct or vector from function using ternary expression #1537.
- Improved error message on invalid subscript index type #1535.
- Improved error message when declaring a variable `void!`.
- Cannot use void as a generic parameter #1546
- Interfaces not correctly copied with generics #1545
- Memory leak in keys.new_list fixed.
- Standard library is now correctly weakly linked, fixing the use of C3 .so together with executable. #1549, #1107.
- Wrong error message for interface methods with body #1536.
- Empty expression block would crash compiler with debug on #1554.
- Improve infer conversions on constants, e.g. `ZString a = foo ? "a" : "b";` #1561
- Show error when declarations do not start with `fn` in interfaces. #1565
- `if (try foo)` was handled incorrectly inside a defer.
- `&self` argument not implicitly null checked. #1556.
- `(uptr)&((Foo*)null).a` incorrectly inserts a null check. #1544
- Incorrect error message when `$eval` is provided an invalid string. #1570
- `HashMap.copy_keys` did not properly copy keys which needed to be allocated #1569
- Named vector component access would not fold at compile time. #1574
- `$define` would occasionally not properly evaluate declarations it encountered.
- Fixes with error handling recursive `@tag` #1583.
- Sometimes generating introspection info would not be in the global scope causing a crash #1586.
- @tag on macros cannot be retrieved with tagof #1582
- Taking the $typeof of a wildcard optional returns `void!`.
- Fix bug with enums with jump tables #1840.
- Enum associated declarations accidentally allowed declaration in function style. #1841
- Quicksort and insertsort incorrectly allowing arrays and vectors by value. #1845.

### Stdlib changes
- Remove unintended print of `char[]` as String
- Add read/write to stream with big endian ints.
- Move accidently hidden "wrap_bytes".
- Added CBool #1530.
- Added encoding/base32 module.

## 0.6.3 Change list

### Changes / improvements
- Introduce `arg: x` named arguments instead of `.arg = x`, deprecate old style.
- Support splat for varargs #1352.
- Allow `var` in lambdas in macros.
- Support `int[*] { 1, 2, 3 }` expressions.
- Support inline struct designated init as if inline was anonymous.
- Introduce the `.paramsof` property.
- Support environment variable 'C3C_LIB' to find the standard library.
- Support environment variable 'C3C_CC' to find the default C compiler.
- Support casting bitstructs to bool.
- Allow user-defined attributes to have typed parameters.
- Add `.gitkeep` files to project subfolders.
- Add `env::COMPILER_BUILD_HASH` and `env::COMPILER_BUILD_DATE`
- Support linking .o files in compilation command. #1417
- Slicing constant strings at compile time works.
- Add `project fetch` subcommand to fetch missing project dependencies (general and target specific)
- Ability of `vendor-fetch` to download the dependencies in the first specified path `dependencies-search-path`
- Ability of `vendor-fetch` to register the fetched dependencies in the project file.
- Allow the "self" parameter to be $/# for macro methods.
- Support compile time slicing of untyped lists.
- Allow specifying an import module using `@wasm` #1305.
- Deprecated inline generic types outside of struct definitions and macros unless marked `@adhoc`.
- Improved method detection in earlier stages of checking.
- Allow `@norecurse` attribute for non-recursive imports #1480.
- wasm32 / wasm64 targets are use-libc=no by default.
- Add hash/sha256 module

### Fixes
- Issue where a lambda wasn't correctly registered as external. #1408
- Generic methods were incorrectly registered as functions, leading to naming collisions. #1402
- Deprecated tuple / triple types.
- Converting a slice to a vector/array would copy too little data.
- Crash when reading an empty 'manifest.json'.
- "optsize" did not work correctly in project.json.
- `l[0].a = 1` now supported for overloads due to better lvalue handling #1357.
- Asserts are retained regardless of optimization when running tests.
- Limit object filename lengths. #1415
- Fix regression for `$include`.
- Correct '.so' suffix on dynamic libraries on Linux.
- Fix bug where inline index access to array in a struct would crash the compiler.
- Asserts are now correctly included and traced in when running tests.
- Use atexit to fix finalizers on Windows #1361.
- Fix bugs in "trap-on-wrap" #1434.
- Bug with casting anyfault to error.
- Lambda / function type would accidentally be processed as a method.
- Fix error message when not finding a particular function.
- Crash invoking a `@body` argument with the wrong number of parameters.
- Fix reordering semantics in struct assignment.
- Regression when passing types as `#expr` arguments. #1461
- Temp allocator overwrites data when doing reset on extra allocated pages. #1462
- User defined attributes could not have more than 1 parameter due to bug.
- Folding a constant array of structs at compile time would cause an assert.
- Enum attributes would be overwritten by enum value attributes.
- LLVM issue with try when bool is combined #1467.
- Segfault using ternary with no assignment #1468.
- Inner types make some errors misleading #1471.
- Fix bug when passing a type as a compile time value.
- Fix bug due to enum associated values not being checked for liveness.
- Regression when compile time accessing a union field not last assigned to.
- Safer seed of rand() for WASM without libc.
- Bad error message aliasing an ident with a path. #1481.
- Error when slicing a struct with an inline array #1488.
- Improved error messages on `Foo a = foo { 1 };` #1496
- Bug in json decoder escape handling.
- Fix bug when reading zip manifest, that would not return a zero terminated string. #1490
- Fix thread tests.
- Detect recursion errors on non-recursive mutexes in safe mode.
- Foreach over distinct pointer failed to be caught as error #1506.
- Foreach over distinct iterable would ignore operator(len).
- Compiler crash when compiling c code in a library without --obj-out #1503.

### Stdlib changes
- Additional init functions for hashmap.
- `format` functions are now functions and work better with splat.
- Add support for the QOI format.
- Add `io::read_new_fully` for reading to the end of a stream.
- Add `io::wrap_bytes` for reading bytes with `io` functions.
- Add `rnd` and `rand_in_range` default random functions.
- Additional timezone related functions for `datetime`.
- Added MD5 and crypto::safe_compare.
- Added generic HMAC.
- Added generic PBKDF2 implementation.
- DString `reverse`.
- `DString.insert_at` now has variants for other types.

## 0.6.2 Change list

### Changes / improvements

- Updated LLVM passes
- Added `is_substruct` type property.
- Scalar -> vector not implicit in call or assign.
- Added `--vector-conv` to enable the old scalar->vector conversion behaviour.
- Added "weak" type aliases `def Foo = my_foo::Foo @weak;`
- `*-add` keys in targets in `manifest.json` and `project.json` are deprecated.
- Made "add" the default for things like `sources`, `dependencies` and other keys in project and library files.
- Give some symbol name suggestions when the path is matched.
- Don't generate .o files on `compile` and `compile-run` if there is no `main`.
- c3c init-lib does not create the directory with the .c3l suffix #1253
- Permit foreach values to be optional.
- Add `--show-backtrace` option to disable backtrace for even smaller binary.
- Untested Xtensa support.
- && doesn't work correctly with lambdas #1279.
- Fix incorrect override of optimization levels when using projects.
- Add experimental `@noalias` attribute.
- Add a `--run-once` option to delete the output file after running it.
- Add `@const` attribute for macros, for better error messages with constant macros.
- Add `wincrt` setting to libraries.
- Add `+++` `&&&` `|||` as replacement for `$concat`, `$and` and `$or`.
- Add `methodsof` to type info for struct, union and bitstruct.
- Added `@tag` `tagof` and `has_tagof` to user defined types and members.
- Added `c-include-dirs` project/manifest setting.
- The compiler now skips UTF8 BOM.
- Printable values passed to the Formatter as pointers, will print as if passed by value.
- Pointers are rendered with "0x" prefix when passed to '%s'.
- Add temp allocator scribble.
- Use PIC by default on Linux.
- `$exec` may now provide a stdin parameter.
- Introduce `$vaarg[...]` syntax and deprecate the old `$vaarg(...)`.
- Similar change to `$vasplat`: `$vasplat` and `$vasplat[1..]`.
- Add `$member.get(value)` to replace `value.$eval($member.nameof)`
- Improve the error message when the compilation does not produce any files #1390.
- Add `fmod` implementation for nolibc.
- Allow `(Foo) { 1, 2 }` syntax for compound literals.

### Fixes

- Broken WASM library code.
- Regression: Invalid is_random implementation due to changes in 0.6.
- `dbghelp.lib` was linked even on nolibc on Windows.
- Fix incorrect linker selection on some platforms.
- Struct members declared in a single line declaration were not sharing attributes. #1266
- `opt` project setting now properly documented.
- Incorrect justify formatting of integers.
- Assertion with duplicate function pointer signatures #1286
- Distinct func type would not accept direct function address assign. #1287
- Distinct inline would not implement protocol if the inlined implemented it. #1292
- Distinct inline can now be called if it is aliasing a function pointer.
- Bug in List add_array when reserving memory.
- Fix issue where a compile time parameter is followed by "...".
- Fix issue with some conversions to untyped list.
- Issue where a `if (catch e = ...)` in a defer would be incorrectly copied. Causing codegen error.
- Variable in if-try / if-catch cannot be a reused variable name.
- Vararg interfaces were broken.
- LLVM codegen for constants in enums could fail.
- Fixes to the socket functions.
- Improved output when pointer is out of range.
- Better error when casting to a distinct fails.
- With single module, name the .o file after what `-o` provides. #1306
- Bitstruct members can now have attributes.
- `%` analysis was incorrect for int vectors.
- When resolving inherited interfaces, the interface type wasn't always resolved.
- Fix issues when checking methods and interfaces hasn't been resolved yet.
- Fix Vec2.angle
- Update to libc::setjmp on Win32, to do no stack unwinding.
- Recursively follow interfaces when looking up method.
- Int128 alignment change in LLVM fixed on x64.
- Fix interface lazy resolution errors.
- Interface resolution when part of generics #1348.
- Assert not properly traced #1354.
- Ordering issues with `$include` / `$exec` fixed #1302.
- Issues with wincrt linking.
- Debug info with recursive canonical type usage could cause segfault.
- Missing check on optional left hand side for `s.x`.
- Incorrect zero analysis on `foo["test"] = {}` #1360.
- Bug converting untyped list #1360.
- Benchmark / test no longer suppresses debug info. #1364.
- Bug when compile time subtracting a distinct type.
- `insert_at` incorrectly prevented inserts at the end of a list.
- Fix aligned alloc for Win32 targets.
- Compiler didn't detect when a module name was used both as a generic and regular module.
- Assigning a const zero to an aliased distinct caused an error.
- `--path` is now properly respected.
- `--test` will now provide the full filename and the column.
- Fix of bug in `defer (catch err)` with a direct return error.
- Too restrictive compile time checks for @const.
- Fixes to wasm nolibc in the standard library.
- Fixed int128 div/mod.
- Fix WASM memory init priority.
- Fix bug with `defer (catch err)` when used together with regular defer.
- Methods can now properly be aliased using `def` #1393.
- Memory leak in Object when not using temp allocators.
- Tracking allocator would double the allocations in the report.
- `printf` will now show errors in the output when there are errors.
- Bug where `if try` would work incorrectly in a macro.
- Prevent loading / storing large structs with LLVM.

### Stdlib changes

- `send` and `recv` added to `libc` for Posix / Win32.
- Add support to destroy temp allocators.
- Deprecated `path.append`, `path.tappend`, `getcwd`, `tgetcwd`, `path.absolute`, `ls`.
- Deprecated `env::get_config_dir`, replaced by `env::new_get_config_dir`.
- Added `path.has_extension`, `path.new_append`, `path.temp_append`, `new_cwd`, `temp_cwd`, `path.new_absolute`, `new_ls`, `temp_ls`.
- Added `dstring.replace`
- New hashmap type, `Map`
- Added `ElasticArray`.
- Added `types::is_signed`, `types::is_unsigned` and `types::inner_type`.

## 0.6.1 Change list

### Changes / improvements
- Addition of $append and $concat functions.
- Added $$str_hash, $$str_upper, $$str_lower, $$str_find builtins.
- Improved error notes when call expressions have errors.
- Trailing body arguments may now be `&ref`, `#hash`, `$const` and `$Type` arguments.
- "panic-msg" setting to suppress panic message output.
- Require `@export` functions to have `@export` types.
- Disallow leading/trailing/duplicate '_' in module names.
- Updated mangling.
- Added `$$unaligned_load` and `$$unaligned_store`.
- `--no-headers` option to suppress creating headers when generating a library.
- Support c-file compilation in libraries.
- Allow using $defined(&a[1]) to check if the operation is supported.
- Max number of members in a struct is limited to 65535.
- The maximum number of parameters in a call is now 255, up from 127.
- Array comparison now uses built-in memcmp on LLVM to enable optimizations.
- Prevent implicit array casts to pointers with higher alignment #1237.
- Macro `$case` statements now pick the first match and does not evaluate the rest.
- `manifest.json` is now checked for incorrect keys.
- Added `--list-manifest-properties` to list the available properties in `manifest.json`.
- Indexing into a constant array / struct now works at compile time.
- Improved error message when trying user foreach with an untyped list.
- RISCV asm support.

### Fixes
- Error with unsigned compare in `@ensure` when early returning 0 #1207.
- Prevent Mach-O from removing `@init` and `@dynamic` in a more reliable way #1200.
- Fix of missing copy of parameterized custom attributes.
- Fixed crash on certain recursive function definitions #1209.
- Return the typekind "FUNC" for a function pointer.
- No longer possible to dereference a function pointer.
- Fix bug with @jump miscompile.
- Bit negate does implicit integer promotion.
- Bitstructs, unions and flexible arrays now correctly emitted in headers.
- Fix distinct inline conversions.
- Bit negating const zero flags would give an incorrect result.
- Fix to scalar -> vector conversions.
- Bug fix for rethrow + defer catch.
- Wrong size for structs containing overaligned structs #1219
- $typeof(*x) should be valid when x is an `[out]` parameter #1226
- Fix ABI lowering for 128 bit vectors on Linux.
- Bad error message when using a generic method without generic parameters #1228
- Private function called from nested macro not visible to linker #1232
- Bitstructs in structs would not be correctly be handled in some cases.
- Fix problem where a $$FUNC would return "<GLOBAL>" when evaluated for a static in a function #1236.
- `ordinal` is no longer a valid associated value name for enums.
- Constants defined by indexing into another constant could fail codegen.
- Stdlib nolibc code bugs fixed.
- Regression: duplicate symbols with static variable declared in macro #1248.
- Unsplat with named parameters was accidentally disallowed.
- Reference parameter doesn't work with vector subscript #1250.
- The msvc_sdk script failed to work properly on windows when run in folders with spaces.
- Using winmain would call the wrong definition #1265.
- DynamicArenaAllocator would not correctly free.

### Stdlib changes
- Added `remove_first_item` `remove_last_item` and `remove_item` as aliases for the `match` functions.
- Added @str_hash, @str_upper, @str_lower, @str_find compile time macros.
- Remove "panic" text from unreachable() when safe mode is turned off.
- Added `@unaligned_store` and `@unaligned_load`.
- Null ZString, DString or pointer prints "(null)" for printf.
- Updated sorting API.
- Insertion sort and counting sort added.
- Added missing `mem` and `mem::allocator` functions for aligned allocations.
- Added `new_init_with_array` and `temp_init_with_array` for List.
- Fixed posix `NativeMutex.lock_timeout`.
- Fixed `env::ARCH_32_BIT` and `env::ARCH_64_BIT`.
- Added `time::us`.

## 0.6.0 Change list

### Changes / improvements
- `@default` implementations for interfaces removed.
- `any*` => `any`, same for interfaces.
- Private / local globals now have `internal` visibility in LLVM.
- Updated enum syntax.
- 'rgba' also available for swizzling.
- The name "subarray" has been replaced by the more well known name "slice' across the codebase.
- Improved alignment handling.
- Add `--output-dir` to command line. #1155
- Allow making distinct types out of "void", "typeid", "anyfault" and faults.
- Removed `--system-linker` setting.
- "Try" expressions may not be any binary or unary expressions. So for example `try foo() + 1` is disallowed.
- Added `$$REGISTER_SIZE` for int register size.
- `assert(false)` only allowed in unused branches or in tests. Compile time failed asserts is a compile time error.
- Require expression blocks returning values to have the value used.
- Detect "unsigned >= 0" as errors.
- Improve callstack debug information #1184.
- Request jump table using @jump for switches.
- Improved inline debug information.
- Improved error messages on inlined macros.
- Introduce MSVC compatible SIMD ABI.
- `$foreach` doesn't create an implicit syntactic scope.
- Error of `@if` depends on `@if`
- Support `defer (catch err)`
- Added `print-input` command argument to print all files used for compilation
- Allow recursive function definitions as long as they are pointers. #1182
- Default CPU to native if less than AVX, otherwise use AVX.
- Bounds checking on length for `foo[1:2]` slicing #1191.
- Foreach uses non-wrapping add/dec.

### Fixes
- Fixed issue in safe mode when converting enums.
- Better checking of operator methods.
- Bug when assigning an optional from an optional.
- Lambdas were not type checked thoroughly #1185.
- Fix problems using reflection on interface types #1203.
- `@param` with unnamed macro varargs could crash the compiler.
- Compiler crash using enum nameof from different module #1205.
- Incorrect length passed to scratch buffer printf.
- Casting to a bitstruct would be allowed even if the type was the wrong size.
- Generic modules parameterized with constants would sometimes get the wrong parameterized module name causing conversion errors #1192.
- Duplicate emit of expressions on negation would incorrectly compile negated macros.
- Casting a slice address to its pointer type should not compile #1193.
- Union is not properly zero-initialized with designated initializer #1194.
- Compile time fmod evaluates to 0 #1195.
- Assertion failed when casting (unsigned) argument to enum #1196
- Correct debug info on parameters without storage.
- Fix location on foreach debug output.
- Compiler crash on designated initializer for structs with bitstruct.

### Stdlib changes
- "init_new/init_temp" removed.
- LinkedList API rewritten.
- List "pop" and "remove" function now return Optionals.
- RingBuffer API rewritten. Allocator interface changed.
- Deprecated Allocator, DString and mem functions removed.
- "identity" functions are now constants for Matrix and Complex numbers.
- Removed 'append' from Object and List, replaced by 'push'.
- `GenericList` renamed `AnyList`.
- Proper handling of '.' and Win32 '//server' paths.
- Path normalization - fix possible null terminator out of bounds.
- Add 'zstr' variants for `string::new_format` / `string::tformat`.
- Fix mutex and wait signatures for Win32.

## 0.5.5 Change list

### Changes / improvements
- Disallow multiple `_` in a row in digits, e.g. `1__000`.
- Added `@link` attribute.
- New 'linker' build option.
- "linker" project setting updated, "system-linker" removed.

### Fixes
- Struct/union members now correctly rejects members without storage size #1147.
- `math::pow` will now correctly promote integer arguments.
- Pointer difference would fail where alignment != size (structs etc) #1150
- Fixed array calculation for npot2 vectors.
- $$memcpy_inline and $$memset_inline fixed.
- `.$Type = ...` and `.$foo = ...` now works #1156.
- `int.min` incorrect behaviour #1154.
- Bitstruct cast to other bitstruct by way of underlying type would fail #1159.
- Bug in `time.add_seconds` #1162.
- Remove initial './' in Win32 and convert '/' to '\' for paths when running a binary.
- 'output' directory for projects was incorrect in templates.
- Regression: no stacktrace.
- For MacOS, running with higher optimization would crash as initializers were removed.
- `compile-run` and `run` now returns the proper return code.
- Allow String constants -> ichar*, and allow integer pointers to explicitly convert between unsigned signed.
- Bug in unaligned return value lowering for Aarch64.

### Stdlib changes
- Added `new_aligned` and `alloc_aligned` functions to prevent accidental under-alignment when allocating simd.
- Fixes to realloc of aligned allocations
- Use native Windows calls on aligned allocations on Windows.
- mem::copy_inline, mem::clear_inline and mem::set_inline added.
- mem::copy / clear / set no longer has an `$inline` attribute.
- Native aligned libc malloc on Windows & POSIX.
- Simplification of the allocator interface.
- CoreFoundation only linked on MacOS when used.

## 0.5.4 Change list

### Changes / improvements
- Hash variables may now take a designated initializer.
- Added @safemacro to override the `@` requirement for non-function-like macros.
- More information available with debug log in non debug builds.
- Removed install_win_reqs.bat which didn't work well.
- Support `**` to mean `./**`
- MacOS init/finalizer now respects priority.
- Bitstructs supports `!=` and `==`.
- Support Windows `.def` files using `--windef`.
- Bitstructs now fold compile time constant bit ops.
- Fix issue where in some cases a constant global with a string wasn't folded (e.g. in asm stmts)
- Lateral implicit imports removed.
- Default to '.' if no libdir is specified.
- Improved error messages for `--lib`.
- Added `--linker` to set the linker #1067.

### Fixes
- Fixes to macro context evaluation with macro varargs.
- Dynamic methods registered before init functions on MacOS.
- Fixed clobber on x86 `cpuid` instruction.
- Removed invalid syntax from grammar.y.
- `output` project setting now respected.
- Aliased declarations caused errors when used in initializers.
- Aliased consts used as constant initializers caused errors.
- Exported module names replace `::` by `_`.
- Const ternary would evaluate incorrectly for ?:
- `$$MODULE` would report the incorrect module name in macros.
- Fixed debug info for globals and for/switch scopes.
- `out` now correctly detects subscript[] use.
- Ambiguous recursive imports are now correctly detected.
- Overzealous local escape check corrected #1127.
- Fixes to the matrix functions #1130.

### Stdlib changes
- Deprecated `Allocator` helper functions.
- Added `mem::allocator` functions corresponding to removed allocator functions.
- Changed `mem::new` / `mem::temp_new` to accept an optional initializer, and will clear by default.
- Mem `_clear` and `_zero` variants deprecated. "new_*" functions will clear by default.
- Mem "alloc_*" functions replace old "new_*" behaviour.
- Fixed temp memory issue with formatter.
- Added temp_push and temp_pop for pushing / popping the temp allocator manually (or from C).
- Added byte_size to `List`
- Added `GenericList`.

## 0.5.3 Change list

### Changes / improvements
- Migrate from using actual type with GEP, use i8 or i8 array instead.
- Optimize foreach for single element arrays.
- Move all calls to panic due to checks to the end of the function.

### Fixes
- Single module command line option was not respected.
- Fixed issue with compile time defined types (String in this case), which would crash the compiler in certain cases.
- Projects now correctly respect optimization directives.
- Generic modules now correctly follow the implicit import rules of regular modules.
- Passing an untyped list to a macro and then using it as a vaarg would crash the compiler.
- Extern const globals now work correctly.

### Stdlib changes
- init_new/init_temp deprecated, replaced by new_init and temp_init.

## 0.5.2 Change list

### Changes / improvements
- Allow trailing comma in calls and parameters #1092.

### Fixes
- Fixes issue where single character filenames like 'a.c3' would be rejected.
- Better errors when index type doesn't match len() when doing user defined foreach.
- Fixes to `to_int` for hexadecimal strings.
- Fixed issue when using a generic type from a generic type.
- Bug with vector parameters when the size > 2 and modified.
- Missing error on assigning to in-parameters through subscripting.
- Inference of a vector on the lhs of a binary expression would cause a crash.
- Fixes to PriorityQueue

### Stdlib changes
- Allow `to_int` family functions take a base, parsing base 2-10 and 16.

## 0.5.1 Change list

### Changes / improvements
- Improved error messages for const errors.
- Do not link with debug libraries unless using static libraries.
- Add 'print-linking' build option.
- System linker may be used even if the target arch is different from current.
- Slice -> array/vector works for constant slice lengths.

### Fixes
- On Aarch64 use the correct frame pointer type.
- On Aarch64 macOS, ensure the minimum version is 11.0 (Big Sur)
- Fixes to the yacc grammar.
- Dsym generation on macOS will correctly emit -arch.
- Stacktrace on signals on Linux when backtrace is available.

### Stdlib changes
- `delete` and `delete_range` added to DString.
- `Splitter` iterator added.
- `splitter` and `iterator` String methods.
- `load_new`, `load_buffer` and `load_temp` std::io::file functions.

## 0.5.0 Change List

### Changes / improvements
- Trackable allocator with leak allocation backtraces.
- `$defined` can take a list of expressions.
- `$and` compile time "and" which does not check expressions after the first is an error.
- `$is_const` returns true if an expression is compile time const.
- `$assignable` returns true is an expression may be implicitly cast to a type.
- `$checks` and `@checked` removed, replaced by an improved `$defined`
- Asm string blocks use AT&T syntax for better reliability.
- Distinct methods changed to separate syntax.
- 'exec' directive to run scripts at compile time.
- Project key descriptions in --list command.
- Added `init-lib` to simplify library creation.
- Local `const` work like namespaced global `const`.
- Added `$$atomic_fetch_*` builtins.
- vectors may now contain pointers.
- `void!` does not convert to `anyfault`.
- `$$masked_load` / `$$masked_store` / `$$gather` / `$$scatter` for vector masked load/store.
- `$$select` builtin for vector masked select.
- Added builtin benchmarks by `benchmark`, `compile-benchmark` commands and `@benchmark` attribute.
- Subtype matching in type switches.
- Added parentof typeid property.
- Slice assignment is expanded.
- Enforced optional handling.
- Better dead code analysis, and added dead code errors.
- Exhaustive switches with enums has better analysis.
- Globals may now be initialized with optional values.
- New generic syntax.
- Slice initialization.
- `$feature` for feature flags.
- Native stacktrace for Linux, MacOS and Windows.
- Macro ref parameters are now of pointer type and ref parameters are not assignable.
- Added `nextcase default`.
- Added `$embed` to embed binary data.
- Ad hoc generics are now allowed.
- Allow inferred type on method first argument.
- Fix to void expression blocks
- Temporary objects may now invoke methods using ref parameters.
- Delete object files after successful linking.
- Compile time subscript of constant strings and bytes.
- `@if` introduced, other top level conditional compilation removed.
- Dynamically dispatched interfaces with optional methods.
- `$if` now uses `$if <expr>:` syntax.
- `$assert` now uses `$assert <expr> : <optional message>`
- `$error` is syntax sugar for `$assert false : "Some message"`
- `$include`, `$echo` no longer has mandatory `()` around the arguments.
- `$exec` for including the output of files.
- `assert` no longer allows "try unwrap"
- Updated cpu arguments for x86
- Removed support for ranged case statements that were floats or enums, or non-constant.
- `nextcase` with a constant expression that does not match any case is an error.
- Dropped support for LLVM 13-14.
- Updated grammar and lexer definition.
- Removal of `$elif`.
- any / anyfault may now be aliased.
- `@stdcall` etc removed in favor of `@callconv`
- Empty fault definitions is now an error.
- Better errors on incorrect bitstruct syntax.
- Internal use wildcard type rather than optional wildcard.
- Experimental scaled vector type removed.
- Disallow parameterize attributes without parameters eg `define @Foo() = { @inline }`.
- Handle `@optreturn` contract, renamed `@return!`.
- Restrict interface style functions.
- Optional propagation and assignment '!' and '?' are flipped.
- Add `l` suffix (alias for i64).
- Allow getting the underlying type of anyfault.
- De-duplicate string constants.
- Change @extname => @extern.
- `define` and `typedef` removed.
- `define` is replaced by `def`.
- LLVM "wrapper" library compilation is exception free.
- `private` is replaced by attribute `@private`.
- Addition of `@local` for file local visibility.
- Addition of `@public` for overriding default visibility.
- Default visibility can be overridden per module compile unit. Eg `module foo @private`.
- Optimized macro codegen for -O0.
- Addition of unary `+`.
- Remove possibility to elide length when using ':' for slices.
- Remove the `:` and `;` used in $if, $switch etc.
- Faults have an ordinal.
- Generic module contracts.
- Type inference on enum comparisons, e.g `foo_enum == ABC`.
- Allow {} to initialize basic types.
- String literals default to `String`.
- More const modification detection.
- C3L zip support.
- Support printing object files.
- Downloading of libraries using vendor "fetch".
- Structural casts removed.
- Added "native" option for vector capability.
- `$$shufflevector` replaced with `$$swizzle` and `$$swizzle2`.
- Builtin swizzle accessors.
- Lambdas, e.g `a = int(x, y) => x + y`.
- $$FILEPATH builtin constant.
- `variant` renamed `any`.
- `anyerr` renamed `anyfault`.
- Added `$$wasm_memory_size` and `$$wasm_memory_grow` builtins.
- Add "link-args" for project.
- Possible to suppress entry points using `--no-entry`.
- Added `memory-env` option.
- Use the .wasm extension on WASM binaries.
- Update precedence clarification rules for ^|&.
- Support for casting any expression to `void`.
- Win 32-bit processor target removed.
- Insert null-check for contracts declaring & params.
- Support user defined attributes in generic modules.
- `--strip-unused` directive for small binaries.
- `$$atomic_store` and `$$atomic_load` added.
- `usz`/`isz` replaces `usize` and `isize`.
- `@export` attribute to determine what is visible in precompiled libraries.
- Disallow obviously wrong code returning a pointer to a stack variable.
- Add &^| operations for bitstructs.
- `@noinit` replaces `= void` to opt-out of implicit zeroing.
- Multiple declarations are now allowed in most places, eg `int a, b;`.
- Allow simplified (boolean) bitstruct definitions.
- Allow `@test` to be placed on module declarations.
- Updated name mangling for non-exports.
- `defer catch` and `defer try` statements added.
- Better errors from `$assert`.
- `@deprecated` attribute added.
- Allow complex array length inference, eg `int[*][2][*] a = ...`.
- Cleanup of cast code.
- Removal of `generic` keyword.
- Remove implicit cast enum <-> int.
- Allow enums to use a distinct type as the backing type.
- Update addition and subtraction on enums.
- `@ensure` checks only non-optional results.
- `assert` may now take varargs for formatting.

### Stdlib changes

- Tracking allocator with location.
- `init_new`/`init_temp` for allocating init methods.
- `DString.printf` is now `DString.appendf`.
- Tuple and Maybe types.
- `.as_str()` replaced by `.str_view()`
- Added `math::log(x , base)` and `math::ln(x)`.
- Hashmap keys implicitly copied if copy/free are defined.
- Socket handling.
- `csv` package.
- Many random functions.
- Updated posix/win32 stdlib namespacing
- `process` stdlib
- Stdlib updates to string.
- Many additions to `List`: `remove`, `array_view`, `add_all`, `compact` etc
- Added dstringwriter.
- Improved printf formatting.
- is_finite/is_nam/is_inf added.
- OnStack allocator to easily allocate a stack buffer.
- File enhancements: mkdir, rmdir, chdir.
- Path type for file path handling.
- Distinct `String` type.
- VarString replaced by DString.
- Removal of std::core::str.
- JSON parser and general Object type.
- Addition of `EnumMap`.
- RC4 crypto.
- Matrix identity macros.
- compare_exchange added.
- `printfln` and `println` renamed `printfn` and `printn`.
- Support of roundeven.
- Added easings.
- Updated complex/matrix, added quaternion maths.
- Improved support for freestanding.
- Improved windows main support, with @winmain annotations.
- `SimpleHeapAllocator` added.
- Added win32 standard types.
- Added `saturated` math.
- Added `@expect`, `@unlikely` and `@likely` macros.
- Temp allocator uses memory-env to determine starting size.
- Temp allocator is now accessed using `mem::temp()`, heap allocator using `allocator::heap()`.
- Float parsing added.
- Additions to std::net, ipv4/ipv6 parsing.
- Stream api.
- Random api.
- Sha1 hash function.
- Extended enumset functionality.
- Updated malloc/calloc/realloc/free removing old helper functions.
- Added TrackingAllocator.
- Add checks to prevent incorrect alignment on malloc.
- Updated clamp.
- Added `Clock` and `DateTime`.
- Added posix socket functions.

### Fixes
- Structs returned from macros and then indexed into directly could previously be miscompiled.
- Naked functions now correctly handles `asm`.
- Indexing into arrays would not always widen the index safely.
- Macros with implicit return didn't correctly deduct the return type.
- Reevaluating a bitstruct (due to checked) would break.
- Fix missing comparison between `any`.
- Fix issue of designated initializers containing bitstructs.
- Fix issue of designated initializers that had optional arguments.
- Fixed ++ and -- for bitstructs.
- Fix to bug where library source files were sometimes ignored.
- Types of arrays and vectors are consistently checked to be valid.
- Anonymous bitstructs check of duplicate member names fixed.
- Assignment to anonymous bitstruct members in structs.
- Fix casts on empty initializers.
- Fix to DString reserve.
- Fix where aliases did not do arithmetic promotion.
- @local declarations in generic modules available by accident.
- Fixes missing checks to body arguments.
- Do not create debug declaration for value-only parameter.
- Bug in alignment for atomics.
- Fix to bug when comparing nested arrays.
- Fix to bug when a macro is using rethrow.
- Fixes bug initializing a const struct with a const struct value.
- Fixes bug when `void` is passed to an "any"-vararg.
- Fixed defer/return value ordering in certain cases.
- Fixes to the x64 ABI.
- Updates to how variadics are implemented.
- Fixes to shift checks.
- Fixes to string parsing.
- Bug when rethrowing an optional from a macro which didn't return an optional.
- Fixed issues with ranged cases.
- Disallow trailing ',' in function parameter list.
- Fixed errors on flexible array slices.
- Fix of `readdir` issues on macOS.
- Fix to slice assignment of distinct types.
- Fix of issue casting slices to distinct types.
- Fixes to `split`, `rindex_of`.
- List no longer uses the temp allocator by default.
- Remove test global when not in test mode.
- Fix sum/product on floats.
- Fix error on void! return of macros.
- Removed too permissive casts on slices.
- Using C files correctly places objects in the build folder.
- Fix of overaligned deref.
- Fix negating a float vector.
- Fix where $typeof(x) { ... } would not be a valid compound literal.
- Fix so that using `var` in `if (var x = ...)` works correctly.
- Fix int[] -> void* casts.
- Fix in utf8to16 conversions.
- Updated builtin checking.
- Reduce formatter register memory usage.
- Fixes to the "any" type.
- Fix bug in associated values.
- More RISC-V tests and fixes to the ABI.
- Fix issue with hex floats assumed being double despite `f` suffix.
- Fix of the `tan` function.
- Fixes to the aarch64 ABI when passing invalid vectors.
- Fix creating typed compile time variables.
- Fix bug in !floatval codegen.
- Fix of visibility issues for generic methods.
- Fixes to `$include`.
- Fix of LLVM codegen for optionals in certain cases.
- Fix of `$vasplat` when invoked repeatedly.
- Fix to `$$DATE`.
- Fix of attributes on nested bitstructs.
- Fix comparing const values > 64 bits.
- Defer now correctly invoked in expressions like `return a > 0 ? Foo.ABC! : 1`.
- Fix conversion in `if (int x = foo())`.
- Delay C ABI lowering until requested to prevent circular dependencies.
- Fix issue with decls accidentally invalidated during `$checked` eval.
- Fold optional when casting slice to pointer.
- Fixed issue when using named arguments after varargs.
- Fix bug initializing nested struct/unions.
- Fix of bool -> vector cast.
- Correctly widen C style varargs for distinct types and optionals.
- Fix of too aggressive codegen in ternary codegen with array indexing.

## 0.4.0 Change List

- Compatibility with LLVM 16.
- Dropped LLVM 12 support.
- Updated vector comparisons.
- Built in unit testing with @test and compile-test
- Updated memory allocators. Added `@scoped` and `@pool` macros.
- Various bug fixes.
- Generic modules may now be generic over integers and booleans.
- Constant pointers may be compile time evaluated.
- Added many new builtins.
- Emit asm using `--emit-asm`.
- Added `--nostdlib` and `--nolibc`.
- Compiling for AVX can now select "native".
- Fixes to adding libraries at link time.
- Various improved error messages.
- Windows debug info fixes.
- Add of `foreach_r` for reverse list traversal.
- Script downloading the MSVC SDK to cross compile to windows.
- Many standard library additions.
- Extension methods may be added for built-in types.
- Macros may take vector and array arguments generic over length.
- Macro varargs with $vaarg, $vacount etc.
- Many vector builtins added as dot methods.
- in / out / inout doc parameters checked.
- Initial inline asm support for aarch64 and x64.
- Single line short function declaration.
- Added `$checks` builtin.
- Added `$include` builtin for including other text files.
- Optional single module compilation.
- Static initialization / finalization to have code running at start/end.
- C3 custom printf function in the stdlib.
- `[]=` overload now works correctly.
- Static libraries may now be built.
- More compile time reflection added and general cleanup done.
- usize/isize/iptrdiff/uptrdiff replaced by usz/isz.
- Add `var` to allow type inference on regular variables.
- LLVM codegen optimizations.
- `??` now allows chaining another optional.
- int128 support on all platforms.
- `import` is now allowed anywhere at the top level.
- `project.c3p` renamed `project.json`
- Update to project properties, e.g. "libs" -> "dependencies" etc.
- $$TIME, $$DATE and $$FUNCTION builtin defines added.
- `$echo` function to print messages at compile time.
- Improvements to untyped lists.
- Various builtins added: $$prefetch, $$reverse, $$shufflevector etc.

## 0.3.0 Change List

### Changes / improvements:

- Allow any expression as default expression.
- Allow using enums for indexing arrays.
- Added $convertable / $castable compile time functions.
- Removed ´func´ deprecated keyword
- Slicing a distinct type now returns the distinct type.
- Renamed @autoimport -> @builtin
- Zero length arrays not allowed
- Allow methods may use ref, pointer and value arguments as "self"
- Updated external name mangling
- More advanced introspection.
- @maydiscard and @nodiscard annotations
- New type promotion rules: The common type of int[x]* and int[y]* is int[]
- Added type.inner and type.len reflection.
- Support float mod operations.
- Add float.max/min.
- Allow [in] contract to be used on slices.
- Add linker and linked dir arguments to build files.
- Auto-import std::core.
- LLVM 15 support.
- Beter native file handling for MSVC
- New import rules – recursive imports
- Add lld linking for FreeBSD
- User defined attributes. @Foo = @inline
- Support enum associated values.
- @ is now part of the name of an attribute or a macro. Macros without '@' must be function-like.
- Ordinal based enums.
- Allow locals to shadow global variables.
- Prefer inferred constant over global in the case of MyEnum f = BAR;
- Enum and fault name reflection.
- Deref null error now panics in safe mode.

### Changes to stdlib:

- Updated allocators.
- Added enum_by_name.
- Moved bitcast to builtin module.
- Native printf for files and strings.
- Updated String.
- Comparison macros
- Added Binary-Heap Based Priority Queue by David Kopec
- Matrix Math Library by PixelRifts
- UTF conversions in "conv" module.

### Fixes:

- Attributes correctly checks for recursive definitions now.
- Added a max bitstruct size.
- Fix of expr location in args.
- Fixing distinct, typedef and bitstruct copying. Fix where global constants did not need to be constant.
- Better error on all upper parameter names.
- Fix constant typeid comparisons.
- Simplify and corrected if try/catch parsing.
- Fix bug with { [A] = 1 }
- Conversion unsigned int -> enum fixed.
- Fix bug preventing implicit & on optionals.
- More efficient int[] a = {}
- Fix bug in extension methods for generic types and typedefs
- Fix to extension methods in other modules.
- Disallow complist as a regular macro parameter.
- Fix in nested block handling
- Fix of error where {| |} with value return could have no final return
- Vararg abi fix
- Fix "libs" in project creation
- Fix bug with bit struct initialization and zeros
- Reduce size of memory pages used.
- Fix issues with union of const.
- Fix initialization of anonymous structs.
- Fix conversion between distinct void* and null
- Fix of default project creation target format.
- Fix of $sizeof(Type) => Type.sizeof
- Fix stack setting after error return.
- Fix module assignment of declarations
- Global @align fixed
- Fixes enum set with new ordinal based enums
- SysV ABI fix for passing certain things by struct.
- Fix implicitly converting to float in the case of myfloat *= -1<|MERGE_RESOLUTION|>--- conflicted
+++ resolved
@@ -5,11 +5,8 @@
 ### Changes / improvements
 - Support `alias foo = module std::io` module aliasing.
 - Add compile-time `@intlog2` macro to math.
-<<<<<<< HEAD
+- Add compile-time `@clz` builtin. #2367
 - Add `bitsizeof` macro builtins. #2376
-=======
-- Add compile-time `@clz` builtin. #2367
->>>>>>> 6471728e
 
 ### Fixes
 - List.remove_at would incorrectly trigger ASAN.
