--- conflicted
+++ resolved
@@ -34,16 +34,13 @@
 - Pthread bindings correctly return Errno instead of CInt.
 - Return of Thread `join()` is now "@maydiscard".
 - Add `poly1305` one-time Message Authentication Code and associated tests. #2639
-<<<<<<< HEAD
+- Add `chacha20` stream cipher and associated tests. #2643
 - Add `BLAKE2` (optionally keyed) cryptographic hashing with associated tests. #2648
-=======
-- Add `chacha20` stream cipher and associated tests. #2643
 - Add `Elf32_Shdr` and `Elf64_Shdr` to `std::os::linux`.
 - Add `any.to` and `any.as`.
 - Deprecated `DString.append_chars`, use `DString.append_string`
 - Deprecated `DString.append_string` for DStrings, use `DString.append_dstring` instead.
 - Added `DString.append_bytes`.
->>>>>>> bae0f0f5
 
 ## 0.7.8 Change list
 
