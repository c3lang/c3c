# C3C Release Notes

## 0.7.2 Change list

### Changes / improvements
- Better default assert messages when no message is specified #2122
- Add `--run-dir`, to specify directory for running executable using `compile-run` and `run` #2121.
- Deprecate uXX and iXX bit suffixes.
- Add experimental LL / ULL suffixes for int128 and uint128 literals.
- Allow the right hand side of `|||` and `&&&` be runtime values.
- Added `@rnd()` compile time random function (using the `$$rnd()` builtin). #2078
- Add `math::@ceil()` compile time ceil function. #2134
- Improve error message when using keywords as functions/macros/variables #2133.
- Deprecate `MyEnum.elements`.
- Deprecate `SomeFn.params`.
- Improve error message when encountering recursively defined structs. #2146

### Fixes
- Assert triggered when casting from `int[2]` to `uint[2]` #2115
- Assert when a macro with compile time value is discarded, e.g. `foo();` where `foo()` returns an untyped list. #2117
- Fix stringify for compound initializers #2120.
- Fix No index OOB check for `[:^n]` #2123.
- Fix regression in Time diff due to operator overloading #2124.
- attrdef with any invalid name causes compiler assert #2128.
- Correctly error on `@attrdef Foo = ;`.
- Contract on trying to use Object without initializing it.
- Variable aliases of aliases would not resolve correctly. #2131
- Variable aliases could not be assigned to.
- Some folding was missing in binary op compile time resolution #2135.
- Defining an enum like `ABC = { 1 2 }` was accidentally allowed.
- Using a non-const as the end range for a bitstruct would trigger an assert.
- Incorrect parsing of ad hoc generic types, like `Foo{int}****` #2140.
- $define did not correctly handle generic types #2140.
- Incorrect parsing of call attributes #2144.
- Error when using named argument on trailing macro body expansion #2139.
- Designated const initializers with `{}` would overwrite the parent field.
- Empty default case in @jump switch does not fallthrough #2147.
- `&&&` was accidentally available as a valid prefix operator.

### Stdlib changes
- Added `String.quick_ztr` and `String.is_zstr`
- std::ascii moved into std::core::ascii. Old _m variants are deprecated, as is uint methods.
- Add `String.tokenize_all` to replace the now deprecated `String.splitter`
- Add `String.count` to count the number of instances of a string.
- Add `String.replace` and `String.treplace` to replace substrings within a string.
- Add `Duration * Int` and `Clock - Clock` overload. 
- Add `DateTime + Duration` overloads.
<<<<<<< HEAD
- Add `inherit_stdio` option to `SubProcessOptions` to inherit parent's stdin, stdout, and stderr instead of creating pipes. #2138
=======
- Add `Maybe.equals` and respective `==` operator when the inner type is equatable.
>>>>>>> 71a765c6

## 0.7.1 Change list

### Changes / improvements
- Better errors on some common casting mistakes (pointer->slice, String->ZString, deref pointer->array) #2064.
- Better errors trying to convert an enum to an int and vice versa.
- Function `@require` checks are added to the caller in safe mode. #186
- Improved error message when narrowing isn't allowed.
- Operator overloading for `+ - * / % & | ^ << >> ~ == != += -= *= /= %= &= |= ^= <<= >>=`
- Add `@operator_r` and `@operator_s` attributes.
- More stdlib tests: `sincos`, `ArenaAllocator`, `Slice2d`.
- Make aliases able to use `@deprecated`.
- Refactored stdlib file organization.
- Allow `@if` on locals.
- String str = "" is now guaranteed to be null terminated. #2083
- Improved error messages on `Foo { 3, abc }` #2099.
- `Foo[1..2] = { .baz = 123 }` inference now works. #2095
- Deprecated old inference with slice copy. Copying must now ensure a slicing operator at the end of the right hand side: `foo[1..2] = bar[..]` rather than the old `foo[1..2] = bar`. The old behaviour can be mostly retained with `--use-old-slice-copy`).
- Added `Enum.lookup` and `Enum.lookup_field`.
- `c3c build` picks first target rather than the first executable #2105.
- New Win32 Mutex, ConditionVariable and OnceFlag implementation

### Fixes
- Trying to cast an enum to int and back caused the compiler to crash.
- Incorrect rounding at compile time going from double to int.
- Regression with invalid setup of the WASM temp allocator.
- Correctly detect multiple overloads of the same type.
- ABI bug on x64 Linux / MacOS when passing a union containing a struct of 3 floats. #2087 
- Bug with slice acces as inline struct member #2088.
- `@if` now does implicit conversion to bool like `$if`. #2086
- Fix broken enum inline -> bool conversions #2094.
- `@if` was ignored on attrdef, regression 0.7 #2093.
- `@ensure` was not included when the function doesn't return a value #2098.
- Added missing `@clone_aligned` and add checks to `@tclone`
- Comparing a distinct type with an enum with an inline distinct type failed unexpectedly.
- The `%s` would not properly print function pointers.
- Compiler crash when passing an untyped list as an argument to `assert` #2108.
- `@ensure` should be allowed to read "out" variables. #2107
- Error message for casting generic to incompatible type does not work properly with nested generics #1953
- Fixed enum regression after 0.7.0 enum change.
- ConditionVariable now properly works on Win32

### Stdlib changes
- Hash functions for integer vectors and arrays.
- Prefer `math::I` and `math::I_F` for `math::IMAGINARY` and `math::IMAGINARYF` the latter is deprecated.
- Add `array::contains` to check for a value in an array or slice.

## 0.7.0 Change list

### Changes / improvements
- Removed `Foo { 1, 2 }` initializer.
- Changed `Foo(<int>)` to `Foo {int}`.
- Removed `{| |}` expression blocks.
- Removed macro `&ref` and `$varef` parameters.
- Removed `$vaexpr(0)` syntax in favour of `$vaexpr[0]`
- Enum does not cast to/from an integer (its ordinal).
- Removed use of `void!` for main, test and benchmark functions.
- Removed `$or`, `$and`, `$concat` compile time functions.
- Removed `@adhoc` attribute.
- Disallow inline use of nested generics (e.g. `List{List{int}}`.
- Remove `.allocator = allocator` syntax for functions.
- Remove `@operator(construct)`.
- Removal of "any-switch".
- Allow swizzling assign, eg. `abc.xz += { 5, 10 };`
- Added `$$wstr16` and `$$wstr32` builtins.
- `$foreach` "()" replaced by trailing ":" `$foreach ($x, $y : $foo)` -> `$foreach $x, $y : $foo:` 
- `$for` "()" replaced by trailing ":" `$for (var $x = 0; $x < FOO; $x++)` -> `$for var $x = 0; $x < FOO; $x++:`
- `$switch` "()" replaced by trailing ":" `$switch ($Type)` -> `$switch $Type:`
- Empty `$switch` requires trailing ":" `$switch` -> `$switch:`
- Rename `@return!` to `@return?` and change syntax to require ":" after faults.
- Remove `if (catch foo) { case ... }` syntax.
- Remove `[?]` syntax.
- Change `int!` to `int?` syntax.
- New `fault` declaration using `faultdef`.
- Enum associated values can reference the calling enum.
- Improve error message on `foo ?? io::EOF` with missing '?' #2036
- Make `@public` import recursive. #2018
- Fault nameof prefixes the first last module path, for instance `std::io::EOF` is rendered as `io::EOF`.
- Rename `def` to `alias`.
- Change `distinct` -> `typedef`.
- Order of attribute declaration is changed for `alias`.
- Added `LANGUAGE_DEV_VERSION` env constant.
- Rename `anyfault` -> `fault`.
- `!!foo` now works same as as `! ! foo`.
- Temp allocator now supports more than 2 in-flight stacks.
- Printing stacktrace uses its own temp allocator.
- Allow inferred type on body parameters. E.g. `@stack_mem(1024; alloc) { ... };`
- Use `@pool_init()` to set up a temp pool on a thread. Only the main thread has implicit temp pool setup.
- `tmem` is now a variable.
- Compile test and benchmark functions when invoking `--lsp` #2058.
- Added `@format` attribute for compile time printf validation #2057.
- Formatter no longer implicitly converts enums to ordinals.

### Fixes
- Fix address sanitizer to work on MachO targets (e.g. MacOS).
- Post and pre-decrement operators switched places for vector elements #2010.
- Aliases were incorrectly considered compile time constants.
- FreeBSD libc stat definitions were incorrect.
- Atomic max was incorrect.
- `"+".to_float()` would panic.
- `import` can now both be @public and @norecurse.
- Crash when trying to convert a struct slice to a vector #2039.
- Crash resolving a method on `Foo[2]` when `Foo` is distinct #2042.
- Bug due to missing cast when doing `$i[$x] = $z`.
- Incorrectly allowed getting pointer to a macro #2049.
- &self not runtime null-checked in macro #1827.
- Bug when printing a boolean value as an integer using printf.
- Show error when a generic module contains a self-generic type.
- "Single module" was not enforced when creating a static library using as a project target.

### Stdlib changes
- `new_*` functions in general moved to version without `new_` prefix.
- `string::new_from_*` changed to `string::from_*`.
- `String.to_utf16_copy` and related changed to `String.to_utf16`.
- `String.to_utf16_tcopy` and related changed to `String.to_temp_utf16`
- `mem::temp_new` changed to `mem::tnew`.
- `mem::temp_alloc` and related changed to `mem::talloc`.
- `mem::temp_new_array` changed to `mem::temp_array`.
- Add `ONHEAP` variants for List/HashMap for initializing global maps on the heap. 
- Remove Vec2 and other aliases from std::math. Replace `.length_sq()` with `sq_magnitude()`
- Change all hash functions to have a common `hash` function.
- `@wstring`, `@wstring32`, `@char32` and `@char16` compile time macros added.
- Updates to `Atomic` to handle distinct types and booleans.
- Added `math::iota`.
- `@pool` no longer takes an argument.
- `Allocator` interface removes `mark` and `reset`.
- DynamicArenaAllocator has changed init function.
- Added `BackedArenaAllocator` which is allocated to a fixed size, then allocates on the backing allocator and supports mark/reset.
- `AnyList` now also defaults to the temp allocator.
- `os::getcwd` and `os::get_home_dir` requires an explicit allocator.
- `file::load_new` and `file::load_path_new` removed.
- `os::exit` and `os::fastexit` added.

## 0.6.8 Change list

### Changes / improvements
- Increase precedence of `(Foo) { 1, 2 }`
- Add `--enable-new-generics` to enable `Foo{int}` generic syntax.
- `{| |}` expression blocks deprecated.
- c3c `--test-leak-report` flag for displaying full memory lead report if any
- Output into /.build/obj/<platform> by default.
- Output llvm/asm into llvm/<platform> and asm/<platform> by default.
- Add flag `--suppress-run`. For commands which may run executable after building, skip the run step. #1931
- Add `--build-env` for build environment information.
- Deprecation of `@operator(construct)`.

### Fixes
- Bug appearing when `??` was combined with boolean in some cases.
- Test runner --test-disable-sort didn't work, c3c was expecting --test-nosort
- Test runner with tracking allocator assertion at failed test #1963
- Test runner with tracking allocator didn't properly handle teardown_fn
- Correctly give an error if a character literal contains a line break.
- Implicitly unwrapped optional value in defer incorrectly copied #1982.
- Crash when trying to define a method macro that isn't `@construct` but has no arguments.
- Regression, `.gitkeep` files were generated incorrectly.
- Aliases are now correctly handled as if they were variables/functions in regards to namespacing and accept `@builtin`.
- Correctly handle in/out when interacting with inout.
- Don't delete .o files not produced by the compiler.
- Fix optional jumps in expression lists, #1942.
- Several fixes for .o files and -o output, improving handling and naming.
- Fix bug casting bool to int to other int #1995.
- `@if` declarations were missing from -P output #1973.
- Check exe and lib output so -o works with directories.
- Swizzling an inline vector in a struct would cause a crash.
- Fixed error and poor error message when using an invalid target name.

### Stdlib changes

## 0.6.7 Change list

### Changes / improvements
- Contracts @require/@ensure are no longer treated as conditionals, but must be explicitly bool.
- Add `win-debug` setting to be able to pick dwarf for output #1855.
- Error on switch case fallthough if there is more than one newline #1849.
- Added flags to `c3c project view` to filter displayed properties
- Compile time array assignment #1806.
- Allow `+++` to work on all types of arrays.
- Allow `(int[*]) { 1, 2 }` cast style initialization.
- Experimental change from `[*]` to `[?]`
- Warn on if-catch with just a `default` case.
- Compile time array inc/dec.
- Improve error message when using ',' in struct declarations. #1920
- Compile time array assign ops, e.g. `$c[1] += 3` #1890.
- Add `inline` to enums #1819.
- Cleaner error message when missing comma in struct initializer #1941.
- Distinct inline void causes unexpected error if used in slice #1946.
- Allow `fn int test() => @pool() { return 1; }` short function syntax usage #1906.
- Test runner will also check for leaks.
- Improve inference on `??` #1943.
- Detect unaligned loads #1951.
- `Thread` no longer allocates memory on posix.

### Fixes
- Fix issue requiring prefix on a generic interface declaration.
- Fix bug in SHA1 for longer blocks #1854.
- Fix lack of location for reporting lambdas with missing return statement #1857.
- Compiler allows a generic module to be declared with different parameters #1856.
- Fix issue with `@const` where the statement `$foo = 1;` was not considered constant.
- Const strings and bytes were not properly converted to compile time bools.
- Concatenating a const empty slice with another array caused a null pointer access.
- Fix `linux-crt` and `linux-crtbegin` not getting recognized as a project paramater
- Fix dues to crash when converting a const vector to another vector #1864.
- Filter `$exec` output from `\r`, which otherwise would cause a compiler assert #1867.
- Fixes to `"exec" use, including issue when compiling with MinGW.
- Correctly check jump table size and be generous when compiling it #1877.
- Fix bug where .min/.max would fail on a distinct int #1888.
- Fix issue where compile time declarations in expression list would not be handled properly.
- Issue where trailing body argument was allowed without type even though the definition specified it #1879.
- Fix issues with @jump on empty `default` or only `default` #1893 #1894
- Fixes miscompilation of nested `@jump` #1896.
- Fixed STB_WEAK errors when using consts in macros in the stdlib #1871.
- Missing error when placing a single statement for-body on a new row #1892.
- Fix bug where in dead code, only the first statement would be turned into a nop.
- Remove unused $inline argument to mem::copy.
- Defer is broken when placed before a $foreach #1912.
- Usage of @noreturn macro is type-checked as if it returns #1913.
- Bug when indexing into a constant array at compile time.
- Fixing various issues around shifts, like `z <<= { 1, 2 }`.
- `return (any)&foo` would not be reported as an escaping variable if `foo` was a pointer or slice.
- Incorrect error message when providing too many associated values for enum #1934.
- Allow function types to have a calling convention. #1938
- Issue with defer copying when triggered by break or continue #1936.
- Assert when using optional as init or inc part in a for loop #1942.
- Fix bigint hex parsing #1945.
- `bigint::from_int(0)` throws assertion #1944.
- `write` of qoi would leak memory.
- Issue when having an empty `Path` or just "."
- `set_env` would leak memory.
- Fix issue where aligned bitstructs did not store/load with the given alignment.
- Fix issue in GrowableBitSet with sanitizers.
- Fix issue in List with sanitizers.
- Circumvent Aarch64 miscompilations of atomics.
- Fixes to ByteBuffer allocation/free.
- Fix issue where compiling both for asm and object file would corrupt the obj file output.
- Fix `poll` and `POLL_FOREVER`.
- Missing end padding when including a packed struct #1966.
- Issue when scalar expanding a boolean from a conditional to a bool vector #1954.
- Fix issue when parsing bitstructs, preventing them from implementing interfaces.
- Regression `String! a; char* b = a.ptr;` would incorrectly be allowed.
- Fix issue where target was ignored for projects.
- Fix issue when dereferencing a constant string.
- Fix problem where a line break in a literal was allowed.

### Stdlib changes
- Added '%h' and '%H' for printing out binary data in hexadecimal using the formatter.
- Added weakly linked `__powidf2`
- Added channels for threads.
- New `std::core::test` module for unit testing machinery.
- New unit test default runner.
- Added weakly linked `fmodf`.
- Add `@select` to perform the equivalent of `a ? x : y` at compile time.
- `HashMap` is now `Printable`.
- Add `allocator::wrap` to create an arena allocator on the stack from bytes.

## 0.6.6 Change list

### Changes / improvements
- Split help into normal and "full" help, #1703
- Removed 'headers' command line option.
- Add `enum.from_ordinal` and `fault.from_ordinal`
- Deprecate cast-style conversion from integer <-> enum.
- Make deprecation an error in test mode.
- Add `--win-vs-dirs` to override VS detection dirs.
- Add `"name"` project property to override the name of the resulting binary. #1719
- Improved `add-project` to take arguments.
- Improve error reporting when using type names as the function argument #1750.
- Improve ordering of method registration to support adding methods to generic modules with method constraints #1746
- Support experimental `@operator(construct)` operator overload.
- Allow using 'var' to declare lambdas in functions.
- Add 'validation' setting and make dead code a warning.
- Allow compile time `$foreach` iteration over constant Strings and bytes.
- Improved error message when accessing `@private` from other modules #1769.
- Include `@name` when searching for possible matches to `name` in the error message. #1779
- Improve `@param` parse errors #1777
- Improved `#foo` resolution inside of the compiler.
- Deprecated '&' macro arguments.
- Deprecate `fn void! main() type main functions.
- Deprecate old `void!` @benchmark and @test functions.
- Allow test runners to take String[] arguments.
- Added `--lsp` output.
- Improve the error message when running out of memory.
- Allowed passing arguments to @test / @benchmark runners via `c3c test[benchmark] -- -o --opt1 <arg1>`
- Handle bytes and string literals the same way in terms of zero termination.
- Function comments are stored and displayed with -P.
- Prevent `#hash` arguments from taking code that modifies ct variables. #1794
- Make stringify to recursively enter `#hash` expressions #1834.

### Fixes
- Fix case trying to initialize a `char[*]*` from a String.
- Fix Map & HashMap `put_all_for_create` not copying all elements, causing `init_from_map` to create incomplete copy.
- Fix bug when a macro calling an extern function was called in another module also declaring and calling the same function. #1690
- `static-lib` and `dynamic-lib` options from the command line now produces headers.
- Fix bug outputting exported functions without predefined extname.
- Fix problem where crt1 was linked for dynamic libraries on Linux and BSD. #1710
- Fix CRT detection on Arch Linux.
- Fix lexer allowing a trailing underscore (_) with hex and binary literals.
- Fix `--list-operators` CLI command printing underscore (_) and hash (#).
- Fix bug in temp allocator when temp memory is exhausted and allocation needs overaligned mem. #1715
- Incorrectly handles distinct enums and pointers with '+=' and '-=' #1717.
- Prevent DString from being initialized with "".
- Fix bug in OnStackAllocator when freeing overallocated data. #1720
- Use `weak_odr` rather than `weak` on Windows which seems to prevent issues such as #1704.
- Use `weak` on dyn-symbols on Linux.
- Fix crash on project.json not having an empty set of targets.
- Miscompile when indexing an array with small unsigned types for enums.
- Change CBool to be 1 byte.
- `any_to_int` checks value to be int and no longer works with enum.
- Add check in formatter printing "%c".
- Fix bug where `!!` and `!` was not recognized to jump out of the current scope.
- Fix bug when including compile time parameters in trailing body more than once.
- Fix issue with compiling a constant struct containing a string array in a local context.
- Fix error where panic would not properly stop the program when stacktrace couldn't be printed #1751.
- Macros with default arguments to `&`, `#` and type parameters didn't work as expected. #1754.
- `net::poll()` with negative timeout behaved incorrectly.
- Return type inference bugs with macros #1757
- `$defined` in a global scope should accept testing normal macros.
- Assert on add to uninitialized ct variable #1765.
- Dynamic function lookup fails after changing type without dummy anycast #1761
- $vasplat was allowed inside of a function when passed as an argument to a function.
- Prohibit raw vaargs in regular functions with a function body.
- Assert on certain slice to slice casts. #1768.
- Fix vector float -> bool conversion.
- Fix `+a = 1` erronously being accepted.
- Fix not freeing a zero length String
- Macros with trailing bodys aren't allowed as the single statement after a while loop with no body #1772.
- Deref subscripts as needed for macro ref method arguments. #1789
- Change ordering to simplify adding methods to type in conditional modules.
- `#foo` style arguments were not type checked when given a type. #1790
- Bug when using +++ on value build a slice or array: the rhs cast was not done.
- Fix bug preventing compile time slices from being iterated over with `$foreach`.
- Fix bug with defer assignment in macro #1807.
- Fix regression with swizzle references for vectors #1810.
- Assert when partially initializing a constant struct containing a slice #1812.
- Assert concatenating constant slices #1805.
- Do not link "ld" on Linux with no libc.
- Fix bug when multiple `$else` clauses followed an `$if` #1824.
- Report the correct type as not having a method when access fails #1828.
- Prevent temp arena scribbling from causing an asan warning. #1825
- Fix bug where `&i[0] = null` was not detected to be an error #1833.

### Stdlib changes
- Increase BitWriter.write_bits limit up to 32 bits.
- Updates to `Slice2d`, like `get_xy` and others.
- Added `iter()` `value_iter()` and `key_iter()` to HashMap.
- Add "tokenizer" to String.
- Add "skip_empty" to split methods. Add split_to_buffer method.
- Add `@enum_from_value`.
- Updated hash function.
- Added URL parser.
- Added convenience functions to `Maybe`.
- Added `String.trim_left()` and `.trim_right()`.
- Deprecation of several `&` macros.
- Format functions for timedates.
- Add `@assert_leak()` to assert on memory leaks in the scope.
- Added `double.set_high_word()`, `double.set_low_word()`, and `float.set_word()`.

## 0.6.5 Change list

### Changes / improvements
- Allow splat in initializers.
- Init command will now add `test-sources` to `project.json` #1520
- `a++` may be discarded if `a` is optional and ++/-- works for overloaded operators.
- Improve support for Windows cross compilation on targets with case sensitive file systems.
- Add "sources" support to library `manifest.json`, defaults to root folder if unspecified.
- Add char_at method in DString and operators [], len, []= and &[].
- Add `-q` option, make `--run-once` implicitly `-q`.
- Add `-v`, `-vv` and `-vvv` options for increasing verbosity, replacing debug-log and debug-stats options.

### Fixes
- Fix bug where `a > 0 ? f() : g()` could cause a compiler crash if both returned `void!`.
- `@builtin` was not respected for generic modules #1617.
- Fix issue writing a single byte in the WriteBuffer
- A distinct inline pointer type can now participate in pointer arithmetics.
- Support &a[0] returning the distinct type when applying it to a distinct of a pointer.
- Fix error when calling `HashMap.remove` on uninitialized `HashMap`.
- Fix issue with resolved try-unwrap in defer.
- Fix issue with overloaded subscript and ++/-- and assign ops (e.g. `*=`)
- Fix issue with properties in different targets not being respected #1633.
- Indexing an Optional slice would crash in codegen #1636.
- SimpleHeapAllocator bug when splitting blocks allowed memory overrun.
- Not possible to alias or take reference for extension methods on non-user defined types. #1637
- Prevent methods from using names of properties or fields. #1638
- b64 / hex data strings can now be used with \` as well.
- Contracts on generic modules would evaluate too late, sometimes not catching the error until it already occurred elsewhere.
- Fix bug preventing optionals from being used in ranges or as indices.
- Crash compiling for arm64 when returning 16 byte and smaller structs by value not a power of 2 #1649.
- Enforce single module compilation for static libraries to make constructors run properly.
- Crash when using --no-obj without compile-only. #1653
- Do not produce expression locations for windows.
- Issue where multiple methods were accepted for the same type.
- Issue where a method was linked to a type alias instead of the underlying type.
- Fix Fnv1a encoding.
- Fix issue with accessing arrays in access-overloaded types, e.g. `list[1][2]` #1665.
- Cast removing arbitrary array indices and converting them to pointers should always be fine #1664
- Incorrect "no-libc" definition of `cos`, making it unavailable for wasm.
- Fix issue with the adjoint and inverse calculations for `Matrix2x2`.
- It was possible to create 0 length arrays using byte literals. #1678
- Crash when a constant null typeid is checked for properties. #1679

### Stdlib changes
- Add `io::MultiReader`, `io::MultiWriter`, and `io::TeeReader` structs.
- Updated Base32 API.
- Add `file::save`.
- Add `memcpy` / `memset` / `memcmp` to nolibc.
- Add `sort::quickselect` to find the k-th smallest element in an unordered list.
- Add `sort::is_sorted` to determine if a list is sorted.
- Implement RFC 3986 for url encoding and decoding.

## 0.6.4 Change list

### Changes / improvements
- Const vector -> const slice implicit conversion.
- Slicing arrays, slices and bytes at compile time #1466.
- Better error for `int a[4] = ...`. #1518
- Better error for `int Foo(int a)` declarations #1516
- Improve error message in the case of `MyInterface x = foo;` #1522
- Deprecate `@adhoc`, allow non-nested ad hoc generic types.
- Constant bytes <=> char[] conversion should work #1514.
- Infer now works across ternary.
- Interfaces now support .ptr and .type directly without casting to `any`.
- Switch to `<* *>` docs.
- Improve error messages on expressions like `var $type = int;` #1553.
- Disallow casting a `void*` to `any` or an interface, unless it is `null`.
- Defer resolution of declarations when looked up in `def` aliased #1559.
- Adding constants to the Json AST #1540
- Adding info to the globals inside Json AST #1541
- Null-check function pointer invocation #1573.
- `string::new_struct_to_str` and `io::struct_to_format` to dump struct data.
- `io::print` will now print structs.
- Improve error message when using `void` aliases as variable storage type.
- Add a target type: "prepare" which doesn't compile anything (but may run `exec`)
- Improve error message on incorrect inner struct/union name #1847.

### Fixes
- `Unsupported int[*] $x = { 1, 2, 3, 4 }` #1489.
- Unexpected compile error using a typed constant with `copysign` #1517
- Incorrect subscript resolution #1519.
- Segfault with passing a program with `-` using stdin.
- Using no module with `-` would reject the program.
- Unintended deref of pointers with methods caused regression with hash function.
- Fix broken sincos function.
- Bug when a continue is copied in a defer.
- Compiler error when any/interface initialized using {} #1533.
- Bug when defers and $if were combined in a macro, which would cause miscompilation.
- Fixes to the CSV reader.
- Crash returning struct or vector from function using ternary expression #1537.
- Improved error message on invalid subscript index type #1535.
- Improved error message when declaring a variable `void!`.
- Cannot use void as a generic parameter #1546
- Interfaces not correctly copied with generics #1545
- Memory leak in keys.new_list fixed.
- Standard library is now correctly weakly linked, fixing the use of C3 .so together with executable. #1549, #1107.
- Wrong error message for interface methods with body #1536.
- Empty expression block would crash compiler with debug on #1554.
- Improve infer conversions on constants, e.g. `ZString a = foo ? "a" : "b";` #1561
- Show error when declarations do not start with `fn` in interfaces. #1565
- `if (try foo)` was handled incorrectly inside a defer.
- `&self` argument not implicitly null checked. #1556.
- `(uptr)&((Foo*)null).a` incorrectly inserts a null check. #1544
- Incorrect error message when `$eval` is provided an invalid string. #1570
- `HashMap.copy_keys` did not properly copy keys which needed to be allocated #1569
- Named vector component access would not fold at compile time. #1574
- `$define` would occasionally not properly evaluate declarations it encountered.
- Fixes with error handling recursive `@tag` #1583.
- Sometimes generating introspection info would not be in the global scope causing a crash #1586.
- @tag on macros cannot be retrieved with tagof #1582
- Taking the $typeof of a wildcard optional returns `void!`.
- Fix bug with enums with jump tables #1840.
- Enum associated declarations accidentally allowed declaration in function style. #1841
- Quicksort and insertsort incorrectly allowing arrays and vectors by value. #1845.

### Stdlib changes
- Remove unintended print of `char[]` as String
- Add read/write to stream with big endian ints.
- Move accidently hidden "wrap_bytes".
- Added CBool #1530.
- Added encoding/base32 module.

## 0.6.3 Change list

### Changes / improvements
- Introduce `arg: x` named arguments instead of `.arg = x`, deprecate old style.
- Support splat for varargs #1352.
- Allow `var` in lambdas in macros.
- Support `int[*] { 1, 2, 3 }` expressions.
- Support inline struct designated init as if inline was anonymous.
- Introduce the `.paramsof` property.
- Support environment variable 'C3C_LIB' to find the standard library.
- Support environment variable 'C3C_CC' to find the default C compiler.
- Support casting bitstructs to bool.
- Allow user-defined attributes to have typed parameters.
- Add `.gitkeep` files to project subfolders.
- Add `env::COMPILER_BUILD_HASH` and `env::COMPILER_BUILD_DATE`
- Support linking .o files in compilation command. #1417
- Slicing constant strings at compile time works.
- Add `project fetch` subcommand to fetch missing project dependencies (general and target specific)
- Ability of `vendor-fetch` to download the dependencies in the first specified path `dependencies-search-path`
- Ability of `vendor-fetch` to register the fetched dependencies in the project file.
- Allow the "self" parameter to be $/# for macro methods.
- Support compile time slicing of untyped lists.
- Allow specifying an import module using `@wasm` #1305.
- Deprecated inline generic types outside of struct definitions and macros unless marked `@adhoc`.
- Improved method detection in earlier stages of checking.
- Allow `@norecurse` attribute for non-recursive imports #1480.
- wasm32 / wasm64 targets are use-libc=no by default.
- Add hash/sha256 module

### Fixes
- Issue where a lambda wasn't correctly registered as external. #1408
- Generic methods were incorrectly registered as functions, leading to naming collisions. #1402
- Deprecated tuple / triple types.
- Converting a slice to a vector/array would copy too little data.
- Crash when reading an empty 'manifest.json'.
- "optsize" did not work correctly in project.json.
- `l[0].a = 1` now supported for overloads due to better lvalue handling #1357.
- Asserts are retained regardless of optimization when running tests.
- Limit object filename lengths. #1415
- Fix regression for `$include`.
- Correct '.so' suffix on dynamic libraries on Linux.
- Fix bug where inline index access to array in a struct would crash the compiler.
- Asserts are now correctly included and traced in when running tests.
- Use atexit to fix finalizers on Windows #1361.
- Fix bugs in "trap-on-wrap" #1434.
- Bug with casting anyfault to error.
- Lambda / function type would accidentally be processed as a method.
- Fix error message when not finding a particular function.
- Crash invoking a `@body` argument with the wrong number of parameters.
- Fix reordering semantics in struct assignment.
- Regression when passing types as `#expr` arguments. #1461
- Temp allocator overwrites data when doing reset on extra allocated pages. #1462
- User defined attributes could not have more than 1 parameter due to bug.
- Folding a constant array of structs at compile time would cause an assert.
- Enum attributes would be overwritten by enum value attributes.
- LLVM issue with try when bool is combined #1467.
- Segfault using ternary with no assignment #1468.
- Inner types make some errors misleading #1471.
- Fix bug when passing a type as a compile time value.
- Fix bug due to enum associated values not being checked for liveness.
- Regression when compile time accessing a union field not last assigned to.
- Safer seed of rand() for WASM without libc.
- Bad error message aliasing an ident with a path. #1481.
- Error when slicing a struct with an inline array #1488.
- Improved error messages on `Foo a = foo { 1 };` #1496
- Bug in json decoder escape handling.
- Fix bug when reading zip manifest, that would not return a zero terminated string. #1490
- Fix thread tests.
- Detect recursion errors on non-recursive mutexes in safe mode.
- Foreach over distinct pointer failed to be caught as error #1506.
- Foreach over distinct iterable would ignore operator(len).
- Compiler crash when compiling c code in a library without --obj-out #1503.

### Stdlib changes
- Additional init functions for hashmap.
- `format` functions are now functions and work better with splat.
- Add support for the QOI format.
- Add `io::read_new_fully` for reading to the end of a stream.
- Add `io::wrap_bytes` for reading bytes with `io` functions.
- Add `rnd` and `rand_in_range` default random functions.
- Additional timezone related functions for `datetime`.
- Added MD5 and crypto::safe_compare.
- Added generic HMAC.
- Added generic PBKDF2 implementation.
- DString `reverse`.
- `DString.insert_at` now has variants for other types.

## 0.6.2 Change list

### Changes / improvements

- Updated LLVM passes
- Added `is_substruct` type property.
- Scalar -> vector not implicit in call or assign.
- Added `--vector-conv` to enable the old scalar->vector conversion behaviour.
- Added "weak" type aliases `def Foo = my_foo::Foo @weak;`
- `*-add` keys in targets in `manifest.json` and `project.json` are deprecated.
- Made "add" the default for things like `sources`, `dependencies` and other keys in project and library files.
- Give some symbol name suggestions when the path is matched.
- Don't generate .o files on `compile` and `compile-run` if there is no `main`.
- c3c init-lib does not create the directory with the .c3l suffix #1253
- Permit foreach values to be optional.
- Add `--show-backtrace` option to disable backtrace for even smaller binary.
- Untested Xtensa support.
- && doesn't work correctly with lambdas #1279.
- Fix incorrect override of optimization levels when using projects.
- Add experimental `@noalias` attribute.
- Add a `--run-once` option to delete the output file after running it.
- Add `@const` attribute for macros, for better error messages with constant macros.
- Add `wincrt` setting to libraries.
- Add `+++` `&&&` `|||` as replacement for `$concat`, `$and` and `$or`.
- Add `methodsof` to type info for struct, union and bitstruct.
- Added `@tag` `tagof` and `has_tagof` to user defined types and members.
- Added `c-include-dirs` project/manifest setting.
- The compiler now skips UTF8 BOM.
- Printable values passed to the Formatter as pointers, will print as if passed by value.
- Pointers are rendered with "0x" prefix when passed to '%s'.
- Add temp allocator scribble.
- Use PIC by default on Linux.
- `$exec` may now provide a stdin parameter.
- Introduce `$vaarg[...]` syntax and deprecate the old `$vaarg(...)`.
- Similar change to `$vasplat`: `$vasplat` and `$vasplat[1..]`.
- Add `$member.get(value)` to replace `value.$eval($member.nameof)`
- Improve the error message when the compilation does not produce any files #1390.
- Add `fmod` implementation for nolibc.
- Allow `(Foo) { 1, 2 }` syntax for compound literals.

### Fixes

- Broken WASM library code.
- Regression: Invalid is_random implementation due to changes in 0.6.
- `dbghelp.lib` was linked even on nolibc on Windows.
- Fix incorrect linker selection on some platforms.
- Struct members declared in a single line declaration were not sharing attributes. #1266
- `opt` project setting now properly documented.
- Incorrect justify formatting of integers.
- Assertion with duplicate function pointer signatures #1286
- Distinct func type would not accept direct function address assign. #1287
- Distinct inline would not implement protocol if the inlined implemented it. #1292
- Distinct inline can now be called if it is aliasing a function pointer.
- Bug in List add_array when reserving memory.
- Fix issue where a compile time parameter is followed by "...".
- Fix issue with some conversions to untyped list.
- Issue where a `if (catch e = ...)` in a defer would be incorrectly copied. Causing codegen error.
- Variable in if-try / if-catch cannot be a reused variable name.
- Vararg interfaces were broken.
- LLVM codegen for constants in enums could fail.
- Fixes to the socket functions.
- Improved output when pointer is out of range.
- Better error when casting to a distinct fails.
- With single module, name the .o file after what `-o` provides. #1306
- Bitstruct members can now have attributes.
- `%` analysis was incorrect for int vectors.
- When resolving inherited interfaces, the interface type wasn't always resolved.
- Fix issues when checking methods and interfaces hasn't been resolved yet.
- Fix Vec2.angle
- Update to libc::setjmp on Win32, to do no stack unwinding.
- Recursively follow interfaces when looking up method.
- Int128 alignment change in LLVM fixed on x64.
- Fix interface lazy resolution errors.
- Interface resolution when part of generics #1348.
- Assert not properly traced #1354.
- Ordering issues with `$include` / `$exec` fixed #1302.
- Issues with wincrt linking.
- Debug info with recursive canonical type usage could cause segfault.
- Missing check on optional left hand side for `s.x`.
- Incorrect zero analysis on `foo["test"] = {}` #1360.
- Bug converting untyped list #1360.
- Benchmark / test no longer suppresses debug info. #1364.
- Bug when compile time subtracting a distinct type.
- `insert_at` incorrectly prevented inserts at the end of a list.
- Fix aligned alloc for Win32 targets.
- Compiler didn't detect when a module name was used both as a generic and regular module.
- Assigning a const zero to an aliased distinct caused an error.
- `--path` is now properly respected.
- `--test` will now provide the full filename and the column.
- Fix of bug in `defer (catch err)` with a direct return error.
- Too restrictive compile time checks for @const.
- Fixes to wasm nolibc in the standard library.
- Fixed int128 div/mod.
- Fix WASM memory init priority.
- Fix bug with `defer (catch err)` when used together with regular defer.
- Methods can now properly be aliased using `def` #1393.
- Memory leak in Object when not using temp allocators.
- Tracking allocator would double the allocations in the report.
- `printf` will now show errors in the output when there are errors.
- Bug where `if try` would work incorrectly in a macro.
- Prevent loading / storing large structs with LLVM.

### Stdlib changes

- `send` and `recv` added to `libc` for Posix / Win32.
- Add support to destroy temp allocators.
- Deprecated `path.append`, `path.tappend`, `getcwd`, `tgetcwd`, `path.absolute`, `ls`.
- Deprecated `env::get_config_dir`, replaced by `env::new_get_config_dir`.
- Added `path.has_extension`, `path.new_append`, `path.temp_append`, `new_cwd`, `temp_cwd`, `path.new_absolute`, `new_ls`, `temp_ls`.
- Added `dstring.replace`
- New hashmap type, `Map`
- Added `ElasticArray`.
- Added `types::is_signed`, `types::is_unsigned` and `types::inner_type`.

## 0.6.1 Change list

### Changes / improvements
- Addition of $append and $concat functions.
- Added $$str_hash, $$str_upper, $$str_lower, $$str_find builtins.
- Improved error notes when call expressions have errors.
- Trailing body arguments may now be `&ref`, `#hash`, `$const` and `$Type` arguments.
- "panic-msg" setting to suppress panic message output.
- Require `@export` functions to have `@export` types.
- Disallow leading/trailing/duplicate '_' in module names.
- Updated mangling.
- Added `$$unaligned_load` and `$$unaligned_store`.
- `--no-headers` option to suppress creating headers when generating a library.
- Support c-file compilation in libraries.
- Allow using $defined(&a[1]) to check if the operation is supported.
- Max number of members in a struct is limited to 65535.
- The maximum number of parameters in a call is now 255, up from 127.
- Array comparison now uses built-in memcmp on LLVM to enable optimizations.
- Prevent implicit array casts to pointers with higher alignment #1237.
- Macro `$case` statements now pick the first match and does not evaluate the rest.
- `manifest.json` is now checked for incorrect keys.
- Added `--list-manifest-properties` to list the available properties in `manifest.json`.
- Indexing into a constant array / struct now works at compile time.
- Improved error message when trying user foreach with an untyped list.
- RISCV asm support.

### Fixes
- Error with unsigned compare in `@ensure` when early returning 0 #1207.
- Prevent Mach-O from removing `@init` and `@dynamic` in a more reliable way #1200.
- Fix of missing copy of parameterized custom attributes.
- Fixed crash on certain recursive function definitions #1209.
- Return the typekind "FUNC" for a function pointer.
- No longer possible to dereference a function pointer.
- Fix bug with @jump miscompile.
- Bit negate does implicit integer promotion.
- Bitstructs, unions and flexible arrays now correctly emitted in headers.
- Fix distinct inline conversions.
- Bit negating const zero flags would give an incorrect result.
- Fix to scalar -> vector conversions.
- Bug fix for rethrow + defer catch.
- Wrong size for structs containing overaligned structs #1219
- $typeof(*x) should be valid when x is an `[out]` parameter #1226
- Fix ABI lowering for 128 bit vectors on Linux.
- Bad error message when using a generic method without generic parameters #1228
- Private function called from nested macro not visible to linker #1232
- Bitstructs in structs would not be correctly be handled in some cases.
- Fix problem where a $$FUNC would return "<GLOBAL>" when evaluated for a static in a function #1236.
- `ordinal` is no longer a valid associated value name for enums.
- Constants defined by indexing into another constant could fail codegen.
- Stdlib nolibc code bugs fixed.
- Regression: duplicate symbols with static variable declared in macro #1248.
- Unsplat with named parameters was accidentally disallowed.
- Reference parameter doesn't work with vector subscript #1250.
- The msvc_sdk script failed to work properly on windows when run in folders with spaces.
- Using winmain would call the wrong definition #1265.
- DynamicArenaAllocator would not correctly free.

### Stdlib changes
- Added `remove_first_item` `remove_last_item` and `remove_item` as aliases for the `match` functions.
- Added @str_hash, @str_upper, @str_lower, @str_find compile time macros.
- Remove "panic" text from unreachable() when safe mode is turned off.
- Added `@unaligned_store` and `@unaligned_load`.
- Null ZString, DString or pointer prints "(null)" for printf.
- Updated sorting API.
- Insertion sort and counting sort added.
- Added missing `mem` and `mem::allocator` functions for aligned allocations.
- Added `new_init_with_array` and `temp_init_with_array` for List.
- Fixed posix `NativeMutex.lock_timeout`.
- Fixed `env::ARCH_32_BIT` and `env::ARCH_64_BIT`.
- Added `time::us`.

## 0.6.0 Change list

### Changes / improvements
- `@default` implementations for interfaces removed.
- `any*` => `any`, same for interfaces.
- Private / local globals now have `internal` visibility in LLVM.
- Updated enum syntax.
- 'rgba' also available for swizzling.
- The name "subarray" has been replaced by the more well known name "slice' across the codebase.
- Improved alignment handling.
- Add `--output-dir` to command line. #1155
- Allow making distinct types out of "void", "typeid", "anyfault" and faults.
- Removed `--system-linker` setting.
- "Try" expressions may not be any binary or unary expressions. So for example `try foo() + 1` is disallowed.
- Added `$$REGISTER_SIZE` for int register size.
- `assert(false)` only allowed in unused branches or in tests. Compile time failed asserts is a compile time error.
- Require expression blocks returning values to have the value used.
- Detect "unsigned >= 0" as errors.
- Improve callstack debug information #1184.
- Request jump table using @jump for switches.
- Improved inline debug information.
- Improved error messages on inlined macros.
- Introduce MSVC compatible SIMD ABI.
- `$foreach` doesn't create an implicit syntactic scope.
- Error of `@if` depends on `@if`
- Support `defer (catch err)`
- Added `print-input` command argument to print all files used for compilation
- Allow recursive function definitions as long as they are pointers. #1182
- Default CPU to native if less than AVX, otherwise use AVX.
- Bounds checking on length for `foo[1:2]` slicing #1191.
- Foreach uses non-wrapping add/dec.

### Fixes
- Fixed issue in safe mode when converting enums.
- Better checking of operator methods.
- Bug when assigning an optional from an optional.
- Lambdas were not type checked thoroughly #1185.
- Fix problems using reflection on interface types #1203.
- `@param` with unnamed macro varargs could crash the compiler.
- Compiler crash using enum nameof from different module #1205.
- Incorrect length passed to scratch buffer printf.
- Casting to a bitstruct would be allowed even if the type was the wrong size.
- Generic modules parameterized with constants would sometimes get the wrong parameterized module name causing conversion errors #1192.
- Duplicate emit of expressions on negation would incorrectly compile negated macros.
- Casting a slice address to its pointer type should not compile #1193.
- Union is not properly zero-initialized with designated initializer #1194.
- Compile time fmod evaluates to 0 #1195.
- Assertion failed when casting (unsigned) argument to enum #1196
- Correct debug info on parameters without storage.
- Fix location on foreach debug output.
- Compiler crash on designated initializer for structs with bitstruct.

### Stdlib changes
- "init_new/init_temp" removed.
- LinkedList API rewritten.
- List "pop" and "remove" function now return Optionals.
- RingBuffer API rewritten. Allocator interface changed.
- Deprecated Allocator, DString and mem functions removed.
- "identity" functions are now constants for Matrix and Complex numbers.
- Removed 'append' from Object and List, replaced by 'push'.
- `GenericList` renamed `AnyList`.
- Proper handling of '.' and Win32 '//server' paths.
- Path normalization - fix possible null terminator out of bounds.
- Add 'zstr' variants for `string::new_format` / `string::tformat`.
- Fix mutex and wait signatures for Win32.

## 0.5.5 Change list

### Changes / improvements
- Disallow multiple `_` in a row in digits, e.g. `1__000`.
- Added `@link` attribute.
- New 'linker' build option.
- "linker" project setting updated, "system-linker" removed.

### Fixes
- Struct/union members now correctly rejects members without storage size #1147.
- `math::pow` will now correctly promote integer arguments.
- Pointer difference would fail where alignment != size (structs etc) #1150
- Fixed array calculation for npot2 vectors.
- $$memcpy_inline and $$memset_inline fixed.
- `.$Type = ...` and `.$foo = ...` now works #1156.
- `int.min` incorrect behaviour #1154.
- Bitstruct cast to other bitstruct by way of underlying type would fail #1159.
- Bug in `time.add_seconds` #1162.
- Remove initial './' in Win32 and convert '/' to '\' for paths when running a binary.
- 'output' directory for projects was incorrect in templates.
- Regression: no stacktrace.
- For MacOS, running with higher optimization would crash as initializers were removed.
- `compile-run` and `run` now returns the proper return code.
- Allow String constants -> ichar*, and allow integer pointers to explicitly convert between unsigned signed.
- Bug in unaligned return value lowering for Aarch64.

### Stdlib changes
- Added `new_aligned` and `alloc_aligned` functions to prevent accidental under-alignment when allocating simd.
- Fixes to realloc of aligned allocations
- Use native Windows calls on aligned allocations on Windows.
- mem::copy_inline, mem::clear_inline and mem::set_inline added.
- mem::copy / clear / set no longer has an `$inline` attribute.
- Native aligned libc malloc on Windows & POSIX.
- Simplification of the allocator interface.
- CoreFoundation only linked on MacOS when used.

## 0.5.4 Change list

### Changes / improvements
- Hash variables may now take a designated initializer.
- Added @safemacro to override the `@` requirement for non-function-like macros.
- More information available with debug log in non debug builds.
- Removed install_win_reqs.bat which didn't work well.
- Support `**` to mean `./**`
- MacOS init/finalizer now respects priority.
- Bitstructs supports `!=` and `==`.
- Support Windows `.def` files using `--windef`.
- Bitstructs now fold compile time constant bit ops.
- Fix issue where in some cases a constant global with a string wasn't folded (e.g. in asm stmts)
- Lateral implicit imports removed.
- Default to '.' if no libdir is specified.
- Improved error messages for `--lib`.
- Added `--linker` to set the linker #1067.

### Fixes
- Fixes to macro context evaluation with macro varargs.
- Dynamic methods registered before init functions on MacOS.
- Fixed clobber on x86 `cpuid` instruction.
- Removed invalid syntax from grammar.y.
- `output` project setting now respected.
- Aliased declarations caused errors when used in initializers.
- Aliased consts used as constant initializers caused errors.
- Exported module names replace `::` by `_`.
- Const ternary would evaluate incorrectly for ?:
- `$$MODULE` would report the incorrect module name in macros.
- Fixed debug info for globals and for/switch scopes.
- `out` now correctly detects subscript[] use.
- Ambiguous recursive imports are now correctly detected.
- Overzealous local escape check corrected #1127.
- Fixes to the matrix functions #1130.

### Stdlib changes
- Deprecated `Allocator` helper functions.
- Added `mem::allocator` functions corresponding to removed allocator functions.
- Changed `mem::new` / `mem::temp_new` to accept an optional initializer, and will clear by default.
- Mem `_clear` and `_zero` variants deprecated. "new_*" functions will clear by default.
- Mem "alloc_*" functions replace old "new_*" behaviour.
- Fixed temp memory issue with formatter.
- Added temp_push and temp_pop for pushing / popping the temp allocator manually (or from C).
- Added byte_size to `List`
- Added `GenericList`.

## 0.5.3 Change list

### Changes / improvements
- Migrate from using actual type with GEP, use i8 or i8 array instead.
- Optimize foreach for single element arrays.
- Move all calls to panic due to checks to the end of the function.

### Fixes
- Single module command line option was not respected.
- Fixed issue with compile time defined types (String in this case), which would crash the compiler in certain cases.
- Projects now correctly respect optimization directives.
- Generic modules now correctly follow the implicit import rules of regular modules.
- Passing an untyped list to a macro and then using it as a vaarg would crash the compiler.
- Extern const globals now work correctly.

### Stdlib changes
- init_new/init_temp deprecated, replaced by new_init and temp_init.

## 0.5.2 Change list

### Changes / improvements
- Allow trailing comma in calls and parameters #1092.

### Fixes
- Fixes issue where single character filenames like 'a.c3' would be rejected.
- Better errors when index type doesn't match len() when doing user defined foreach.
- Fixes to `to_int` for hexadecimal strings.
- Fixed issue when using a generic type from a generic type.
- Bug with vector parameters when the size > 2 and modified.
- Missing error on assigning to in-parameters through subscripting.
- Inference of a vector on the lhs of a binary expression would cause a crash.
- Fixes to PriorityQueue

### Stdlib changes
- Allow `to_int` family functions take a base, parsing base 2-10 and 16.

## 0.5.1 Change list

### Changes / improvements
- Improved error messages for const errors.
- Do not link with debug libraries unless using static libraries.
- Add 'print-linking' build option.
- System linker may be used even if the target arch is different from current.
- Slice -> array/vector works for constant slice lengths.

### Fixes
- On Aarch64 use the correct frame pointer type.
- On Aarch64 macOS, ensure the minimum version is 11.0 (Big Sur)
- Fixes to the yacc grammar.
- Dsym generation on macOS will correctly emit -arch.
- Stacktrace on signals on Linux when backtrace is available.

### Stdlib changes
- `delete` and `delete_range` added to DString.
- `Splitter` iterator added.
- `splitter` and `iterator` String methods.
- `load_new`, `load_buffer` and `load_temp` std::io::file functions.

## 0.5.0 Change List

### Changes / improvements
- Trackable allocator with leak allocation backtraces.
- `$defined` can take a list of expressions.
- `$and` compile time "and" which does not check expressions after the first is an error.
- `$is_const` returns true if an expression is compile time const.
- `$assignable` returns true is an expression may be implicitly cast to a type.
- `$checks` and `@checked` removed, replaced by an improved `$defined`
- Asm string blocks use AT&T syntax for better reliability.
- Distinct methods changed to separate syntax.
- 'exec' directive to run scripts at compile time.
- Project key descriptions in --list command.
- Added `init-lib` to simplify library creation.
- Local `const` work like namespaced global `const`.
- Added `$$atomic_fetch_*` builtins.
- vectors may now contain pointers.
- `void!` does not convert to `anyfault`.
- `$$masked_load` / `$$masked_store` / `$$gather` / `$$scatter` for vector masked load/store.
- `$$select` builtin for vector masked select.
- Added builtin benchmarks by `benchmark`, `compile-benchmark` commands and `@benchmark` attribute.
- Subtype matching in type switches.
- Added parentof typeid property.
- Slice assignment is expanded.
- Enforced optional handling.
- Better dead code analysis, and added dead code errors.
- Exhaustive switches with enums has better analysis.
- Globals may now be initialized with optional values.
- New generic syntax.
- Slice initialization.
- `$feature` for feature flags.
- Native stacktrace for Linux, MacOS and Windows.
- Macro ref parameters are now of pointer type and ref parameters are not assignable.
- Added `nextcase default`.
- Added `$embed` to embed binary data.
- Ad hoc generics are now allowed.
- Allow inferred type on method first argument.
- Fix to void expression blocks
- Temporary objects may now invoke methods using ref parameters.
- Delete object files after successful linking.
- Compile time subscript of constant strings and bytes.
- `@if` introduced, other top level conditional compilation removed.
- Dynamically dispatched interfaces with optional methods.
- `$if` now uses `$if <expr>:` syntax.
- `$assert` now uses `$assert <expr> : <optional message>`
- `$error` is syntax sugar for `$assert false : "Some message"`
- `$include`, `$echo` no longer has mandatory `()` around the arguments.
- `$exec` for including the output of files.
- `assert` no longer allows "try unwrap"
- Updated cpu arguments for x86
- Removed support for ranged case statements that were floats or enums, or non-constant.
- `nextcase` with a constant expression that does not match any case is an error.
- Dropped support for LLVM 13-14.
- Updated grammar and lexer definition.
- Removal of `$elif`.
- any / anyfault may now be aliased.
- `@stdcall` etc removed in favor of `@callconv`
- Empty fault definitions is now an error.
- Better errors on incorrect bitstruct syntax.
- Internal use wildcard type rather than optional wildcard.
- Experimental scaled vector type removed.
- Disallow parameterize attributes without parameters eg `define @Foo() = { @inline }`.
- Handle `@optreturn` contract, renamed `@return!`.
- Restrict interface style functions.
- Optional propagation and assignment '!' and '?' are flipped.
- Add `l` suffix (alias for i64).
- Allow getting the underlying type of anyfault.
- De-duplicate string constants.
- Change @extname => @extern.
- `define` and `typedef` removed.
- `define` is replaced by `def`.
- LLVM "wrapper" library compilation is exception free.
- `private` is replaced by attribute `@private`.
- Addition of `@local` for file local visibility.
- Addition of `@public` for overriding default visibility.
- Default visibility can be overridden per module compile unit. Eg `module foo @private`.
- Optimized macro codegen for -O0.
- Addition of unary `+`.
- Remove possibility to elide length when using ':' for slices.
- Remove the `:` and `;` used in $if, $switch etc.
- Faults have an ordinal.
- Generic module contracts.
- Type inference on enum comparisons, e.g `foo_enum == ABC`.
- Allow {} to initialize basic types.
- String literals default to `String`.
- More const modification detection.
- C3L zip support.
- Support printing object files.
- Downloading of libraries using vendor "fetch".
- Structural casts removed.
- Added "native" option for vector capability.
- `$$shufflevector` replaced with `$$swizzle` and `$$swizzle2`.
- Builtin swizzle accessors.
- Lambdas, e.g `a = int(x, y) => x + y`.
- $$FILEPATH builtin constant.
- `variant` renamed `any`.
- `anyerr` renamed `anyfault`.
- Added `$$wasm_memory_size` and `$$wasm_memory_grow` builtins.
- Add "link-args" for project.
- Possible to suppress entry points using `--no-entry`.
- Added `memory-env` option.
- Use the .wasm extension on WASM binaries.
- Update precedence clarification rules for ^|&.
- Support for casting any expression to `void`.
- Win 32-bit processor target removed.
- Insert null-check for contracts declaring & params.
- Support user defined attributes in generic modules.
- `--strip-unused` directive for small binaries.
- `$$atomic_store` and `$$atomic_load` added.
- `usz`/`isz` replaces `usize` and `isize`.
- `@export` attribute to determine what is visible in precompiled libraries.
- Disallow obviously wrong code returning a pointer to a stack variable.
- Add &^| operations for bitstructs.
- `@noinit` replaces `= void` to opt-out of implicit zeroing.
- Multiple declarations are now allowed in most places, eg `int a, b;`.
- Allow simplified (boolean) bitstruct definitions.
- Allow `@test` to be placed on module declarations.
- Updated name mangling for non-exports.
- `defer catch` and `defer try` statements added.
- Better errors from `$assert`.
- `@deprecated` attribute added.
- Allow complex array length inference, eg `int[*][2][*] a = ...`.
- Cleanup of cast code.
- Removal of `generic` keyword.
- Remove implicit cast enum <-> int.
- Allow enums to use a distinct type as the backing type.
- Update addition and subtraction on enums.
- `@ensure` checks only non-optional results.
- `assert` may now take varargs for formatting.

### Stdlib changes

- Tracking allocator with location.
- `init_new`/`init_temp` for allocating init methods.
- `DString.printf` is now `DString.appendf`.
- Tuple and Maybe types.
- `.as_str()` replaced by `.str_view()`
- Added `math::log(x , base)` and `math::ln(x)`.
- Hashmap keys implicitly copied if copy/free are defined.
- Socket handling.
- `csv` package.
- Many random functions.
- Updated posix/win32 stdlib namespacing
- `process` stdlib
- Stdlib updates to string.
- Many additions to `List`: `remove`, `array_view`, `add_all`, `compact` etc
- Added dstringwriter.
- Improved printf formatting.
- is_finite/is_nam/is_inf added.
- OnStack allocator to easily allocate a stack buffer.
- File enhancements: mkdir, rmdir, chdir.
- Path type for file path handling.
- Distinct `String` type.
- VarString replaced by DString.
- Removal of std::core::str.
- JSON parser and general Object type.
- Addition of `EnumMap`.
- RC4 crypto.
- Matrix identity macros.
- compare_exchange added.
- `printfln` and `println` renamed `printfn` and `printn`.
- Support of roundeven.
- Added easings.
- Updated complex/matrix, added quaternion maths.
- Improved support for freestanding.
- Improved windows main support, with @winmain annotations.
- `SimpleHeapAllocator` added.
- Added win32 standard types.
- Added `saturated` math.
- Added `@expect`, `@unlikely` and `@likely` macros.
- Temp allocator uses memory-env to determine starting size.
- Temp allocator is now accessed using `mem::temp()`, heap allocator using `allocator::heap()`.
- Float parsing added.
- Additions to std::net, ipv4/ipv6 parsing.
- Stream api.
- Random api.
- Sha1 hash function.
- Extended enumset functionality.
- Updated malloc/calloc/realloc/free removing old helper functions.
- Added TrackingAllocator.
- Add checks to prevent incorrect alignment on malloc.
- Updated clamp.
- Added `Clock` and `DateTime`.
- Added posix socket functions.

### Fixes
- Structs returned from macros and then indexed into directly could previously be miscompiled.
- Naked functions now correctly handles `asm`.
- Indexing into arrays would not always widen the index safely.
- Macros with implicit return didn't correctly deduct the return type.
- Reevaluating a bitstruct (due to checked) would break.
- Fix missing comparison between `any`.
- Fix issue of designated initializers containing bitstructs.
- Fix issue of designated initializers that had optional arguments.
- Fixed ++ and -- for bitstructs.
- Fix to bug where library source files were sometimes ignored.
- Types of arrays and vectors are consistently checked to be valid.
- Anonymous bitstructs check of duplicate member names fixed.
- Assignment to anonymous bitstruct members in structs.
- Fix casts on empty initializers.
- Fix to DString reserve.
- Fix where aliases did not do arithmetic promotion.
- @local declarations in generic modules available by accident.
- Fixes missing checks to body arguments.
- Do not create debug declaration for value-only parameter.
- Bug in alignment for atomics.
- Fix to bug when comparing nested arrays.
- Fix to bug when a macro is using rethrow.
- Fixes bug initializing a const struct with a const struct value.
- Fixes bug when `void` is passed to an "any"-vararg.
- Fixed defer/return value ordering in certain cases.
- Fixes to the x64 ABI.
- Updates to how variadics are implemented.
- Fixes to shift checks.
- Fixes to string parsing.
- Bug when rethrowing an optional from a macro which didn't return an optional.
- Fixed issues with ranged cases.
- Disallow trailing ',' in function parameter list.
- Fixed errors on flexible array slices.
- Fix of `readdir` issues on macOS.
- Fix to slice assignment of distinct types.
- Fix of issue casting slices to distinct types.
- Fixes to `split`, `rindex_of`.
- List no longer uses the temp allocator by default.
- Remove test global when not in test mode.
- Fix sum/product on floats.
- Fix error on void! return of macros.
- Removed too permissive casts on slices.
- Using C files correctly places objects in the build folder.
- Fix of overaligned deref.
- Fix negating a float vector.
- Fix where $typeof(x) { ... } would not be a valid compound literal.
- Fix so that using `var` in `if (var x = ...)` works correctly.
- Fix int[] -> void* casts.
- Fix in utf8to16 conversions.
- Updated builtin checking.
- Reduce formatter register memory usage.
- Fixes to the "any" type.
- Fix bug in associated values.
- More RISC-V tests and fixes to the ABI.
- Fix issue with hex floats assumed being double despite `f` suffix.
- Fix of the `tan` function.
- Fixes to the aarch64 ABI when passing invalid vectors.
- Fix creating typed compile time variables.
- Fix bug in !floatval codegen.
- Fix of visibility issues for generic methods.
- Fixes to `$include`.
- Fix of LLVM codegen for optionals in certain cases.
- Fix of `$vasplat` when invoked repeatedly.
- Fix to `$$DATE`.
- Fix of attributes on nested bitstructs.
- Fix comparing const values > 64 bits.
- Defer now correctly invoked in expressions like `return a > 0 ? Foo.ABC! : 1`.
- Fix conversion in `if (int x = foo())`.
- Delay C ABI lowering until requested to prevent circular dependencies.
- Fix issue with decls accidentally invalidated during `$checked` eval.
- Fold optional when casting slice to pointer.
- Fixed issue when using named arguments after varargs.
- Fix bug initializing nested struct/unions.
- Fix of bool -> vector cast.
- Correctly widen C style varargs for distinct types and optionals.
- Fix of too aggressive codegen in ternary codegen with array indexing.

## 0.4.0 Change List

- Compatibility with LLVM 16.
- Dropped LLVM 12 support.
- Updated vector comparisons.
- Built in unit testing with @test and compile-test
- Updated memory allocators. Added `@scoped` and `@pool` macros.
- Various bug fixes.
- Generic modules may now be generic over integers and booleans.
- Constant pointers may be compile time evaluated.
- Added many new builtins.
- Emit asm using `--emit-asm`.
- Added `--nostdlib` and `--nolibc`.
- Compiling for AVX can now select "native".
- Fixes to adding libraries at link time.
- Various improved error messages.
- Windows debug info fixes.
- Add of `foreach_r` for reverse list traversal.
- Script downloading the MSVC SDK to cross compile to windows.
- Many standard library additions.
- Extension methods may be added for built-in types.
- Macros may take vector and array arguments generic over length.
- Macro varargs with $vaarg, $vacount etc.
- Many vector builtins added as dot methods.
- in / out / inout doc parameters checked.
- Initial inline asm support for aarch64 and x64.
- Single line short function declaration.
- Added `$checks` builtin.
- Added `$include` builtin for including other text files.
- Optional single module compilation.
- Static initialization / finalization to have code running at start/end.
- C3 custom printf function in the stdlib.
- `[]=` overload now works correctly.
- Static libraries may now be built.
- More compile time reflection added and general cleanup done.
- usize/isize/iptrdiff/uptrdiff replaced by usz/isz.
- Add `var` to allow type inference on regular variables.
- LLVM codegen optimizations.
- `??` now allows chaining another optional.
- int128 support on all platforms.
- `import` is now allowed anywhere at the top level.
- `project.c3p` renamed `project.json`
- Update to project properties, e.g. "libs" -> "dependencies" etc.
- $$TIME, $$DATE and $$FUNCTION builtin defines added.
- `$echo` function to print messages at compile time.
- Improvements to untyped lists.
- Various builtins added: $$prefetch, $$reverse, $$shufflevector etc.

## 0.3.0 Change List

### Changes / improvements:

- Allow any expression as default expression.
- Allow using enums for indexing arrays.
- Added $convertable / $castable compile time functions.
- Removed ´func´ deprecated keyword
- Slicing a distinct type now returns the distinct type.
- Renamed @autoimport -> @builtin
- Zero length arrays not allowed
- Allow methods may use ref, pointer and value arguments as "self"
- Updated external name mangling
- More advanced introspection.
- @maydiscard and @nodiscard annotations
- New type promotion rules: The common type of int[x]* and int[y]* is int[]
- Added type.inner and type.len reflection.
- Support float mod operations.
- Add float.max/min.
- Allow [in] contract to be used on slices.
- Add linker and linked dir arguments to build files.
- Auto-import std::core.
- LLVM 15 support.
- Beter native file handling for MSVC
- New import rules – recursive imports
- Add lld linking for FreeBSD
- User defined attributes. @Foo = @inline
- Support enum associated values.
- @ is now part of the name of an attribute or a macro. Macros without '@' must be function-like.
- Ordinal based enums.
- Allow locals to shadow global variables.
- Prefer inferred constant over global in the case of MyEnum f = BAR;
- Enum and fault name reflection.
- Deref null error now panics in safe mode.

### Changes to stdlib:

- Updated allocators.
- Added enum_by_name.
- Moved bitcast to builtin module.
- Native printf for files and strings.
- Updated String.
- Comparison macros
- Added Binary-Heap Based Priority Queue by David Kopec
- Matrix Math Library by PixelRifts
- UTF conversions in "conv" module.

### Fixes:

- Attributes correctly checks for recursive definitions now.
- Added a max bitstruct size.
- Fix of expr location in args.
- Fixing distinct, typedef and bitstruct copying. Fix where global constants did not need to be constant.
- Better error on all upper parameter names.
- Fix constant typeid comparisons.
- Simplify and corrected if try/catch parsing.
- Fix bug with { [A] = 1 }
- Conversion unsigned int -> enum fixed.
- Fix bug preventing implicit & on optionals.
- More efficient int[] a = {}
- Fix bug in extension methods for generic types and typedefs
- Fix to extension methods in other modules.
- Disallow complist as a regular macro parameter.
- Fix in nested block handling
- Fix of error where {| |} with value return could have no final return
- Vararg abi fix
- Fix "libs" in project creation
- Fix bug with bit struct initialization and zeros
- Reduce size of memory pages used.
- Fix issues with union of const.
- Fix initialization of anonymous structs.
- Fix conversion between distinct void* and null
- Fix of default project creation target format.
- Fix of $sizeof(Type) => Type.sizeof
- Fix stack setting after error return.
- Fix module assignment of declarations
- Global @align fixed
- Fixes enum set with new ordinal based enums
- SysV ABI fix for passing certain things by struct.
- Fix implicitly converting to float in the case of myfloat *= -1<|MERGE_RESOLUTION|>--- conflicted
+++ resolved
@@ -45,11 +45,8 @@
 - Add `String.replace` and `String.treplace` to replace substrings within a string.
 - Add `Duration * Int` and `Clock - Clock` overload. 
 - Add `DateTime + Duration` overloads.
-<<<<<<< HEAD
+- Add `Maybe.equals` and respective `==` operator when the inner type is equatable.
 - Add `inherit_stdio` option to `SubProcessOptions` to inherit parent's stdin, stdout, and stderr instead of creating pipes. #2138
-=======
-- Add `Maybe.equals` and respective `==` operator when the inner type is equatable.
->>>>>>> 71a765c6
 
 ## 0.7.1 Change list
 
