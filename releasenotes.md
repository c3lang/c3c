--- conflicted
+++ resolved
@@ -6,11 +6,8 @@
 
 - `$typefrom` now also accepts a constant string, and so works like `$evaltype`.
 - `$evaltype` is deprecated in favour of `$typefrom`.
-<<<<<<< HEAD
+- `-0xFF` will now be a signed integer.
 - Added support for custom file extensions in project.json targets.
-=======
-- `-0xFF` will now be a signed integer.
->>>>>>> ba1332dc
 
 ### Fixes
 - `-2147483648`, MIN literals work correctly.
