--- conflicted
+++ resolved
@@ -78,11 +78,8 @@
 - Add comparison with `==` for ZString types.
 - `is_array_or_slice_of_char` and `is_arrayptr_or_slice_of_char` are replaced by constant `@` variants.
 - `@pool` now has an optional `reserve` parameter, some minor changes to the temp_allocator API
-<<<<<<< HEAD
+- io::struct_to_format now supports bitstructs.
 - Add `String.escape`, `String.unescape` for escaping and unescaping a string.
-=======
-- io::struct_to_format now supports bitstructs.
->>>>>>> ce569462
 
 ## 0.7.2 Change list
 
