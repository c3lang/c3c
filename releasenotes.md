# C3C Release Notes

## 0.7.5 Change list

### Changes / improvements
- Support `alias foo = module std::io` module aliasing.
- Add compile-time `@intlog2` macro to math.
- Add compile-time `@clz` builtin. #2367
- Add `bitsizeof` macro builtins. #2376
- Add compile-time `@min` and `@max` builtins. #2378
- Deprecate `@compact` use for comparison. Old behaviour is enabled using `--use-old-compact-eq`.
- Switch available for types implementing `@operator(==)`.
- `Type.is_eq` is now true for types with `==` overload.
- Methods ignore visibility settings.
- Allow inout etc on untyped macro parameters even if they are not pointers.
- Deprecate `add_array` in favour of `push_all` on lists.
- Fix max module name to 31 chars and the entire module path to 63 characters.
- Improve error message for missing `$endif`.

### Fixes
- List.remove_at would incorrectly trigger ASAN.
- With avx512, passing a 512 bit vector in a union would be lowered incorrectly, causing an assert. #2362
- Codegen error in `if (try x = (true ? io::EOF? : 1))`, i.e. using if-try with a known Empty.
- Codegen error in `if (try x = (false ? io::EOF? : 1))`, i.e. using if-try with a CT known value.
- Reduce allocated Vmem for the compiler on 32 bit machines.
- Bug causing a compiler error when parsing a broken lambda inside of an expression.
- Fixed: regression in comments for `@deprecated` and `@pure`.
- Detect recursive creation of generics #2366.
- Compiler assertion when defining a function with return type untyped_list #2368.
- Compiler assert when using generic parameters list without any parameters. #2369
- Parsing difference between "0x00." and "0X00." literals #2371
- Fixed bug generating `$c += 1` when `$c` was derived from a pointer but behind a cast.
- Compiler segfault when using bitwise not on number literal cast to bitstruct #2373.
- Formatter did not properly handle "null" for any, and null for empty faults. #2375
- Bitstructs no longer overloadable with bitops. #2374
- types::has_equals fails with assert for bitstructs #2377
- Fix `native_cpus` functionality for OpenBSD systems. #2387
- Assert triggered when trying to slice a struct.
- Improve codegen for stack allocated large non-zero arrays.
- Implement `a5hash` in the compiler for compile-time `$$str_hash` to match `String.hash()`.
- Functions being tested for overload are now always checked before test.
- Compile time indexing at compile time in a $typeof was no considered compile time.
- Slicing a constant array with designated initialization would not update the indexes.
- Fix for bug when `@format` encountered `*` in some cases.
- Compiler segfault on global slice initialization with null[:0] #2404.
- Use correct allocator in `replace`.
<<<<<<< HEAD
- Fix incorrect panic message when slicing with negative size.
=======
- Regression: 1 character module names would create an error.
- Compiler segfault with struct containing list of structs with an inline member #2416
- Occasionally when using macro method extensions on built-in types, the liveness checker would try to process them. #2398
- Miscompilation of do-while when the while starts with a branch #2394.
- Compiler assert when calling unassigned CT functions #2418.
- Fixed crash in header generation when exporting functions with const enums (#2384).
>>>>>>> 33ab1803

### Stdlib changes
- Add `==` to `Pair`, `Triple` and TzDateTime. Add print to `Pair` and `Triple`.
- Add OpenBSD to `env::INET_DEVICES` and add required socket constants.
- Added `FileMmap` to manage memory mapped files.
- Add `vm::mmap_file` to memory map a file.
- Updated hash functions in default hash methods.
- Added `FixedBlockPool` which is a memory pool for fixed size blocks.
- Added the experimental `std::core::log` for logging.
- Added array `@zip` and `@zip_into` macros. #2370
- Updated termios bindings to use bitstructs and fixed some constants with incorrect values #2372
- Add Freestanding OS types to runtime `env::` booleans.
- Added libloaderapi to `std::os::win32`.
- Added `HashSet.values` and `String.contains_char` #2386

## 0.7.4 Change list

### Changes / improvements
- Added const enums: `enum Foo : const`. Behaves like C enums but may be any type.
- Casting to / from an enum is now possible again. No need to use `.ordinal` and `.from_ordinal`.
- Inline associated enum values are deprecated, use `--use-old-enums` to re-enable them.
- `$typeof` may return a compile time type.
- Improved error messages on missing qualifier on enum value. #2260
- Add `--echo-prefix` to edit the prefix with `$echo` statements. Supports {FILE} and {LINE}
- Catch accidental `foo == BAR;` where `foo = BAR;` was most likely intended. #2274
- Improve error message when doing a rethrow in a function that doesn't return an optional.
- Add `--list-asm` to view all supported `asm` instructions.
- Formatting option "%h" now supports pointers.
- Improve error on unsigned implicit conversion to signed.
- Update error message for struct initialization #2286
- Add SipHash family of keyed PRFs. #2287
- `$is_const` is deprecated in favour of `@is_const` based on `$defined`.
- Multiline contract comments #2113
- Removed the use of temp allocator in backtrace printing.
- `env::AUTHORS` and `env::AUTHOR_EMAILS` added.
- Suppress codegen of panic printing with when panic messages are set to "off".
- Implicit linking of libc math when libc math functions are used.
- Allow even smaller memory limits.
- Check unaligned array access.
- Add "@structlike" for typedefs.
- "poison" the current function early when a declaration can't be correctly resolved.
- Add komihash, a5hash, metrohash64, metrohash128, and wyhash2 variants with tests/benchmark. #2293
- '$assignable' is deprecated.
- Deprecate allocator::heap() and allocator::temp()
- Add `thread::fence` providing a thread fence.
- Place output in `out` by default for projects. Use temp folder for building at the command line.
- Allow absolute paths for `$embed`.
- Add `@try` and `@try_catch`.
- Assignment evaluation order now right->left, following C++17 and possibly C23.

### Fixes
- mkdir/rmdir would not work properly with substring paths on non-windows platforms.
- Hex string formatter check incorrectly rejected slices.
- Correctly reject interface methods `type` and `ptr`.
- Comparing a null ZString with a non-null ZString would crash.
- Switch case with const non-int / enum would be treated as ints and crash. #2263
- Missing bounds check on upper bound with const ranges `foo[1:3]`.
- Check up the hierarchy when considering if an interface cast is valid #2267.
- Fix issue with labelled break inside of a $switch.
- Non-const macros may not return untyped lists.
- `$for` ct-state not properly popped.
- Inline `r / complex` for complex numbers fixed.
- Const slice lengths were not always detected as constant.
- Const slice indexing was not bounds checked.
- Initialize pool correctly in print_backtrace.
- `--max-mem` now works correctly again.
- Casting a fault to a pointer would trigger an assert.
- Make `to_float` more tolerant to spaces.
- Fixes to thread local pointer handling.
- Fixes to JSON parsing and Object.
- Array indices are now using int64 internally.
- Bit shift operation fails with inline uint enum despite matching underlying type #2279.
- Fix to codegen when using a bitstruct constant defined using a cast with an operator #2248.
- Function pointers are now compile time constants.
- Splat 8 arguments can sometimes cause incorrect behaviour in the compiler. #2283
- Correctly poison the analysis after a failed $assert or $error. #2284
- `$foo` variables could be assigned non-compile time values.
- `$foo[0] = ...` was incorrectly requiring that the assigned values were compile time constants.
- "Inlined at" would sometimes show the current location.
- Fixed bug splatting constants into constants.
- Resize bug when resizing memory down in ArenaAllocator, DynamicArenaAllocator, BackedArenaAllocator.
- Error message for missing arg incorrect for methods with zero args #2296.
- Fix stringify of $vaexpr #2301.
- Segfault when failing to cast subexpression to 'isz' in pointer subtraction #2305.
- Fix unexpected display of macro definition when passing a poisoned expression #2305.
- `@links` on macros would not be added to calling functions.
- Fix `Formatter.print` returning incorrect size.
- A distinct type based on an array would yield .len == 0
- Overloading addition with a pointer would not work.
- Copying const enums and regular enums incorrect #2313.
- Regression: Chaining an optional together with contracts could in some cases lose the optional.
- `char[*] b = *(char[*]*)&a;` would crash the compiler if `a` was a slice. #2320
- Implicitly cast const int expressions would sometimes not be detected as compile time const.
- Using @noreturn in a short body macro would not work properly #2326.
- Bug when reporting error in a macro return would crash the compiler #2326.
- Short body return expression would not have the correct span.
- Fix issue where recursively creating a dir would be incorrectly marked as a failure the first time.
- `@format` did not work correctly with macros #2341.
- Crash when parsing recursive type declaration #2345.
- Remove unnecessary "ret" in naked functions #2344.
- Lambdas now properly follow its attributes #2346.
- Not setting android-ndk resulted in a "set ndk-path" error.
- Lambda deduplication would be incorrect when generated at the global scope.
- Disallow accessing parameters in a naked function, as well as `return`, this fixes #1955.
- Assigning string literal to char[<*>] stores pointer rather than characters. #2357

### Stdlib changes
- Improve contract for readline. #2280
- Added Whirlpool hash.
- Added Ed25519.
- Added string::bformat.
- Virtual memory library.
- New virtual emory arena allocator.
- Added `WString.len`.
- Added `@addr` macro.
- Add `ConditionVariable.wait_until` and `ConditionVariable.wait_for`
- Added readline_to_stream that takes a stream.
- Added `Ref` and `RefCounted` experimental functionality.
- Added `Volatile` generic type.
- Added `UnalignedRef` generic type.
- Added `HashSet` generic type.
- Added `LinkedHashSet` and `LinkedHashMap` generic types.
- Add String conversion functions snake_case -> PascalCase and vice versa.

## 0.7.3 Change list

### Changes / improvements
- `$typefrom` now also accepts a constant string, and so works like `$evaltype`.
- `$evaltype` is deprecated in favour of `$typefrom`.
- Literal rules have changed, this makes `-0xFF` now a signed integer.
- Implicitly convert from constant typeid to Type in `$Type` assignment, and `$assignable`.
- Make $Type parameters accept constant typeid values.
- Deprecate `foo.#bar`.
- Allow inference across `&&` #2172.
- Added support for custom file extensions in project.json targets.
- `$eval` now also works with `@foo`, `#foo`, `$Foo` and `$foo` parameters #2114.
- `@sprintf` macro (based on the `$$sprintf` builtin) allows compile time format strings #1874.
- Improve error reports when encountering a broken "if-catch".
- Add printf format to `$assert` and `$error` #2183.
- Make accepting arguments for `main` a bit more liberal, accepting `main(int argc, ZString* argv)`
- Make `$echo` and `@sprintf` correctly stringify compile time initializers and slices.
- Add `--sources` build option to add additional files to compile. #2097
- Support untyped second argument for operator overloading.
- The form-feed character '\f' is no longer valid white space.
- Show code that caused unreachable code #2207
- Allow generics over distinct types #2216.
- Support distrinct types as the base type of bitstructs. #2218
- Add hash::sha512 module to stdlib. #2227
- Compile time type assignment (eg `$Foo = int`) is no longer an expression.
- Add `@allow_deprecated` attribute to functions to selectively allow deprecated declarations #2223.
- Improve error message on pointer diff #2239.
- Compile-time comparison of constant vectors. #1575.
- $member.get supports bitstructs.
- $member.set for setting members without the *& trick.
- Initial support for #1925, does not affect C compilation yet, and doesn't try to link etc. Using "--emit-only"

### Fixes
- `-2147483648`, MIN literals work correctly.
- Splatting const slices would not be const. #2185
- Fixes to `$define` handling of binary ops.
- Fixes methodsof to pick up all sorts of extension methods. #2192
- `--lsp` sometimes does not emit end tag #2194.
- Improve Android termux detection.
- Update Android ABI.
- Fixes to `@format` checking #2199.
- Distinct versions of builtin types ignore @operator overloads #2204.
- @operator macro using untyped parameter causes compiler segfault #2200.
- Make `unreachable()` only panic in safe mode.
- `cflags` additions for targets was not handed properly. #2209
- `$echo` would suppress warning about unreachable code. #2205
- Correctly format '%c' when given a width. #2199
- Fix to `is_array_or_slice_of_char` #2214.
- Method on array slice caused segfault #2211.
- In some cases, the compiler would dereference a compile time null. #2215
- Incorrect codegen if a macro ends with unreachable and is assigned to something. #2210
- Fix error for named arguments-order with compile-time arguments #2212
- Bug in AST copying would make operator overloading like `+=` compile incorrectly #2217.
- `$defined(#expr)` broken with binary. #2219
- Method ambiguity when importing parent module publicly in private submodule. #2208
- Linker errors when shadowing @local with public function #2198
- Bug when offsetting pointers of large structs using ++ and --.
- `x++` and `x--` works on pointer vectors #2222.
- `x += 1` and `x -= 1` works propertly on pointer vectors #2222.
- Fixes to `x += { 1, 1 }` for enum and pointer vectors #2222.
- Linking fails on operator method imported as `@public` #2224.
- Lambda C-style vaargs were not properly rejected, leading to crash #2229.
- Incorrect handling of constant null fault causing compiler crash #2232.
- Overload resolution fixes to inline typedef #2226.
- `math::overflow_*` wrappers incorrectly don't allow distinct integers #2221.
- Compiler segfault when using distinct type in attribute imported from other module #2234.
- Assert casting bitstruct to short/char #2237.
- @tag didn't work with members #2236.
- Assert comparing untyped lists #2240.
- Fix bugs relating to optional interface addr-of #2244.
- Compiler null pointer when building a static-lib with -o somedir/... #2246
- Segfault in the compiler when using a bitstruct constant defined using a cast with an operator #2248.
- Default assert() message drops parens #2249.

### Stdlib changes
- Deprecate `String.is_zstr` and `String.quick_zstr` #2188.
- Add comparison with `==` for ZString types.
- `is_array_or_slice_of_char` and `is_arrayptr_or_slice_of_char` are replaced by constant `@` variants.
- `@pool` now has an optional `reserve` parameter, some minor changes to the temp_allocator API
- io::struct_to_format now supports bitstructs.
- Add `String.escape`, `String.unescape` for escaping and unescaping a string.

## 0.7.2 Change list

### Changes / improvements
- Better default assert messages when no message is specified #2122
- Add `--run-dir`, to specify directory for running executable using `compile-run` and `run` #2121.
- Add `run-dir` to project.json.
- Add `quiet` to project.json.
- Deprecate uXX and iXX bit suffixes.
- Add experimental LL / ULL suffixes for int128 and uint128 literals.
- Allow the right hand side of `|||` and `&&&` be runtime values.
- Added `@rnd()` compile time random function (using the `$$rnd()` builtin). #2078
- Add `math::@ceil()` compile time ceil function. #2134
- Improve error message when using keywords as functions/macros/variables #2133.
- Deprecate `MyEnum.elements`.
- Deprecate `SomeFn.params`.
- Improve error message when encountering recursively defined structs. #2146
- Limit vector max size, default is 4096 bits, but may be increased using --max-vector-size.
- Allow the use of `has_tagof` on builtin types.
- `@jump` now included in `--list-attributes` #2155.
- Add `$$matrix_mul` and `$$matrix_transpose` builtins.
- Add `d` as floating point suffix for `double` types.
- Deprecate `f32`, `f64` and `f128` suffixes.
- Allow recursive generic modules.
- Add deprecation for `@param foo "abc"`.
- Add `--header-output` and `header-output` options for controlling header output folder.
- Generic faults is disallowed.
- Detect when a slice on the stack is accidentally returned from a function.

### Fixes
- Assert triggered when casting from `int[2]` to `uint[2]` #2115
- Assert when a macro with compile time value is discarded, e.g. `foo();` where `foo()` returns an untyped list. #2117
- Fix stringify for compound initializers #2120.
- Fix No index OOB check for `[:^n]` #2123.
- Fix regression in Time diff due to operator overloading #2124.
- attrdef with any invalid name causes compiler assert #2128.
- Correctly error on `@attrdef Foo = ;`.
- Contract on trying to use Object without initializing it.
- Variable aliases of aliases would not resolve correctly. #2131
- Variable aliases could not be assigned to.
- Some folding was missing in binary op compile time resolution #2135.
- Defining an enum like `ABC = { 1 2 }` was accidentally allowed.
- Using a non-const as the end range for a bitstruct would trigger an assert.
- Incorrect parsing of ad hoc generic types, like `Foo{int}****` #2140.
- $define did not correctly handle generic types #2140.
- Incorrect parsing of call attributes #2144.
- Error when using named argument on trailing macro body expansion #2139.
- Designated const initializers with `{}` would overwrite the parent field.
- Empty default case in @jump switch does not fallthrough #2147.
- `&&&` was accidentally available as a valid prefix operator.
- Missing error on default values for body with default arguments #2148.
- `--path` does not interact correctly with relative path arguments #2149.
- Add missing `@noreturn` to `os::exit`.
- Implicit casting from struct to interface failure for inheriting interfaces #2151.
- Distinct types could not be used with tagof #2152.
- `$$sat_mul` was missing.
- `for` with incorrect `var` declaration caused crash #2154.
- Check pointer/slice/etc on `[out]` and `&` params. #2156.
- Compiler didn't check foreach over flexible array member, and folding a flexible array member was allowed #2164.
- Too strict project view #2163.
- Bug using `#foo` arguments with `$defined` #2173
- Incorrect ensure on String.split.
- Removed the naive check for compile time modification, which fixes #1997 but regresses in detection.

### Stdlib changes
- Added `String.quick_ztr` and `String.is_zstr`
- std::ascii moved into std::core::ascii. Old _m variants are deprecated, as is uint methods.
- Add `String.tokenize_all` to replace the now deprecated `String.splitter`
- Add `String.count` to count the number of instances of a string.
- Add `String.replace` and `String.treplace` to replace substrings within a string.
- Add `Duration * Int` and `Clock - Clock` overload.
- Add `DateTime + Duration` overloads.
- Add `Maybe.equals` and respective `==` operator when the inner type is equatable.
- Add `inherit_stdio` option to `SubProcessOptions` to inherit parent's stdin, stdout, and stderr instead of creating pipes. #2012
- Remove superfluous `cleanup` parameter in `os::exit` and `os::fastexit`.
- Add `extern fn ioctl(CInt fd, ulong request, ...)` binding to libc;

## 0.7.1 Change list

### Changes / improvements
- Better errors on some common casting mistakes (pointer->slice, String->ZString, deref pointer->array) #2064.
- Better errors trying to convert an enum to an int and vice versa.
- Function `@require` checks are added to the caller in safe mode. #186
- Improved error message when narrowing isn't allowed.
- Operator overloading for `+ - * / % & | ^ << >> ~ == != += -= *= /= %= &= |= ^= <<= >>=`
- Add `@operator_r` and `@operator_s` attributes.
- More stdlib tests: `sincos`, `ArenaAllocator`, `Slice2d`.
- Make aliases able to use `@deprecated`.
- Refactored stdlib file organization.
- Allow `@if` on locals.
- String str = "" is now guaranteed to be null terminated. #2083
- Improved error messages on `Foo { 3, abc }` #2099.
- `Foo[1..2] = { .baz = 123 }` inference now works. #2095
- Deprecated old inference with slice copy. Copying must now ensure a slicing operator at the end of the right hand side: `foo[1..2] = bar[..]` rather than the old `foo[1..2] = bar`. The old behaviour can be mostly retained with `--use-old-slice-copy`).
- Added `Enum.lookup` and `Enum.lookup_field`.
- `c3c build` picks first target rather than the first executable #2105.
- New Win32 Mutex, ConditionVariable and OnceFlag implementation

### Fixes
- Trying to cast an enum to int and back caused the compiler to crash.
- Incorrect rounding at compile time going from double to int.
- Regression with invalid setup of the WASM temp allocator.
- Correctly detect multiple overloads of the same type.
- ABI bug on x64 Linux / MacOS when passing a union containing a struct of 3 floats. #2087
- Bug with slice acces as inline struct member #2088.
- `@if` now does implicit conversion to bool like `$if`. #2086
- Fix broken enum inline -> bool conversions #2094.
- `@if` was ignored on attrdef, regression 0.7 #2093.
- `@ensure` was not included when the function doesn't return a value #2098.
- Added missing `@clone_aligned` and add checks to `@tclone`
- Comparing a distinct type with an enum with an inline distinct type failed unexpectedly.
- The `%s` would not properly print function pointers.
- Compiler crash when passing an untyped list as an argument to `assert` #2108.
- `@ensure` should be allowed to read "out" variables. #2107
- Error message for casting generic to incompatible type does not work properly with nested generics #1953
- Fixed enum regression after 0.7.0 enum change.
- ConditionVariable now properly works on Win32

### Stdlib changes
- Hash functions for integer vectors and arrays.
- Prefer `math::I` and `math::I_F` for `math::IMAGINARY` and `math::IMAGINARYF` the latter is deprecated.
- Add `array::contains` to check for a value in an array or slice.

## 0.7.0 Change list

### Changes / improvements
- Removed `Foo { 1, 2 }` initializer.
- Changed `Foo(<int>)` to `Foo {int}`.
- Removed `{| |}` expression blocks.
- Removed macro `&ref` and `$varef` parameters.
- Removed `$vaexpr(0)` syntax in favour of `$vaexpr[0]`
- Enum does not cast to/from an integer (its ordinal).
- Removed use of `void!` for main, test and benchmark functions.
- Removed `$or`, `$and`, `$concat` compile time functions.
- Removed `@adhoc` attribute.
- Disallow inline use of nested generics (e.g. `List{List{int}}`.
- Remove `.allocator = allocator` syntax for functions.
- Remove `@operator(construct)`.
- Removal of "any-switch".
- Allow swizzling assign, eg. `abc.xz += { 5, 10 };`
- Added `$$wstr16` and `$$wstr32` builtins.
- `$foreach` "()" replaced by trailing ":" `$foreach ($x, $y : $foo)` -> `$foreach $x, $y : $foo:`
- `$for` "()" replaced by trailing ":" `$for (var $x = 0; $x < FOO; $x++)` -> `$for var $x = 0; $x < FOO; $x++:`
- `$switch` "()" replaced by trailing ":" `$switch ($Type)` -> `$switch $Type:`
- Empty `$switch` requires trailing ":" `$switch` -> `$switch:`
- Rename `@return!` to `@return?` and change syntax to require ":" after faults.
- Remove `if (catch foo) { case ... }` syntax.
- Remove `[?]` syntax.
- Change `int!` to `int?` syntax.
- New `fault` declaration using `faultdef`.
- Enum associated values can reference the calling enum.
- Improve error message on `foo ?? io::EOF` with missing '?' #2036
- Make `@public` import recursive. #2018
- Fault nameof prefixes the first last module path, for instance `std::io::EOF` is rendered as `io::EOF`.
- Rename `def` to `alias`.
- Change `distinct` -> `typedef`.
- Order of attribute declaration is changed for `alias`.
- Added `LANGUAGE_DEV_VERSION` env constant.
- Rename `anyfault` -> `fault`.
- `!!foo` now works same as as `! ! foo`.
- Temp allocator now supports more than 2 in-flight stacks.
- Printing stacktrace uses its own temp allocator.
- Allow inferred type on body parameters. E.g. `@stack_mem(1024; alloc) { ... };`
- Use `@pool_init()` to set up a temp pool on a thread. Only the main thread has implicit temp pool setup.
- `tmem` is now a variable.
- Compile test and benchmark functions when invoking `--lsp` #2058.
- Added `@format` attribute for compile time printf validation #2057.
- Formatter no longer implicitly converts enums to ordinals.

### Fixes
- Fix address sanitizer to work on MachO targets (e.g. MacOS).
- Post and pre-decrement operators switched places for vector elements #2010.
- Aliases were incorrectly considered compile time constants.
- FreeBSD libc stat definitions were incorrect.
- Atomic max was incorrect.
- `"+".to_float()` would panic.
- `import` can now both be @public and @norecurse.
- Crash when trying to convert a struct slice to a vector #2039.
- Crash resolving a method on `Foo[2]` when `Foo` is distinct #2042.
- Bug due to missing cast when doing `$i[$x] = $z`.
- Incorrectly allowed getting pointer to a macro #2049.
- &self not runtime null-checked in macro #1827.
- Bug when printing a boolean value as an integer using printf.
- Show error when a generic module contains a self-generic type.
- "Single module" was not enforced when creating a static library using as a project target.

### Stdlib changes
- `new_*` functions in general moved to version without `new_` prefix.
- `string::new_from_*` changed to `string::from_*`.
- `String.to_utf16_copy` and related changed to `String.to_utf16`.
- `String.to_utf16_tcopy` and related changed to `String.to_temp_utf16`
- `mem::temp_new` changed to `mem::tnew`.
- `mem::temp_alloc` and related changed to `mem::talloc`.
- `mem::temp_new_array` changed to `mem::temp_array`.
- Add `ONHEAP` variants for List/HashMap for initializing global maps on the heap.
- Remove Vec2 and other aliases from std::math. Replace `.length_sq()` with `sq_magnitude()`
- Change all hash functions to have a common `hash` function.
- `@wstring`, `@wstring32`, `@char32` and `@char16` compile time macros added.
- Updates to `Atomic` to handle distinct types and booleans.
- Added `math::iota`.
- `@pool` no longer takes an argument.
- `Allocator` interface removes `mark` and `reset`.
- DynamicArenaAllocator has changed init function.
- Added `BackedArenaAllocator` which is allocated to a fixed size, then allocates on the backing allocator and supports mark/reset.
- `AnyList` now also defaults to the temp allocator.
- `os::getcwd` and `os::get_home_dir` requires an explicit allocator.
- `file::load_new` and `file::load_path_new` removed.
- `os::exit` and `os::fastexit` added.

## 0.6.8 Change list

### Changes / improvements
- Increase precedence of `(Foo) { 1, 2 }`
- Add `--enable-new-generics` to enable `Foo{int}` generic syntax.
- `{| |}` expression blocks deprecated.
- c3c `--test-leak-report` flag for displaying full memory lead report if any
- Output into /.build/obj/<platform> by default.
- Output llvm/asm into llvm/<platform> and asm/<platform> by default.
- Add flag `--suppress-run`. For commands which may run executable after building, skip the run step. #1931
- Add `--build-env` for build environment information.
- Deprecation of `@operator(construct)`.

### Fixes
- Bug appearing when `??` was combined with boolean in some cases.
- Test runner --test-disable-sort didn't work, c3c was expecting --test-nosort
- Test runner with tracking allocator assertion at failed test #1963
- Test runner with tracking allocator didn't properly handle teardown_fn
- Correctly give an error if a character literal contains a line break.
- Implicitly unwrapped optional value in defer incorrectly copied #1982.
- Crash when trying to define a method macro that isn't `@construct` but has no arguments.
- Regression, `.gitkeep` files were generated incorrectly.
- Aliases are now correctly handled as if they were variables/functions in regards to namespacing and accept `@builtin`.
- Correctly handle in/out when interacting with inout.
- Don't delete .o files not produced by the compiler.
- Fix optional jumps in expression lists, #1942.
- Several fixes for .o files and -o output, improving handling and naming.
- Fix bug casting bool to int to other int #1995.
- `@if` declarations were missing from -P output #1973.
- Check exe and lib output so -o works with directories.
- Swizzling an inline vector in a struct would cause a crash.
- Fixed error and poor error message when using an invalid target name.

### Stdlib changes

## 0.6.7 Change list

### Changes / improvements
- Contracts @require/@ensure are no longer treated as conditionals, but must be explicitly bool.
- Add `win-debug` setting to be able to pick dwarf for output #1855.
- Error on switch case fallthough if there is more than one newline #1849.
- Added flags to `c3c project view` to filter displayed properties
- Compile time array assignment #1806.
- Allow `+++` to work on all types of arrays.
- Allow `(int[*]) { 1, 2 }` cast style initialization.
- Experimental change from `[*]` to `[?]`
- Warn on if-catch with just a `default` case.
- Compile time array inc/dec.
- Improve error message when using ',' in struct declarations. #1920
- Compile time array assign ops, e.g. `$c[1] += 3` #1890.
- Add `inline` to enums #1819.
- Cleaner error message when missing comma in struct initializer #1941.
- Distinct inline void causes unexpected error if used in slice #1946.
- Allow `fn int test() => @pool() { return 1; }` short function syntax usage #1906.
- Test runner will also check for leaks.
- Improve inference on `??` #1943.
- Detect unaligned loads #1951.
- `Thread` no longer allocates memory on posix.

### Fixes
- Fix issue requiring prefix on a generic interface declaration.
- Fix bug in SHA1 for longer blocks #1854.
- Fix lack of location for reporting lambdas with missing return statement #1857.
- Compiler allows a generic module to be declared with different parameters #1856.
- Fix issue with `@const` where the statement `$foo = 1;` was not considered constant.
- Const strings and bytes were not properly converted to compile time bools.
- Concatenating a const empty slice with another array caused a null pointer access.
- Fix `linux-crt` and `linux-crtbegin` not getting recognized as a project paramater
- Fix dues to crash when converting a const vector to another vector #1864.
- Filter `$exec` output from `\r`, which otherwise would cause a compiler assert #1867.
- Fixes to `"exec" use, including issue when compiling with MinGW.
- Correctly check jump table size and be generous when compiling it #1877.
- Fix bug where .min/.max would fail on a distinct int #1888.
- Fix issue where compile time declarations in expression list would not be handled properly.
- Issue where trailing body argument was allowed without type even though the definition specified it #1879.
- Fix issues with @jump on empty `default` or only `default` #1893 #1894
- Fixes miscompilation of nested `@jump` #1896.
- Fixed STB_WEAK errors when using consts in macros in the stdlib #1871.
- Missing error when placing a single statement for-body on a new row #1892.
- Fix bug where in dead code, only the first statement would be turned into a nop.
- Remove unused $inline argument to mem::copy.
- Defer is broken when placed before a $foreach #1912.
- Usage of @noreturn macro is type-checked as if it returns #1913.
- Bug when indexing into a constant array at compile time.
- Fixing various issues around shifts, like `z <<= { 1, 2 }`.
- `return (any)&foo` would not be reported as an escaping variable if `foo` was a pointer or slice.
- Incorrect error message when providing too many associated values for enum #1934.
- Allow function types to have a calling convention. #1938
- Issue with defer copying when triggered by break or continue #1936.
- Assert when using optional as init or inc part in a for loop #1942.
- Fix bigint hex parsing #1945.
- `bigint::from_int(0)` throws assertion #1944.
- `write` of qoi would leak memory.
- Issue when having an empty `Path` or just "."
- `set_env` would leak memory.
- Fix issue where aligned bitstructs did not store/load with the given alignment.
- Fix issue in GrowableBitSet with sanitizers.
- Fix issue in List with sanitizers.
- Circumvent Aarch64 miscompilations of atomics.
- Fixes to ByteBuffer allocation/free.
- Fix issue where compiling both for asm and object file would corrupt the obj file output.
- Fix `poll` and `POLL_FOREVER`.
- Missing end padding when including a packed struct #1966.
- Issue when scalar expanding a boolean from a conditional to a bool vector #1954.
- Fix issue when parsing bitstructs, preventing them from implementing interfaces.
- Regression `String! a; char* b = a.ptr;` would incorrectly be allowed.
- Fix issue where target was ignored for projects.
- Fix issue when dereferencing a constant string.
- Fix problem where a line break in a literal was allowed.

### Stdlib changes
- Added '%h' and '%H' for printing out binary data in hexadecimal using the formatter.
- Added weakly linked `__powidf2`
- Added channels for threads.
- New `std::core::test` module for unit testing machinery.
- New unit test default runner.
- Added weakly linked `fmodf`.
- Add `@select` to perform the equivalent of `a ? x : y` at compile time.
- `HashMap` is now `Printable`.
- Add `allocator::wrap` to create an arena allocator on the stack from bytes.

## 0.6.6 Change list

### Changes / improvements
- Split help into normal and "full" help, #1703
- Removed 'headers' command line option.
- Add `enum.from_ordinal` and `fault.from_ordinal`
- Deprecate cast-style conversion from integer <-> enum.
- Make deprecation an error in test mode.
- Add `--win-vs-dirs` to override VS detection dirs.
- Add `"name"` project property to override the name of the resulting binary. #1719
- Improved `add-project` to take arguments.
- Improve error reporting when using type names as the function argument #1750.
- Improve ordering of method registration to support adding methods to generic modules with method constraints #1746
- Support experimental `@operator(construct)` operator overload.
- Allow using 'var' to declare lambdas in functions.
- Add 'validation' setting and make dead code a warning.
- Allow compile time `$foreach` iteration over constant Strings and bytes.
- Improved error message when accessing `@private` from other modules #1769.
- Include `@name` when searching for possible matches to `name` in the error message. #1779
- Improve `@param` parse errors #1777
- Improved `#foo` resolution inside of the compiler.
- Deprecated '&' macro arguments.
- Deprecate `fn void! main() type main functions.
- Deprecate old `void!` @benchmark and @test functions.
- Allow test runners to take String[] arguments.
- Added `--lsp` output.
- Improve the error message when running out of memory.
- Allowed passing arguments to @test / @benchmark runners via `c3c test[benchmark] -- -o --opt1 <arg1>`
- Handle bytes and string literals the same way in terms of zero termination.
- Function comments are stored and displayed with -P.
- Prevent `#hash` arguments from taking code that modifies ct variables. #1794
- Make stringify to recursively enter `#hash` expressions #1834.

### Fixes
- Fix case trying to initialize a `char[*]*` from a String.
- Fix Map & HashMap `put_all_for_create` not copying all elements, causing `init_from_map` to create incomplete copy.
- Fix bug when a macro calling an extern function was called in another module also declaring and calling the same function. #1690
- `static-lib` and `dynamic-lib` options from the command line now produces headers.
- Fix bug outputting exported functions without predefined extname.
- Fix problem where crt1 was linked for dynamic libraries on Linux and BSD. #1710
- Fix CRT detection on Arch Linux.
- Fix lexer allowing a trailing underscore (_) with hex and binary literals.
- Fix `--list-operators` CLI command printing underscore (_) and hash (#).
- Fix bug in temp allocator when temp memory is exhausted and allocation needs overaligned mem. #1715
- Incorrectly handles distinct enums and pointers with '+=' and '-=' #1717.
- Prevent DString from being initialized with "".
- Fix bug in OnStackAllocator when freeing overallocated data. #1720
- Use `weak_odr` rather than `weak` on Windows which seems to prevent issues such as #1704.
- Use `weak` on dyn-symbols on Linux.
- Fix crash on project.json not having an empty set of targets.
- Miscompile when indexing an array with small unsigned types for enums.
- Change CBool to be 1 byte.
- `any_to_int` checks value to be int and no longer works with enum.
- Add check in formatter printing "%c".
- Fix bug where `!!` and `!` was not recognized to jump out of the current scope.
- Fix bug when including compile time parameters in trailing body more than once.
- Fix issue with compiling a constant struct containing a string array in a local context.
- Fix error where panic would not properly stop the program when stacktrace couldn't be printed #1751.
- Macros with default arguments to `&`, `#` and type parameters didn't work as expected. #1754.
- `net::poll()` with negative timeout behaved incorrectly.
- Return type inference bugs with macros #1757
- `$defined` in a global scope should accept testing normal macros.
- Assert on add to uninitialized ct variable #1765.
- Dynamic function lookup fails after changing type without dummy anycast #1761
- $vasplat was allowed inside of a function when passed as an argument to a function.
- Prohibit raw vaargs in regular functions with a function body.
- Assert on certain slice to slice casts. #1768.
- Fix vector float -> bool conversion.
- Fix `+a = 1` erronously being accepted.
- Fix not freeing a zero length String
- Macros with trailing bodys aren't allowed as the single statement after a while loop with no body #1772.
- Deref subscripts as needed for macro ref method arguments. #1789
- Change ordering to simplify adding methods to type in conditional modules.
- `#foo` style arguments were not type checked when given a type. #1790
- Bug when using +++ on value build a slice or array: the rhs cast was not done.
- Fix bug preventing compile time slices from being iterated over with `$foreach`.
- Fix bug with defer assignment in macro #1807.
- Fix regression with swizzle references for vectors #1810.
- Assert when partially initializing a constant struct containing a slice #1812.
- Assert concatenating constant slices #1805.
- Do not link "ld" on Linux with no libc.
- Fix bug when multiple `$else` clauses followed an `$if` #1824.
- Report the correct type as not having a method when access fails #1828.
- Prevent temp arena scribbling from causing an asan warning. #1825
- Fix bug where `&i[0] = null` was not detected to be an error #1833.

### Stdlib changes
- Increase BitWriter.write_bits limit up to 32 bits.
- Updates to `Slice2d`, like `get_xy` and others.
- Added `iter()` `value_iter()` and `key_iter()` to HashMap.
- Add "tokenizer" to String.
- Add "skip_empty" to split methods. Add split_to_buffer method.
- Add `@enum_from_value`.
- Updated hash function.
- Added URL parser.
- Added convenience functions to `Maybe`.
- Added `String.trim_left()` and `.trim_right()`.
- Deprecation of several `&` macros.
- Format functions for timedates.
- Add `@assert_leak()` to assert on memory leaks in the scope.
- Added `double.set_high_word()`, `double.set_low_word()`, and `float.set_word()`.

## 0.6.5 Change list

### Changes / improvements
- Allow splat in initializers.
- Init command will now add `test-sources` to `project.json` #1520
- `a++` may be discarded if `a` is optional and ++/-- works for overloaded operators.
- Improve support for Windows cross compilation on targets with case sensitive file systems.
- Add "sources" support to library `manifest.json`, defaults to root folder if unspecified.
- Add char_at method in DString and operators [], len, []= and &[].
- Add `-q` option, make `--run-once` implicitly `-q`.
- Add `-v`, `-vv` and `-vvv` options for increasing verbosity, replacing debug-log and debug-stats options.

### Fixes
- Fix bug where `a > 0 ? f() : g()` could cause a compiler crash if both returned `void!`.
- `@builtin` was not respected for generic modules #1617.
- Fix issue writing a single byte in the WriteBuffer
- A distinct inline pointer type can now participate in pointer arithmetics.
- Support &a[0] returning the distinct type when applying it to a distinct of a pointer.
- Fix error when calling `HashMap.remove` on uninitialized `HashMap`.
- Fix issue with resolved try-unwrap in defer.
- Fix issue with overloaded subscript and ++/-- and assign ops (e.g. `*=`)
- Fix issue with properties in different targets not being respected #1633.
- Indexing an Optional slice would crash in codegen #1636.
- SimpleHeapAllocator bug when splitting blocks allowed memory overrun.
- Not possible to alias or take reference for extension methods on non-user defined types. #1637
- Prevent methods from using names of properties or fields. #1638
- b64 / hex data strings can now be used with \` as well.
- Contracts on generic modules would evaluate too late, sometimes not catching the error until it already occurred elsewhere.
- Fix bug preventing optionals from being used in ranges or as indices.
- Crash compiling for arm64 when returning 16 byte and smaller structs by value not a power of 2 #1649.
- Enforce single module compilation for static libraries to make constructors run properly.
- Crash when using --no-obj without compile-only. #1653
- Do not produce expression locations for windows.
- Issue where multiple methods were accepted for the same type.
- Issue where a method was linked to a type alias instead of the underlying type.
- Fix Fnv1a encoding.
- Fix issue with accessing arrays in access-overloaded types, e.g. `list[1][2]` #1665.
- Cast removing arbitrary array indices and converting them to pointers should always be fine #1664
- Incorrect "no-libc" definition of `cos`, making it unavailable for wasm.
- Fix issue with the adjoint and inverse calculations for `Matrix2x2`.
- It was possible to create 0 length arrays using byte literals. #1678
- Crash when a constant null typeid is checked for properties. #1679

### Stdlib changes
- Add `io::MultiReader`, `io::MultiWriter`, and `io::TeeReader` structs.
- Updated Base32 API.
- Add `file::save`.
- Add `memcpy` / `memset` / `memcmp` to nolibc.
- Add `sort::quickselect` to find the k-th smallest element in an unordered list.
- Add `sort::is_sorted` to determine if a list is sorted.
- Implement RFC 3986 for url encoding and decoding.

## 0.6.4 Change list

### Changes / improvements
- Const vector -> const slice implicit conversion.
- Slicing arrays, slices and bytes at compile time #1466.
- Better error for `int a[4] = ...`. #1518
- Better error for `int Foo(int a)` declarations #1516
- Improve error message in the case of `MyInterface x = foo;` #1522
- Deprecate `@adhoc`, allow non-nested ad hoc generic types.
- Constant bytes <=> char[] conversion should work #1514.
- Infer now works across ternary.
- Interfaces now support .ptr and .type directly without casting to `any`.
- Switch to `<* *>` docs.
- Improve error messages on expressions like `var $type = int;` #1553.
- Disallow casting a `void*` to `any` or an interface, unless it is `null`.
- Defer resolution of declarations when looked up in `def` aliased #1559.
- Adding constants to the Json AST #1540
- Adding info to the globals inside Json AST #1541
- Null-check function pointer invocation #1573.
- `string::new_struct_to_str` and `io::struct_to_format` to dump struct data.
- `io::print` will now print structs.
- Improve error message when using `void` aliases as variable storage type.
- Add a target type: "prepare" which doesn't compile anything (but may run `exec`)
- Improve error message on incorrect inner struct/union name #1847.

### Fixes
- `Unsupported int[*] $x = { 1, 2, 3, 4 }` #1489.
- Unexpected compile error using a typed constant with `copysign` #1517
- Incorrect subscript resolution #1519.
- Segfault with passing a program with `-` using stdin.
- Using no module with `-` would reject the program.
- Unintended deref of pointers with methods caused regression with hash function.
- Fix broken sincos function.
- Bug when a continue is copied in a defer.
- Compiler error when any/interface initialized using {} #1533.
- Bug when defers and $if were combined in a macro, which would cause miscompilation.
- Fixes to the CSV reader.
- Crash returning struct or vector from function using ternary expression #1537.
- Improved error message on invalid subscript index type #1535.
- Improved error message when declaring a variable `void!`.
- Cannot use void as a generic parameter #1546
- Interfaces not correctly copied with generics #1545
- Memory leak in keys.new_list fixed.
- Standard library is now correctly weakly linked, fixing the use of C3 .so together with executable. #1549, #1107.
- Wrong error message for interface methods with body #1536.
- Empty expression block would crash compiler with debug on #1554.
- Improve infer conversions on constants, e.g. `ZString a = foo ? "a" : "b";` #1561
- Show error when declarations do not start with `fn` in interfaces. #1565
- `if (try foo)` was handled incorrectly inside a defer.
- `&self` argument not implicitly null checked. #1556.
- `(uptr)&((Foo*)null).a` incorrectly inserts a null check. #1544
- Incorrect error message when `$eval` is provided an invalid string. #1570
- `HashMap.copy_keys` did not properly copy keys which needed to be allocated #1569
- Named vector component access would not fold at compile time. #1574
- `$define` would occasionally not properly evaluate declarations it encountered.
- Fixes with error handling recursive `@tag` #1583.
- Sometimes generating introspection info would not be in the global scope causing a crash #1586.
- @tag on macros cannot be retrieved with tagof #1582
- Taking the $typeof of a wildcard optional returns `void!`.
- Fix bug with enums with jump tables #1840.
- Enum associated declarations accidentally allowed declaration in function style. #1841
- Quicksort and insertsort incorrectly allowing arrays and vectors by value. #1845.

### Stdlib changes
- Remove unintended print of `char[]` as String
- Add read/write to stream with big endian ints.
- Move accidently hidden "wrap_bytes".
- Added CBool #1530.
- Added encoding/base32 module.

## 0.6.3 Change list

### Changes / improvements
- Introduce `arg: x` named arguments instead of `.arg = x`, deprecate old style.
- Support splat for varargs #1352.
- Allow `var` in lambdas in macros.
- Support `int[*] { 1, 2, 3 }` expressions.
- Support inline struct designated init as if inline was anonymous.
- Introduce the `.paramsof` property.
- Support environment variable 'C3C_LIB' to find the standard library.
- Support environment variable 'C3C_CC' to find the default C compiler.
- Support casting bitstructs to bool.
- Allow user-defined attributes to have typed parameters.
- Add `.gitkeep` files to project subfolders.
- Add `env::COMPILER_BUILD_HASH` and `env::COMPILER_BUILD_DATE`
- Support linking .o files in compilation command. #1417
- Slicing constant strings at compile time works.
- Add `project fetch` subcommand to fetch missing project dependencies (general and target specific)
- Ability of `vendor-fetch` to download the dependencies in the first specified path `dependencies-search-path`
- Ability of `vendor-fetch` to register the fetched dependencies in the project file.
- Allow the "self" parameter to be $/# for macro methods.
- Support compile time slicing of untyped lists.
- Allow specifying an import module using `@wasm` #1305.
- Deprecated inline generic types outside of struct definitions and macros unless marked `@adhoc`.
- Improved method detection in earlier stages of checking.
- Allow `@norecurse` attribute for non-recursive imports #1480.
- wasm32 / wasm64 targets are use-libc=no by default.
- Add hash/sha256 module

### Fixes
- Issue where a lambda wasn't correctly registered as external. #1408
- Generic methods were incorrectly registered as functions, leading to naming collisions. #1402
- Deprecated tuple / triple types.
- Converting a slice to a vector/array would copy too little data.
- Crash when reading an empty 'manifest.json'.
- "optsize" did not work correctly in project.json.
- `l[0].a = 1` now supported for overloads due to better lvalue handling #1357.
- Asserts are retained regardless of optimization when running tests.
- Limit object filename lengths. #1415
- Fix regression for `$include`.
- Correct '.so' suffix on dynamic libraries on Linux.
- Fix bug where inline index access to array in a struct would crash the compiler.
- Asserts are now correctly included and traced in when running tests.
- Use atexit to fix finalizers on Windows #1361.
- Fix bugs in "trap-on-wrap" #1434.
- Bug with casting anyfault to error.
- Lambda / function type would accidentally be processed as a method.
- Fix error message when not finding a particular function.
- Crash invoking a `@body` argument with the wrong number of parameters.
- Fix reordering semantics in struct assignment.
- Regression when passing types as `#expr` arguments. #1461
- Temp allocator overwrites data when doing reset on extra allocated pages. #1462
- User defined attributes could not have more than 1 parameter due to bug.
- Folding a constant array of structs at compile time would cause an assert.
- Enum attributes would be overwritten by enum value attributes.
- LLVM issue with try when bool is combined #1467.
- Segfault using ternary with no assignment #1468.
- Inner types make some errors misleading #1471.
- Fix bug when passing a type as a compile time value.
- Fix bug due to enum associated values not being checked for liveness.
- Regression when compile time accessing a union field not last assigned to.
- Safer seed of rand() for WASM without libc.
- Bad error message aliasing an ident with a path. #1481.
- Error when slicing a struct with an inline array #1488.
- Improved error messages on `Foo a = foo { 1 };` #1496
- Bug in json decoder escape handling.
- Fix bug when reading zip manifest, that would not return a zero terminated string. #1490
- Fix thread tests.
- Detect recursion errors on non-recursive mutexes in safe mode.
- Foreach over distinct pointer failed to be caught as error #1506.
- Foreach over distinct iterable would ignore operator(len).
- Compiler crash when compiling c code in a library without --obj-out #1503.

### Stdlib changes
- Additional init functions for hashmap.
- `format` functions are now functions and work better with splat.
- Add support for the QOI format.
- Add `io::read_new_fully` for reading to the end of a stream.
- Add `io::wrap_bytes` for reading bytes with `io` functions.
- Add `rnd` and `rand_in_range` default random functions.
- Additional timezone related functions for `datetime`.
- Added MD5 and crypto::safe_compare.
- Added generic HMAC.
- Added generic PBKDF2 implementation.
- DString `reverse`.
- `DString.insert_at` now has variants for other types.

## 0.6.2 Change list

### Changes / improvements

- Updated LLVM passes
- Added `is_substruct` type property.
- Scalar -> vector not implicit in call or assign.
- Added `--vector-conv` to enable the old scalar->vector conversion behaviour.
- Added "weak" type aliases `def Foo = my_foo::Foo @weak;`
- `*-add` keys in targets in `manifest.json` and `project.json` are deprecated.
- Made "add" the default for things like `sources`, `dependencies` and other keys in project and library files.
- Give some symbol name suggestions when the path is matched.
- Don't generate .o files on `compile` and `compile-run` if there is no `main`.
- c3c init-lib does not create the directory with the .c3l suffix #1253
- Permit foreach values to be optional.
- Add `--show-backtrace` option to disable backtrace for even smaller binary.
- Untested Xtensa support.
- && doesn't work correctly with lambdas #1279.
- Fix incorrect override of optimization levels when using projects.
- Add experimental `@noalias` attribute.
- Add a `--run-once` option to delete the output file after running it.
- Add `@const` attribute for macros, for better error messages with constant macros.
- Add `wincrt` setting to libraries.
- Add `+++` `&&&` `|||` as replacement for `$concat`, `$and` and `$or`.
- Add `methodsof` to type info for struct, union and bitstruct.
- Added `@tag` `tagof` and `has_tagof` to user defined types and members.
- Added `c-include-dirs` project/manifest setting.
- The compiler now skips UTF8 BOM.
- Printable values passed to the Formatter as pointers, will print as if passed by value.
- Pointers are rendered with "0x" prefix when passed to '%s'.
- Add temp allocator scribble.
- Use PIC by default on Linux.
- `$exec` may now provide a stdin parameter.
- Introduce `$vaarg[...]` syntax and deprecate the old `$vaarg(...)`.
- Similar change to `$vasplat`: `$vasplat` and `$vasplat[1..]`.
- Add `$member.get(value)` to replace `value.$eval($member.nameof)`
- Improve the error message when the compilation does not produce any files #1390.
- Add `fmod` implementation for nolibc.
- Allow `(Foo) { 1, 2 }` syntax for compound literals.

### Fixes

- Broken WASM library code.
- Regression: Invalid is_random implementation due to changes in 0.6.
- `dbghelp.lib` was linked even on nolibc on Windows.
- Fix incorrect linker selection on some platforms.
- Struct members declared in a single line declaration were not sharing attributes. #1266
- `opt` project setting now properly documented.
- Incorrect justify formatting of integers.
- Assertion with duplicate function pointer signatures #1286
- Distinct func type would not accept direct function address assign. #1287
- Distinct inline would not implement protocol if the inlined implemented it. #1292
- Distinct inline can now be called if it is aliasing a function pointer.
- Bug in List add_array when reserving memory.
- Fix issue where a compile time parameter is followed by "...".
- Fix issue with some conversions to untyped list.
- Issue where a `if (catch e = ...)` in a defer would be incorrectly copied. Causing codegen error.
- Variable in if-try / if-catch cannot be a reused variable name.
- Vararg interfaces were broken.
- LLVM codegen for constants in enums could fail.
- Fixes to the socket functions.
- Improved output when pointer is out of range.
- Better error when casting to a distinct fails.
- With single module, name the .o file after what `-o` provides. #1306
- Bitstruct members can now have attributes.
- `%` analysis was incorrect for int vectors.
- When resolving inherited interfaces, the interface type wasn't always resolved.
- Fix issues when checking methods and interfaces hasn't been resolved yet.
- Fix Vec2.angle
- Update to libc::setjmp on Win32, to do no stack unwinding.
- Recursively follow interfaces when looking up method.
- Int128 alignment change in LLVM fixed on x64.
- Fix interface lazy resolution errors.
- Interface resolution when part of generics #1348.
- Assert not properly traced #1354.
- Ordering issues with `$include` / `$exec` fixed #1302.
- Issues with wincrt linking.
- Debug info with recursive canonical type usage could cause segfault.
- Missing check on optional left hand side for `s.x`.
- Incorrect zero analysis on `foo["test"] = {}` #1360.
- Bug converting untyped list #1360.
- Benchmark / test no longer suppresses debug info. #1364.
- Bug when compile time subtracting a distinct type.
- `insert_at` incorrectly prevented inserts at the end of a list.
- Fix aligned alloc for Win32 targets.
- Compiler didn't detect when a module name was used both as a generic and regular module.
- Assigning a const zero to an aliased distinct caused an error.
- `--path` is now properly respected.
- `--test` will now provide the full filename and the column.
- Fix of bug in `defer (catch err)` with a direct return error.
- Too restrictive compile time checks for @const.
- Fixes to wasm nolibc in the standard library.
- Fixed int128 div/mod.
- Fix WASM memory init priority.
- Fix bug with `defer (catch err)` when used together with regular defer.
- Methods can now properly be aliased using `def` #1393.
- Memory leak in Object when not using temp allocators.
- Tracking allocator would double the allocations in the report.
- `printf` will now show errors in the output when there are errors.
- Bug where `if try` would work incorrectly in a macro.
- Prevent loading / storing large structs with LLVM.

### Stdlib changes

- `send` and `recv` added to `libc` for Posix / Win32.
- Add support to destroy temp allocators.
- Deprecated `path.append`, `path.tappend`, `getcwd`, `tgetcwd`, `path.absolute`, `ls`.
- Deprecated `env::get_config_dir`, replaced by `env::new_get_config_dir`.
- Added `path.has_extension`, `path.new_append`, `path.temp_append`, `new_cwd`, `temp_cwd`, `path.new_absolute`, `new_ls`, `temp_ls`.
- Added `dstring.replace`
- New hashmap type, `Map`
- Added `ElasticArray`.
- Added `types::is_signed`, `types::is_unsigned` and `types::inner_type`.

## 0.6.1 Change list

### Changes / improvements
- Addition of $append and $concat functions.
- Added $$str_hash, $$str_upper, $$str_lower, $$str_find builtins.
- Improved error notes when call expressions have errors.
- Trailing body arguments may now be `&ref`, `#hash`, `$const` and `$Type` arguments.
- "panic-msg" setting to suppress panic message output.
- Require `@export` functions to have `@export` types.
- Disallow leading/trailing/duplicate '_' in module names.
- Updated mangling.
- Added `$$unaligned_load` and `$$unaligned_store`.
- `--no-headers` option to suppress creating headers when generating a library.
- Support c-file compilation in libraries.
- Allow using $defined(&a[1]) to check if the operation is supported.
- Max number of members in a struct is limited to 65535.
- The maximum number of parameters in a call is now 255, up from 127.
- Array comparison now uses built-in memcmp on LLVM to enable optimizations.
- Prevent implicit array casts to pointers with higher alignment #1237.
- Macro `$case` statements now pick the first match and does not evaluate the rest.
- `manifest.json` is now checked for incorrect keys.
- Added `--list-manifest-properties` to list the available properties in `manifest.json`.
- Indexing into a constant array / struct now works at compile time.
- Improved error message when trying user foreach with an untyped list.
- RISCV asm support.

### Fixes
- Error with unsigned compare in `@ensure` when early returning 0 #1207.
- Prevent Mach-O from removing `@init` and `@dynamic` in a more reliable way #1200.
- Fix of missing copy of parameterized custom attributes.
- Fixed crash on certain recursive function definitions #1209.
- Return the typekind "FUNC" for a function pointer.
- No longer possible to dereference a function pointer.
- Fix bug with @jump miscompile.
- Bit negate does implicit integer promotion.
- Bitstructs, unions and flexible arrays now correctly emitted in headers.
- Fix distinct inline conversions.
- Bit negating const zero flags would give an incorrect result.
- Fix to scalar -> vector conversions.
- Bug fix for rethrow + defer catch.
- Wrong size for structs containing overaligned structs #1219
- $typeof(*x) should be valid when x is an `[out]` parameter #1226
- Fix ABI lowering for 128 bit vectors on Linux.
- Bad error message when using a generic method without generic parameters #1228
- Private function called from nested macro not visible to linker #1232
- Bitstructs in structs would not be correctly be handled in some cases.
- Fix problem where a $$FUNC would return "<GLOBAL>" when evaluated for a static in a function #1236.
- `ordinal` is no longer a valid associated value name for enums.
- Constants defined by indexing into another constant could fail codegen.
- Stdlib nolibc code bugs fixed.
- Regression: duplicate symbols with static variable declared in macro #1248.
- Unsplat with named parameters was accidentally disallowed.
- Reference parameter doesn't work with vector subscript #1250.
- The msvc_sdk script failed to work properly on windows when run in folders with spaces.
- Using winmain would call the wrong definition #1265.
- DynamicArenaAllocator would not correctly free.

### Stdlib changes
- Added `remove_first_item` `remove_last_item` and `remove_item` as aliases for the `match` functions.
- Added @str_hash, @str_upper, @str_lower, @str_find compile time macros.
- Remove "panic" text from unreachable() when safe mode is turned off.
- Added `@unaligned_store` and `@unaligned_load`.
- Null ZString, DString or pointer prints "(null)" for printf.
- Updated sorting API.
- Insertion sort and counting sort added.
- Added missing `mem` and `mem::allocator` functions for aligned allocations.
- Added `new_init_with_array` and `temp_init_with_array` for List.
- Fixed posix `NativeMutex.lock_timeout`.
- Fixed `env::ARCH_32_BIT` and `env::ARCH_64_BIT`.
- Added `time::us`.

## 0.6.0 Change list

### Changes / improvements
- `@default` implementations for interfaces removed.
- `any*` => `any`, same for interfaces.
- Private / local globals now have `internal` visibility in LLVM.
- Updated enum syntax.
- 'rgba' also available for swizzling.
- The name "subarray" has been replaced by the more well known name "slice' across the codebase.
- Improved alignment handling.
- Add `--output-dir` to command line. #1155
- Allow making distinct types out of "void", "typeid", "anyfault" and faults.
- Removed `--system-linker` setting.
- "Try" expressions may not be any binary or unary expressions. So for example `try foo() + 1` is disallowed.
- Added `$$REGISTER_SIZE` for int register size.
- `assert(false)` only allowed in unused branches or in tests. Compile time failed asserts is a compile time error.
- Require expression blocks returning values to have the value used.
- Detect "unsigned >= 0" as errors.
- Improve callstack debug information #1184.
- Request jump table using @jump for switches.
- Improved inline debug information.
- Improved error messages on inlined macros.
- Introduce MSVC compatible SIMD ABI.
- `$foreach` doesn't create an implicit syntactic scope.
- Error of `@if` depends on `@if`
- Support `defer (catch err)`
- Added `print-input` command argument to print all files used for compilation
- Allow recursive function definitions as long as they are pointers. #1182
- Default CPU to native if less than AVX, otherwise use AVX.
- Bounds checking on length for `foo[1:2]` slicing #1191.
- Foreach uses non-wrapping add/dec.

### Fixes
- Fixed issue in safe mode when converting enums.
- Better checking of operator methods.
- Bug when assigning an optional from an optional.
- Lambdas were not type checked thoroughly #1185.
- Fix problems using reflection on interface types #1203.
- `@param` with unnamed macro varargs could crash the compiler.
- Compiler crash using enum nameof from different module #1205.
- Incorrect length passed to scratch buffer printf.
- Casting to a bitstruct would be allowed even if the type was the wrong size.
- Generic modules parameterized with constants would sometimes get the wrong parameterized module name causing conversion errors #1192.
- Duplicate emit of expressions on negation would incorrectly compile negated macros.
- Casting a slice address to its pointer type should not compile #1193.
- Union is not properly zero-initialized with designated initializer #1194.
- Compile time fmod evaluates to 0 #1195.
- Assertion failed when casting (unsigned) argument to enum #1196
- Correct debug info on parameters without storage.
- Fix location on foreach debug output.
- Compiler crash on designated initializer for structs with bitstruct.

### Stdlib changes
- "init_new/init_temp" removed.
- LinkedList API rewritten.
- List "pop" and "remove" function now return Optionals.
- RingBuffer API rewritten. Allocator interface changed.
- Deprecated Allocator, DString and mem functions removed.
- "identity" functions are now constants for Matrix and Complex numbers.
- Removed 'append' from Object and List, replaced by 'push'.
- `GenericList` renamed `AnyList`.
- Proper handling of '.' and Win32 '//server' paths.
- Path normalization - fix possible null terminator out of bounds.
- Add 'zstr' variants for `string::new_format` / `string::tformat`.
- Fix mutex and wait signatures for Win32.

## 0.5.5 Change list

### Changes / improvements
- Disallow multiple `_` in a row in digits, e.g. `1__000`.
- Added `@link` attribute.
- New 'linker' build option.
- "linker" project setting updated, "system-linker" removed.

### Fixes
- Struct/union members now correctly rejects members without storage size #1147.
- `math::pow` will now correctly promote integer arguments.
- Pointer difference would fail where alignment != size (structs etc) #1150
- Fixed array calculation for npot2 vectors.
- $$memcpy_inline and $$memset_inline fixed.
- `.$Type = ...` and `.$foo = ...` now works #1156.
- `int.min` incorrect behaviour #1154.
- Bitstruct cast to other bitstruct by way of underlying type would fail #1159.
- Bug in `time.add_seconds` #1162.
- Remove initial './' in Win32 and convert '/' to '\' for paths when running a binary.
- 'output' directory for projects was incorrect in templates.
- Regression: no stacktrace.
- For MacOS, running with higher optimization would crash as initializers were removed.
- `compile-run` and `run` now returns the proper return code.
- Allow String constants -> ichar*, and allow integer pointers to explicitly convert between unsigned signed.
- Bug in unaligned return value lowering for Aarch64.

### Stdlib changes
- Added `new_aligned` and `alloc_aligned` functions to prevent accidental under-alignment when allocating simd.
- Fixes to realloc of aligned allocations
- Use native Windows calls on aligned allocations on Windows.
- mem::copy_inline, mem::clear_inline and mem::set_inline added.
- mem::copy / clear / set no longer has an `$inline` attribute.
- Native aligned libc malloc on Windows & POSIX.
- Simplification of the allocator interface.
- CoreFoundation only linked on MacOS when used.

## 0.5.4 Change list

### Changes / improvements
- Hash variables may now take a designated initializer.
- Added @safemacro to override the `@` requirement for non-function-like macros.
- More information available with debug log in non debug builds.
- Removed install_win_reqs.bat which didn't work well.
- Support `**` to mean `./**`
- MacOS init/finalizer now respects priority.
- Bitstructs supports `!=` and `==`.
- Support Windows `.def` files using `--windef`.
- Bitstructs now fold compile time constant bit ops.
- Fix issue where in some cases a constant global with a string wasn't folded (e.g. in asm stmts)
- Lateral implicit imports removed.
- Default to '.' if no libdir is specified.
- Improved error messages for `--lib`.
- Added `--linker` to set the linker #1067.

### Fixes
- Fixes to macro context evaluation with macro varargs.
- Dynamic methods registered before init functions on MacOS.
- Fixed clobber on x86 `cpuid` instruction.
- Removed invalid syntax from grammar.y.
- `output` project setting now respected.
- Aliased declarations caused errors when used in initializers.
- Aliased consts used as constant initializers caused errors.
- Exported module names replace `::` by `_`.
- Const ternary would evaluate incorrectly for ?:
- `$$MODULE` would report the incorrect module name in macros.
- Fixed debug info for globals and for/switch scopes.
- `out` now correctly detects subscript[] use.
- Ambiguous recursive imports are now correctly detected.
- Overzealous local escape check corrected #1127.
- Fixes to the matrix functions #1130.

### Stdlib changes
- Deprecated `Allocator` helper functions.
- Added `mem::allocator` functions corresponding to removed allocator functions.
- Changed `mem::new` / `mem::temp_new` to accept an optional initializer, and will clear by default.
- Mem `_clear` and `_zero` variants deprecated. "new_*" functions will clear by default.
- Mem "alloc_*" functions replace old "new_*" behaviour.
- Fixed temp memory issue with formatter.
- Added temp_push and temp_pop for pushing / popping the temp allocator manually (or from C).
- Added byte_size to `List`
- Added `GenericList`.

## 0.5.3 Change list

### Changes / improvements
- Migrate from using actual type with GEP, use i8 or i8 array instead.
- Optimize foreach for single element arrays.
- Move all calls to panic due to checks to the end of the function.

### Fixes
- Single module command line option was not respected.
- Fixed issue with compile time defined types (String in this case), which would crash the compiler in certain cases.
- Projects now correctly respect optimization directives.
- Generic modules now correctly follow the implicit import rules of regular modules.
- Passing an untyped list to a macro and then using it as a vaarg would crash the compiler.
- Extern const globals now work correctly.

### Stdlib changes
- init_new/init_temp deprecated, replaced by new_init and temp_init.

## 0.5.2 Change list

### Changes / improvements
- Allow trailing comma in calls and parameters #1092.

### Fixes
- Fixes issue where single character filenames like 'a.c3' would be rejected.
- Better errors when index type doesn't match len() when doing user defined foreach.
- Fixes to `to_int` for hexadecimal strings.
- Fixed issue when using a generic type from a generic type.
- Bug with vector parameters when the size > 2 and modified.
- Missing error on assigning to in-parameters through subscripting.
- Inference of a vector on the lhs of a binary expression would cause a crash.
- Fixes to PriorityQueue

### Stdlib changes
- Allow `to_int` family functions take a base, parsing base 2-10 and 16.

## 0.5.1 Change list

### Changes / improvements
- Improved error messages for const errors.
- Do not link with debug libraries unless using static libraries.
- Add 'print-linking' build option.
- System linker may be used even if the target arch is different from current.
- Slice -> array/vector works for constant slice lengths.

### Fixes
- On Aarch64 use the correct frame pointer type.
- On Aarch64 macOS, ensure the minimum version is 11.0 (Big Sur)
- Fixes to the yacc grammar.
- Dsym generation on macOS will correctly emit -arch.
- Stacktrace on signals on Linux when backtrace is available.

### Stdlib changes
- `delete` and `delete_range` added to DString.
- `Splitter` iterator added.
- `splitter` and `iterator` String methods.
- `load_new`, `load_buffer` and `load_temp` std::io::file functions.

## 0.5.0 Change List

### Changes / improvements
- Trackable allocator with leak allocation backtraces.
- `$defined` can take a list of expressions.
- `$and` compile time "and" which does not check expressions after the first is an error.
- `$is_const` returns true if an expression is compile time const.
- `$assignable` returns true is an expression may be implicitly cast to a type.
- `$checks` and `@checked` removed, replaced by an improved `$defined`
- Asm string blocks use AT&T syntax for better reliability.
- Distinct methods changed to separate syntax.
- 'exec' directive to run scripts at compile time.
- Project key descriptions in --list command.
- Added `init-lib` to simplify library creation.
- Local `const` work like namespaced global `const`.
- Added `$$atomic_fetch_*` builtins.
- vectors may now contain pointers.
- `void!` does not convert to `anyfault`.
- `$$masked_load` / `$$masked_store` / `$$gather` / `$$scatter` for vector masked load/store.
- `$$select` builtin for vector masked select.
- Added builtin benchmarks by `benchmark`, `compile-benchmark` commands and `@benchmark` attribute.
- Subtype matching in type switches.
- Added parentof typeid property.
- Slice assignment is expanded.
- Enforced optional handling.
- Better dead code analysis, and added dead code errors.
- Exhaustive switches with enums has better analysis.
- Globals may now be initialized with optional values.
- New generic syntax.
- Slice initialization.
- `$feature` for feature flags.
- Native stacktrace for Linux, MacOS and Windows.
- Macro ref parameters are now of pointer type and ref parameters are not assignable.
- Added `nextcase default`.
- Added `$embed` to embed binary data.
- Ad hoc generics are now allowed.
- Allow inferred type on method first argument.
- Fix to void expression blocks
- Temporary objects may now invoke methods using ref parameters.
- Delete object files after successful linking.
- Compile time subscript of constant strings and bytes.
- `@if` introduced, other top level conditional compilation removed.
- Dynamically dispatched interfaces with optional methods.
- `$if` now uses `$if <expr>:` syntax.
- `$assert` now uses `$assert <expr> : <optional message>`
- `$error` is syntax sugar for `$assert false : "Some message"`
- `$include`, `$echo` no longer has mandatory `()` around the arguments.
- `$exec` for including the output of files.
- `assert` no longer allows "try unwrap"
- Updated cpu arguments for x86
- Removed support for ranged case statements that were floats or enums, or non-constant.
- `nextcase` with a constant expression that does not match any case is an error.
- Dropped support for LLVM 13-14.
- Updated grammar and lexer definition.
- Removal of `$elif`.
- any / anyfault may now be aliased.
- `@stdcall` etc removed in favor of `@callconv`
- Empty fault definitions is now an error.
- Better errors on incorrect bitstruct syntax.
- Internal use wildcard type rather than optional wildcard.
- Experimental scaled vector type removed.
- Disallow parameterize attributes without parameters eg `define @Foo() = { @inline }`.
- Handle `@optreturn` contract, renamed `@return!`.
- Restrict interface style functions.
- Optional propagation and assignment '!' and '?' are flipped.
- Add `l` suffix (alias for i64).
- Allow getting the underlying type of anyfault.
- De-duplicate string constants.
- Change @extname => @extern.
- `define` and `typedef` removed.
- `define` is replaced by `def`.
- LLVM "wrapper" library compilation is exception free.
- `private` is replaced by attribute `@private`.
- Addition of `@local` for file local visibility.
- Addition of `@public` for overriding default visibility.
- Default visibility can be overridden per module compile unit. Eg `module foo @private`.
- Optimized macro codegen for -O0.
- Addition of unary `+`.
- Remove possibility to elide length when using ':' for slices.
- Remove the `:` and `;` used in $if, $switch etc.
- Faults have an ordinal.
- Generic module contracts.
- Type inference on enum comparisons, e.g `foo_enum == ABC`.
- Allow {} to initialize basic types.
- String literals default to `String`.
- More const modification detection.
- C3L zip support.
- Support printing object files.
- Downloading of libraries using vendor "fetch".
- Structural casts removed.
- Added "native" option for vector capability.
- `$$shufflevector` replaced with `$$swizzle` and `$$swizzle2`.
- Builtin swizzle accessors.
- Lambdas, e.g `a = int(x, y) => x + y`.
- $$FILEPATH builtin constant.
- `variant` renamed `any`.
- `anyerr` renamed `anyfault`.
- Added `$$wasm_memory_size` and `$$wasm_memory_grow` builtins.
- Add "link-args" for project.
- Possible to suppress entry points using `--no-entry`.
- Added `memory-env` option.
- Use the .wasm extension on WASM binaries.
- Update precedence clarification rules for ^|&.
- Support for casting any expression to `void`.
- Win 32-bit processor target removed.
- Insert null-check for contracts declaring & params.
- Support user defined attributes in generic modules.
- `--strip-unused` directive for small binaries.
- `$$atomic_store` and `$$atomic_load` added.
- `usz`/`isz` replaces `usize` and `isize`.
- `@export` attribute to determine what is visible in precompiled libraries.
- Disallow obviously wrong code returning a pointer to a stack variable.
- Add &^| operations for bitstructs.
- `@noinit` replaces `= void` to opt-out of implicit zeroing.
- Multiple declarations are now allowed in most places, eg `int a, b;`.
- Allow simplified (boolean) bitstruct definitions.
- Allow `@test` to be placed on module declarations.
- Updated name mangling for non-exports.
- `defer catch` and `defer try` statements added.
- Better errors from `$assert`.
- `@deprecated` attribute added.
- Allow complex array length inference, eg `int[*][2][*] a = ...`.
- Cleanup of cast code.
- Removal of `generic` keyword.
- Remove implicit cast enum <-> int.
- Allow enums to use a distinct type as the backing type.
- Update addition and subtraction on enums.
- `@ensure` checks only non-optional results.
- `assert` may now take varargs for formatting.

### Stdlib changes

- Tracking allocator with location.
- `init_new`/`init_temp` for allocating init methods.
- `DString.printf` is now `DString.appendf`.
- Tuple and Maybe types.
- `.as_str()` replaced by `.str_view()`
- Added `math::log(x , base)` and `math::ln(x)`.
- Hashmap keys implicitly copied if copy/free are defined.
- Socket handling.
- `csv` package.
- Many random functions.
- Updated posix/win32 stdlib namespacing
- `process` stdlib
- Stdlib updates to string.
- Many additions to `List`: `remove`, `array_view`, `add_all`, `compact` etc
- Added dstringwriter.
- Improved printf formatting.
- is_finite/is_nam/is_inf added.
- OnStack allocator to easily allocate a stack buffer.
- File enhancements: mkdir, rmdir, chdir.
- Path type for file path handling.
- Distinct `String` type.
- VarString replaced by DString.
- Removal of std::core::str.
- JSON parser and general Object type.
- Addition of `EnumMap`.
- RC4 crypto.
- Matrix identity macros.
- compare_exchange added.
- `printfln` and `println` renamed `printfn` and `printn`.
- Support of roundeven.
- Added easings.
- Updated complex/matrix, added quaternion maths.
- Improved support for freestanding.
- Improved windows main support, with @winmain annotations.
- `SimpleHeapAllocator` added.
- Added win32 standard types.
- Added `saturated` math.
- Added `@expect`, `@unlikely` and `@likely` macros.
- Temp allocator uses memory-env to determine starting size.
- Temp allocator is now accessed using `mem::temp()`, heap allocator using `allocator::heap()`.
- Float parsing added.
- Additions to std::net, ipv4/ipv6 parsing.
- Stream api.
- Random api.
- Sha1 hash function.
- Extended enumset functionality.
- Updated malloc/calloc/realloc/free removing old helper functions.
- Added TrackingAllocator.
- Add checks to prevent incorrect alignment on malloc.
- Updated clamp.
- Added `Clock` and `DateTime`.
- Added posix socket functions.

### Fixes
- Structs returned from macros and then indexed into directly could previously be miscompiled.
- Naked functions now correctly handles `asm`.
- Indexing into arrays would not always widen the index safely.
- Macros with implicit return didn't correctly deduct the return type.
- Reevaluating a bitstruct (due to checked) would break.
- Fix missing comparison between `any`.
- Fix issue of designated initializers containing bitstructs.
- Fix issue of designated initializers that had optional arguments.
- Fixed ++ and -- for bitstructs.
- Fix to bug where library source files were sometimes ignored.
- Types of arrays and vectors are consistently checked to be valid.
- Anonymous bitstructs check of duplicate member names fixed.
- Assignment to anonymous bitstruct members in structs.
- Fix casts on empty initializers.
- Fix to DString reserve.
- Fix where aliases did not do arithmetic promotion.
- @local declarations in generic modules available by accident.
- Fixes missing checks to body arguments.
- Do not create debug declaration for value-only parameter.
- Bug in alignment for atomics.
- Fix to bug when comparing nested arrays.
- Fix to bug when a macro is using rethrow.
- Fixes bug initializing a const struct with a const struct value.
- Fixes bug when `void` is passed to an "any"-vararg.
- Fixed defer/return value ordering in certain cases.
- Fixes to the x64 ABI.
- Updates to how variadics are implemented.
- Fixes to shift checks.
- Fixes to string parsing.
- Bug when rethrowing an optional from a macro which didn't return an optional.
- Fixed issues with ranged cases.
- Disallow trailing ',' in function parameter list.
- Fixed errors on flexible array slices.
- Fix of `readdir` issues on macOS.
- Fix to slice assignment of distinct types.
- Fix of issue casting slices to distinct types.
- Fixes to `split`, `rindex_of`.
- List no longer uses the temp allocator by default.
- Remove test global when not in test mode.
- Fix sum/product on floats.
- Fix error on void! return of macros.
- Removed too permissive casts on slices.
- Using C files correctly places objects in the build folder.
- Fix of overaligned deref.
- Fix negating a float vector.
- Fix where $typeof(x) { ... } would not be a valid compound literal.
- Fix so that using `var` in `if (var x = ...)` works correctly.
- Fix int[] -> void* casts.
- Fix in utf8to16 conversions.
- Updated builtin checking.
- Reduce formatter register memory usage.
- Fixes to the "any" type.
- Fix bug in associated values.
- More RISC-V tests and fixes to the ABI.
- Fix issue with hex floats assumed being double despite `f` suffix.
- Fix of the `tan` function.
- Fixes to the aarch64 ABI when passing invalid vectors.
- Fix creating typed compile time variables.
- Fix bug in !floatval codegen.
- Fix of visibility issues for generic methods.
- Fixes to `$include`.
- Fix of LLVM codegen for optionals in certain cases.
- Fix of `$vasplat` when invoked repeatedly.
- Fix to `$$DATE`.
- Fix of attributes on nested bitstructs.
- Fix comparing const values > 64 bits.
- Defer now correctly invoked in expressions like `return a > 0 ? Foo.ABC! : 1`.
- Fix conversion in `if (int x = foo())`.
- Delay C ABI lowering until requested to prevent circular dependencies.
- Fix issue with decls accidentally invalidated during `$checked` eval.
- Fold optional when casting slice to pointer.
- Fixed issue when using named arguments after varargs.
- Fix bug initializing nested struct/unions.
- Fix of bool -> vector cast.
- Correctly widen C style varargs for distinct types and optionals.
- Fix of too aggressive codegen in ternary codegen with array indexing.

## 0.4.0 Change List

- Compatibility with LLVM 16.
- Dropped LLVM 12 support.
- Updated vector comparisons.
- Built in unit testing with @test and compile-test
- Updated memory allocators. Added `@scoped` and `@pool` macros.
- Various bug fixes.
- Generic modules may now be generic over integers and booleans.
- Constant pointers may be compile time evaluated.
- Added many new builtins.
- Emit asm using `--emit-asm`.
- Added `--nostdlib` and `--nolibc`.
- Compiling for AVX can now select "native".
- Fixes to adding libraries at link time.
- Various improved error messages.
- Windows debug info fixes.
- Add of `foreach_r` for reverse list traversal.
- Script downloading the MSVC SDK to cross compile to windows.
- Many standard library additions.
- Extension methods may be added for built-in types.
- Macros may take vector and array arguments generic over length.
- Macro varargs with $vaarg, $vacount etc.
- Many vector builtins added as dot methods.
- in / out / inout doc parameters checked.
- Initial inline asm support for aarch64 and x64.
- Single line short function declaration.
- Added `$checks` builtin.
- Added `$include` builtin for including other text files.
- Optional single module compilation.
- Static initialization / finalization to have code running at start/end.
- C3 custom printf function in the stdlib.
- `[]=` overload now works correctly.
- Static libraries may now be built.
- More compile time reflection added and general cleanup done.
- usize/isize/iptrdiff/uptrdiff replaced by usz/isz.
- Add `var` to allow type inference on regular variables.
- LLVM codegen optimizations.
- `??` now allows chaining another optional.
- int128 support on all platforms.
- `import` is now allowed anywhere at the top level.
- `project.c3p` renamed `project.json`
- Update to project properties, e.g. "libs" -> "dependencies" etc.
- $$TIME, $$DATE and $$FUNCTION builtin defines added.
- `$echo` function to print messages at compile time.
- Improvements to untyped lists.
- Various builtins added: $$prefetch, $$reverse, $$shufflevector etc.

## 0.3.0 Change List

### Changes / improvements:

- Allow any expression as default expression.
- Allow using enums for indexing arrays.
- Added $convertable / $castable compile time functions.
- Removed ´func´ deprecated keyword
- Slicing a distinct type now returns the distinct type.
- Renamed @autoimport -> @builtin
- Zero length arrays not allowed
- Allow methods may use ref, pointer and value arguments as "self"
- Updated external name mangling
- More advanced introspection.
- @maydiscard and @nodiscard annotations
- New type promotion rules: The common type of int[x]* and int[y]* is int[]
- Added type.inner and type.len reflection.
- Support float mod operations.
- Add float.max/min.
- Allow [in] contract to be used on slices.
- Add linker and linked dir arguments to build files.
- Auto-import std::core.
- LLVM 15 support.
- Beter native file handling for MSVC
- New import rules – recursive imports
- Add lld linking for FreeBSD
- User defined attributes. @Foo = @inline
- Support enum associated values.
- @ is now part of the name of an attribute or a macro. Macros without '@' must be function-like.
- Ordinal based enums.
- Allow locals to shadow global variables.
- Prefer inferred constant over global in the case of MyEnum f = BAR;
- Enum and fault name reflection.
- Deref null error now panics in safe mode.

### Changes to stdlib:

- Updated allocators.
- Added enum_by_name.
- Moved bitcast to builtin module.
- Native printf for files and strings.
- Updated String.
- Comparison macros
- Added Binary-Heap Based Priority Queue by David Kopec
- Matrix Math Library by PixelRifts
- UTF conversions in "conv" module.

### Fixes:

- Attributes correctly checks for recursive definitions now.
- Added a max bitstruct size.
- Fix of expr location in args.
- Fixing distinct, typedef and bitstruct copying. Fix where global constants did not need to be constant.
- Better error on all upper parameter names.
- Fix constant typeid comparisons.
- Simplify and corrected if try/catch parsing.
- Fix bug with { [A] = 1 }
- Conversion unsigned int -> enum fixed.
- Fix bug preventing implicit & on optionals.
- More efficient int[] a = {}
- Fix bug in extension methods for generic types and typedefs
- Fix to extension methods in other modules.
- Disallow complist as a regular macro parameter.
- Fix in nested block handling
- Fix of error where {| |} with value return could have no final return
- Vararg abi fix
- Fix "libs" in project creation
- Fix bug with bit struct initialization and zeros
- Reduce size of memory pages used.
- Fix issues with union of const.
- Fix initialization of anonymous structs.
- Fix conversion between distinct void* and null
- Fix of default project creation target format.
- Fix of $sizeof(Type) => Type.sizeof
- Fix stack setting after error return.
- Fix module assignment of declarations
- Global @align fixed
- Fixes enum set with new ordinal based enums
- SysV ABI fix for passing certain things by struct.
- Fix implicitly converting to float in the case of myfloat *= -1<|MERGE_RESOLUTION|>--- conflicted
+++ resolved
@@ -44,16 +44,13 @@
 - Fix for bug when `@format` encountered `*` in some cases.
 - Compiler segfault on global slice initialization with null[:0] #2404.
 - Use correct allocator in `replace`.
-<<<<<<< HEAD
-- Fix incorrect panic message when slicing with negative size.
-=======
 - Regression: 1 character module names would create an error.
 - Compiler segfault with struct containing list of structs with an inline member #2416
 - Occasionally when using macro method extensions on built-in types, the liveness checker would try to process them. #2398
 - Miscompilation of do-while when the while starts with a branch #2394.
 - Compiler assert when calling unassigned CT functions #2418.
 - Fixed crash in header generation when exporting functions with const enums (#2384).
->>>>>>> 33ab1803
+- Fix incorrect panic message when slicing with negative size.
 
 ### Stdlib changes
 - Add `==` to `Pair`, `Triple` and TzDateTime. Add print to `Pair` and `Triple`.
