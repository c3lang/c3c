--- conflicted
+++ resolved
@@ -26,11 +26,8 @@
 - Add `+++` `&&&` `|||` as replacement for `$concat`, `$and` and `$or`.
 - Add `methodsof` to type info for struct, union and bitstruct.
 - Added `@tag` `tagof` and `has_tagof` to user defined types and members.
-<<<<<<< HEAD
 - Added `c-include-dirs` project/manifest setting.
-=======
 - The compiler now skips UTF8 BOM.
->>>>>>> d9974452
 
 ### Fixes
 
