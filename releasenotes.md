--- conflicted
+++ resolved
@@ -107,11 +107,8 @@
 - Added `String.trim_charset`.
 - Added array `@reduce`, `@filter`, `@any`, `@all`, `@sum`, `@product`, and `@indices_of` macros.
 - `String.bformat` has reduced overhead.
-<<<<<<< HEAD
+- Supplemental `roundeven` has a normal implementation.
 - Added generic `InterfaceList` to store a list of values that implement a specific interface
-=======
-- Supplemental `roundeven` has a normal implementation.
->>>>>>> 0c7c5fbd
 
 ## 0.7.4 Change list
 
