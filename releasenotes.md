# C3C Release Notes

## 0.7.5 Change list

### Changes / improvements
- Support `alias foo = module std::io` module aliasing.
- Add compile-time `@intlog2` macro to math.
- Add compile-time `@clz` builtin. #2367
- Add `bitsizeof` macro builtins. #2376
- Add compile-time `@min` and `@max` builtins. #2378
- Deprecate `@compact` use for comparison. Old behaviour is enabled using `--use-old-compact-eq`.
- Switch available for types implementing `@operator(==)`.
- `Type.is_eq` is now true for types with `==` overload.
- Methods ignore visibility settings.
- Allow inout etc on untyped macro parameters even if they are not pointers.
- Deprecate `add_array` in favour of `push_all` on lists.
- Fix max module name to 31 chars and the entire module path to 63 characters.
- Improve error message for missing `$endif`.
- `foo[x][y] = b` now interpreted as `(*&foo[x])[y] = b` which allows overloads to do chained [] accesses.
- Error if a stack allocated variable is too big (configurable with `--max-stack-object-size`).
- Add `@safeinfer` to allow `var` to be used locally.
- Types converts to typeid implicitly.
- Allow `$defined` take declarations: `$defined(int x = y)`
<<<<<<< HEAD
- Improved directory creation error messages in project and library creation commands.
=======
- Struct and typedef subtypes inherit dynamic functions.
>>>>>>> 410a25f3

### Fixes
- List.remove_at would incorrectly trigger ASAN.
- With avx512, passing a 512 bit vector in a union would be lowered incorrectly, causing an assert. #2362
- Codegen error in `if (try x = (true ? io::EOF? : 1))`, i.e. using if-try with a known Empty.
- Codegen error in `if (try x = (false ? io::EOF? : 1))`, i.e. using if-try with a CT known value.
- Reduce allocated Vmem for the compiler on 32 bit machines.
- Bug causing a compiler error when parsing a broken lambda inside of an expression.
- Fixed: regression in comments for `@deprecated` and `@pure`.
- Detect recursive creation of generics #2366.
- Compiler assertion when defining a function with return type untyped_list #2368.
- Compiler assert when using generic parameters list without any parameters. #2369
- Parsing difference between "0x00." and "0X00." literals #2371
- Fixed bug generating `$c += 1` when `$c` was derived from a pointer but behind a cast.
- Compiler segfault when using bitwise not on number literal cast to bitstruct #2373.
- Formatter did not properly handle "null" for any, and null for empty faults. #2375
- Bitstructs no longer overloadable with bitops. #2374
- types::has_equals fails with assert for bitstructs #2377
- Fix `native_cpus` functionality for OpenBSD systems. #2387
- Assert triggered when trying to slice a struct.
- Improve codegen for stack allocated large non-zero arrays.
- Implement `a5hash` in the compiler for compile-time `$$str_hash` to match `String.hash()`.
- Functions being tested for overload are now always checked before test.
- Compile time indexing at compile time in a $typeof was no considered compile time.
- Slicing a constant array with designated initialization would not update the indexes.
- Fix for bug when `@format` encountered `*` in some cases.
- Compiler segfault on global slice initialization with null[:0] #2404.
- Use correct allocator in `replace`.
- Regression: 1 character module names would create an error.
- Compiler segfault with struct containing list of structs with an inline member #2416
- Occasionally when using macro method extensions on built-in types, the liveness checker would try to process them. #2398
- Miscompilation of do-while when the while starts with a branch #2394.
- Compiler assert when calling unassigned CT functions #2418.
- Fixed crash in header generation when exporting functions with const enums (#2384).
- Fix incorrect panic message when slicing with negative size.
- Incorrect type checking when &[] and [] return optional values.
- Failed to find subscript overloading on optional values.
- `Socket.get_option` didn't properly call `getsockopt`, and `getsockopt` had an invalid signature.
- Taking the address of a label would cause a crash. #2430
- `@tag` was not allowed to repeat.
- Lambdas on the top level were not exported by default. #2428
- `has_tagof` on tagged lambdas returns false #2432
- Properly add "inlined at" for generic instantiation errors #2382.

### Stdlib changes
- Add `==` to `Pair`, `Triple` and TzDateTime. Add print to `Pair` and `Triple`.
- Add OpenBSD to `env::INET_DEVICES` and add required socket constants.
- Added `FileMmap` to manage memory mapped files.
- Add `vm::mmap_file` to memory map a file.
- Updated hash functions in default hash methods.
- Added `FixedBlockPool` which is a memory pool for fixed size blocks.
- Added the experimental `std::core::log` for logging.
- Added array `@zip` and `@zip_into` macros. #2370
- Updated termios bindings to use bitstructs and fixed some constants with incorrect values #2372
- Add Freestanding OS types to runtime `env::` booleans.
- Added libloaderapi to `std::os::win32`.
- Added `HashSet.values` and `String.contains_char` #2386
- Added `&[]` overload to HashMap.
- Deprecated `PollSubscribes` and `PollEvents` in favour of `PollSubscribe` and `PollEvent` and made them const enums.
- Added `AsciiCharset` for matching ascii characters quickly.
- Added `String.trim_charset`.
- Added array `@reduce`, `@filter`, `@any`, `@all`, `@sum`, `@product`, and `@indices_of` macros.

## 0.7.4 Change list

### Changes / improvements
- Added const enums: `enum Foo : const`. Behaves like C enums but may be any type.
- Casting to / from an enum is now possible again. No need to use `.ordinal` and `.from_ordinal`.
- Inline associated enum values are deprecated, use `--use-old-enums` to re-enable them.
- `$typeof` may return a compile time type.
- Improved error messages on missing qualifier on enum value. #2260
- Add `--echo-prefix` to edit the prefix with `$echo` statements. Supports {FILE} and {LINE}
- Catch accidental `foo == BAR;` where `foo = BAR;` was most likely intended. #2274
- Improve error message when doing a rethrow in a function that doesn't return an optional.
- Add `--list-asm` to view all supported `asm` instructions.
- Formatting option "%h" now supports pointers.
- Improve error on unsigned implicit conversion to signed.
- Update error message for struct initialization #2286
- Add SipHash family of keyed PRFs. #2287
- `$is_const` is deprecated in favour of `@is_const` based on `$defined`.
- Multiline contract comments #2113
- Removed the use of temp allocator in backtrace printing.
- `env::AUTHORS` and `env::AUTHOR_EMAILS` added.
- Suppress codegen of panic printing with when panic messages are set to "off".
- Implicit linking of libc math when libc math functions are used.
- Allow even smaller memory limits.
- Check unaligned array access.
- Add "@structlike" for typedefs.
- "poison" the current function early when a declaration can't be correctly resolved.
- Add komihash, a5hash, metrohash64, metrohash128, and wyhash2 variants with tests/benchmark. #2293
- '$assignable' is deprecated.
- Deprecate allocator::heap() and allocator::temp()
- Add `thread::fence` providing a thread fence.
- Place output in `out` by default for projects. Use temp folder for building at the command line.
- Allow absolute paths for `$embed`.
- Add `@try` and `@try_catch`.
- Assignment evaluation order now right->left, following C++17 and possibly C23.

### Fixes
- mkdir/rmdir would not work properly with substring paths on non-windows platforms.
- Hex string formatter check incorrectly rejected slices.
- Correctly reject interface methods `type` and `ptr`.
- Comparing a null ZString with a non-null ZString would crash.
- Switch case with const non-int / enum would be treated as ints and crash. #2263
- Missing bounds check on upper bound with const ranges `foo[1:3]`.
- Check up the hierarchy when considering if an interface cast is valid #2267.
- Fix issue with labelled break inside of a $switch.
- Non-const macros may not return untyped lists.
- `$for` ct-state not properly popped.
- Inline `r / complex` for complex numbers fixed.
- Const slice lengths were not always detected as constant.
- Const slice indexing was not bounds checked.
- Initialize pool correctly in print_backtrace.
- `--max-mem` now works correctly again.
- Casting a fault to a pointer would trigger an assert.
- Make `to_float` more tolerant to spaces.
- Fixes to thread local pointer handling.
- Fixes to JSON parsing and Object.
- Array indices are now using int64 internally.
- Bit shift operation fails with inline uint enum despite matching underlying type #2279.
- Fix to codegen when using a bitstruct constant defined using a cast with an operator #2248.
- Function pointers are now compile time constants.
- Splat 8 arguments can sometimes cause incorrect behaviour in the compiler. #2283
- Correctly poison the analysis after a failed $assert or $error. #2284
- `$foo` variables could be assigned non-compile time values.
- `$foo[0] = ...` was incorrectly requiring that the assigned values were compile time constants.
- "Inlined at" would sometimes show the current location.
- Fixed bug splatting constants into constants.
- Resize bug when resizing memory down in ArenaAllocator, DynamicArenaAllocator, BackedArenaAllocator.
- Error message for missing arg incorrect for methods with zero args #2296.
- Fix stringify of $vaexpr #2301.
- Segfault when failing to cast subexpression to 'isz' in pointer subtraction #2305.
- Fix unexpected display of macro definition when passing a poisoned expression #2305.
- `@links` on macros would not be added to calling functions.
- Fix `Formatter.print` returning incorrect size.
- A distinct type based on an array would yield .len == 0
- Overloading addition with a pointer would not work.
- Copying const enums and regular enums incorrect #2313.
- Regression: Chaining an optional together with contracts could in some cases lose the optional.
- `char[*] b = *(char[*]*)&a;` would crash the compiler if `a` was a slice. #2320
- Implicitly cast const int expressions would sometimes not be detected as compile time const.
- Using @noreturn in a short body macro would not work properly #2326.
- Bug when reporting error in a macro return would crash the compiler #2326.
- Short body return expression would not have the correct span.
- Fix issue where recursively creating a dir would be incorrectly marked as a failure the first time.
- `@format` did not work correctly with macros #2341.
- Crash when parsing recursive type declaration #2345.
- Remove unnecessary "ret" in naked functions #2344.
- Lambdas now properly follow its attributes #2346.
- Not setting android-ndk resulted in a "set ndk-path" error.
- Lambda deduplication would be incorrect when generated at the global scope.
- Disallow accessing parameters in a naked function, as well as `return`, this fixes #1955.
- Assigning string literal to char[<*>] stores pointer rather than characters. #2357

### Stdlib changes
- Improve contract for readline. #2280
- Added Whirlpool hash.
- Added Ed25519.
- Added string::bformat.
- Virtual memory library.
- New virtual emory arena allocator.
- Added `WString.len`.
- Added `@addr` macro.
- Add `ConditionVariable.wait_until` and `ConditionVariable.wait_for`
- Added readline_to_stream that takes a stream.
- Added `Ref` and `RefCounted` experimental functionality.
- Added `Volatile` generic type.
- Added `UnalignedRef` generic type.
- Added `HashSet` generic type.
- Added `LinkedHashSet` and `LinkedHashMap` generic types.
- Add String conversion functions snake_case -> PascalCase and vice versa.

## 0.7.3 Change list

### Changes / improvements
- `$typefrom` now also accepts a constant string, and so works like `$evaltype`.
- `$evaltype` is deprecated in favour of `$typefrom`.
- Literal rules have changed, this makes `-0xFF` now a signed integer.
- Implicitly convert from constant typeid to Type in `$Type` assignment, and `$assignable`.
- Make $Type parameters accept constant typeid values.
- Deprecate `foo.#bar`.
- Allow inference across `&&` #2172.
- Added support for custom file extensions in project.json targets.
- `$eval` now also works with `@foo`, `#foo`, `$Foo` and `$foo` parameters #2114.
- `@sprintf` macro (based on the `$$sprintf` builtin) allows compile time format strings #1874.
- Improve error reports when encountering a broken "if-catch".
- Add printf format to `$assert` and `$error` #2183.
- Make accepting arguments for `main` a bit more liberal, accepting `main(int argc, ZString* argv)`
- Make `$echo` and `@sprintf` correctly stringify compile time initializers and slices.
- Add `--sources` build option to add additional files to compile. #2097
- Support untyped second argument for operator overloading.
- The form-feed character '\f' is no longer valid white space.
- Show code that caused unreachable code #2207
- Allow generics over distinct types #2216.
- Support distrinct types as the base type of bitstructs. #2218
- Add hash::sha512 module to stdlib. #2227
- Compile time type assignment (eg `$Foo = int`) is no longer an expression.
- Add `@allow_deprecated` attribute to functions to selectively allow deprecated declarations #2223.
- Improve error message on pointer diff #2239.
- Compile-time comparison of constant vectors. #1575.
- $member.get supports bitstructs.
- $member.set for setting members without the *& trick.
- Initial support for #1925, does not affect C compilation yet, and doesn't try to link etc. Using "--emit-only"

### Fixes
- `-2147483648`, MIN literals work correctly.
- Splatting const slices would not be const. #2185
- Fixes to `$define` handling of binary ops.
- Fixes methodsof to pick up all sorts of extension methods. #2192
- `--lsp` sometimes does not emit end tag #2194.
- Improve Android termux detection.
- Update Android ABI.
- Fixes to `@format` checking #2199.
- Distinct versions of builtin types ignore @operator overloads #2204.
- @operator macro using untyped parameter causes compiler segfault #2200.
- Make `unreachable()` only panic in safe mode.
- `cflags` additions for targets was not handed properly. #2209
- `$echo` would suppress warning about unreachable code. #2205
- Correctly format '%c' when given a width. #2199
- Fix to `is_array_or_slice_of_char` #2214.
- Method on array slice caused segfault #2211.
- In some cases, the compiler would dereference a compile time null. #2215
- Incorrect codegen if a macro ends with unreachable and is assigned to something. #2210
- Fix error for named arguments-order with compile-time arguments #2212
- Bug in AST copying would make operator overloading like `+=` compile incorrectly #2217.
- `$defined(#expr)` broken with binary. #2219
- Method ambiguity when importing parent module publicly in private submodule. #2208
- Linker errors when shadowing @local with public function #2198
- Bug when offsetting pointers of large structs using ++ and --.
- `x++` and `x--` works on pointer vectors #2222.
- `x += 1` and `x -= 1` works propertly on pointer vectors #2222.
- Fixes to `x += { 1, 1 }` for enum and pointer vectors #2222.
- Linking fails on operator method imported as `@public` #2224.
- Lambda C-style vaargs were not properly rejected, leading to crash #2229.
- Incorrect handling of constant null fault causing compiler crash #2232.
- Overload resolution fixes to inline typedef #2226.
- `math::overflow_*` wrappers incorrectly don't allow distinct integers #2221.
- Compiler segfault when using distinct type in attribute imported from other module #2234.
- Assert casting bitstruct to short/char #2237.
- @tag didn't work with members #2236.
- Assert comparing untyped lists #2240.
- Fix bugs relating to optional interface addr-of #2244.
- Compiler null pointer when building a static-lib with -o somedir/... #2246
- Segfault in the compiler when using a bitstruct constant defined using a cast with an operator #2248.
- Default assert() message drops parens #2249.

### Stdlib changes
- Deprecate `String.is_zstr` and `String.quick_zstr` #2188.
- Add comparison with `==` for ZString types.
- `is_array_or_slice_of_char` and `is_arrayptr_or_slice_of_char` are replaced by constant `@` variants.
- `@pool` now has an optional `reserve` parameter, some minor changes to the temp_allocator API
- io::struct_to_format now supports bitstructs.
- Add `String.escape`, `String.unescape` for escaping and unescaping a string.

## 0.7.2 Change list

### Changes / improvements
- Better default assert messages when no message is specified #2122
- Add `--run-dir`, to specify directory for running executable using `compile-run` and `run` #2121.
- Add `run-dir` to project.json.
- Add `quiet` to project.json.
- Deprecate uXX and iXX bit suffixes.
- Add experimental LL / ULL suffixes for int128 and uint128 literals.
- Allow the right hand side of `|||` and `&&&` be runtime values.
- Added `@rnd()` compile time random function (using the `$$rnd()` builtin). #2078
- Add `math::@ceil()` compile time ceil function. #2134
- Improve error message when using keywords as functions/macros/variables #2133.
- Deprecate `MyEnum.elements`.
- Deprecate `SomeFn.params`.
- Improve error message when encountering recursively defined structs. #2146
- Limit vector max size, default is 4096 bits, but may be increased using --max-vector-size.
- Allow the use of `has_tagof` on builtin types.
- `@jump` now included in `--list-attributes` #2155.
- Add `$$matrix_mul` and `$$matrix_transpose` builtins.
- Add `d` as floating point suffix for `double` types.
- Deprecate `f32`, `f64` and `f128` suffixes.
- Allow recursive generic modules.
- Add deprecation for `@param foo "abc"`.
- Add `--header-output` and `header-output` options for controlling header output folder.
- Generic faults is disallowed.
- Detect when a slice on the stack is accidentally returned from a function.

### Fixes
- Assert triggered when casting from `int[2]` to `uint[2]` #2115
- Assert when a macro with compile time value is discarded, e.g. `foo();` where `foo()` returns an untyped list. #2117
- Fix stringify for compound initializers #2120.
- Fix No index OOB check for `[:^n]` #2123.
- Fix regression in Time diff due to operator overloading #2124.
- attrdef with any invalid name causes compiler assert #2128.
- Correctly error on `@attrdef Foo = ;`.
- Contract on trying to use Object without initializing it.
- Variable aliases of aliases would not resolve correctly. #2131
- Variable aliases could not be assigned to.
- Some folding was missing in binary op compile time resolution #2135.
- Defining an enum like `ABC = { 1 2 }` was accidentally allowed.
- Using a non-const as the end range for a bitstruct would trigger an assert.
- Incorrect parsing of ad hoc generic types, like `Foo{int}****` #2140.
- $define did not correctly handle generic types #2140.
- Incorrect parsing of call attributes #2144.
- Error when using named argument on trailing macro body expansion #2139.
- Designated const initializers with `{}` would overwrite the parent field.
- Empty default case in @jump switch does not fallthrough #2147.
- `&&&` was accidentally available as a valid prefix operator.
- Missing error on default values for body with default arguments #2148.
- `--path` does not interact correctly with relative path arguments #2149.
- Add missing `@noreturn` to `os::exit`.
- Implicit casting from struct to interface failure for inheriting interfaces #2151.
- Distinct types could not be used with tagof #2152.
- `$$sat_mul` was missing.
- `for` with incorrect `var` declaration caused crash #2154.
- Check pointer/slice/etc on `[out]` and `&` params. #2156.
- Compiler didn't check foreach over flexible array member, and folding a flexible array member was allowed #2164.
- Too strict project view #2163.
- Bug using `#foo` arguments with `$defined` #2173
- Incorrect ensure on String.split.
- Removed the naive check for compile time modification, which fixes #1997 but regresses in detection.

### Stdlib changes
- Added `String.quick_ztr` and `String.is_zstr`
- std::ascii moved into std::core::ascii. Old _m variants are deprecated, as is uint methods.
- Add `String.tokenize_all` to replace the now deprecated `String.splitter`
- Add `String.count` to count the number of instances of a string.
- Add `String.replace` and `String.treplace` to replace substrings within a string.
- Add `Duration * Int` and `Clock - Clock` overload.
- Add `DateTime + Duration` overloads.
- Add `Maybe.equals` and respective `==` operator when the inner type is equatable.
- Add `inherit_stdio` option to `SubProcessOptions` to inherit parent's stdin, stdout, and stderr instead of creating pipes. #2012
- Remove superfluous `cleanup` parameter in `os::exit` and `os::fastexit`.
- Add `extern fn ioctl(CInt fd, ulong request, ...)` binding to libc;

## 0.7.1 Change list

### Changes / improvements
- Better errors on some common casting mistakes (pointer->slice, String->ZString, deref pointer->array) #2064.
- Better errors trying to convert an enum to an int and vice versa.
- Function `@require` checks are added to the caller in safe mode. #186
- Improved error message when narrowing isn't allowed.
- Operator overloading for `+ - * / % & | ^ << >> ~ == != += -= *= /= %= &= |= ^= <<= >>=`
- Add `@operator_r` and `@operator_s` attributes.
- More stdlib tests: `sincos`, `ArenaAllocator`, `Slice2d`.
- Make aliases able to use `@deprecated`.
- Refactored stdlib file organization.
- Allow `@if` on locals.
- String str = "" is now guaranteed to be null terminated. #2083
- Improved error messages on `Foo { 3, abc }` #2099.
- `Foo[1..2] = { .baz = 123 }` inference now works. #2095
- Deprecated old inference with slice copy. Copying must now ensure a slicing operator at the end of the right hand side: `foo[1..2] = bar[..]` rather than the old `foo[1..2] = bar`. The old behaviour can be mostly retained with `--use-old-slice-copy`).
- Added `Enum.lookup` and `Enum.lookup_field`.
- `c3c build` picks first target rather than the first executable #2105.
- New Win32 Mutex, ConditionVariable and OnceFlag implementation

### Fixes
- Trying to cast an enum to int and back caused the compiler to crash.
- Incorrect rounding at compile time going from double to int.
- Regression with invalid setup of the WASM temp allocator.
- Correctly detect multiple overloads of the same type.
- ABI bug on x64 Linux / MacOS when passing a union containing a struct of 3 floats. #2087
- Bug with slice acces as inline struct member #2088.
- `@if` now does implicit conversion to bool like `$if`. #2086
- Fix broken enum inline -> bool conversions #2094.
- `@if` was ignored on attrdef, regression 0.7 #2093.
- `@ensure` was not included when the function doesn't return a value #2098.
- Added missing `@clone_aligned` and add checks to `@tclone`
- Comparing a distinct type with an enum with an inline distinct type failed unexpectedly.
- The `%s` would not properly print function pointers.
- Compiler crash when passing an untyped list as an argument to `assert` #2108.
- `@ensure` should be allowed to read "out" variables. #2107
- Error message for casting generic to incompatible type does not work properly with nested generics #1953
- Fixed enum regression after 0.7.0 enum change.
- ConditionVariable now properly works on Win32

### Stdlib changes
- Hash functions for integer vectors and arrays.
- Prefer `math::I` and `math::I_F` for `math::IMAGINARY` and `math::IMAGINARYF` the latter is deprecated.
- Add `array::contains` to check for a value in an array or slice.

## 0.7.0 Change list

### Changes / improvements
- Removed `Foo { 1, 2 }` initializer.
- Changed `Foo(<int>)` to `Foo {int}`.
- Removed `{| |}` expression blocks.
- Removed macro `&ref` and `$varef` parameters.
- Removed `$vaexpr(0)` syntax in favour of `$vaexpr[0]`
- Enum does not cast to/from an integer (its ordinal).
- Removed use of `void!` for main, test and benchmark functions.
- Removed `$or`, `$and`, `$concat` compile time functions.
- Removed `@adhoc` attribute.
- Disallow inline use of nested generics (e.g. `List{List{int}}`.
- Remove `.allocator = allocator` syntax for functions.
- Remove `@operator(construct)`.
- Removal of "any-switch".
- Allow swizzling assign, eg. `abc.xz += { 5, 10 };`
- Added `$$wstr16` and `$$wstr32` builtins.
- `$foreach` "()" replaced by trailing ":" `$foreach ($x, $y : $foo)` -> `$foreach $x, $y : $foo:`
- `$for` "()" replaced by trailing ":" `$for (var $x = 0; $x < FOO; $x++)` -> `$for var $x = 0; $x < FOO; $x++:`
- `$switch` "()" replaced by trailing ":" `$switch ($Type)` -> `$switch $Type:`
- Empty `$switch` requires trailing ":" `$switch` -> `$switch:`
- Rename `@return!` to `@return?` and change syntax to require ":" after faults.
- Remove `if (catch foo) { case ... }` syntax.
- Remove `[?]` syntax.
- Change `int!` to `int?` syntax.
- New `fault` declaration using `faultdef`.
- Enum associated values can reference the calling enum.
- Improve error message on `foo ?? io::EOF` with missing '?' #2036
- Make `@public` import recursive. #2018
- Fault nameof prefixes the first last module path, for instance `std::io::EOF` is rendered as `io::EOF`.
- Rename `def` to `alias`.
- Change `distinct` -> `typedef`.
- Order of attribute declaration is changed for `alias`.
- Added `LANGUAGE_DEV_VERSION` env constant.
- Rename `anyfault` -> `fault`.
- `!!foo` now works same as as `! ! foo`.
- Temp allocator now supports more than 2 in-flight stacks.
- Printing stacktrace uses its own temp allocator.
- Allow inferred type on body parameters. E.g. `@stack_mem(1024; alloc) { ... };`
- Use `@pool_init()` to set up a temp pool on a thread. Only the main thread has implicit temp pool setup.
- `tmem` is now a variable.
- Compile test and benchmark functions when invoking `--lsp` #2058.
- Added `@format` attribute for compile time printf validation #2057.
- Formatter no longer implicitly converts enums to ordinals.

### Fixes
- Fix address sanitizer to work on MachO targets (e.g. MacOS).
- Post and pre-decrement operators switched places for vector elements #2010.
- Aliases were incorrectly considered compile time constants.
- FreeBSD libc stat definitions were incorrect.
- Atomic max was incorrect.
- `"+".to_float()` would panic.
- `import` can now both be @public and @norecurse.
- Crash when trying to convert a struct slice to a vector #2039.
- Crash resolving a method on `Foo[2]` when `Foo` is distinct #2042.
- Bug due to missing cast when doing `$i[$x] = $z`.
- Incorrectly allowed getting pointer to a macro #2049.
- &self not runtime null-checked in macro #1827.
- Bug when printing a boolean value as an integer using printf.
- Show error when a generic module contains a self-generic type.
- "Single module" was not enforced when creating a static library using as a project target.

### Stdlib changes
- `new_*` functions in general moved to version without `new_` prefix.
- `string::new_from_*` changed to `string::from_*`.
- `String.to_utf16_copy` and related changed to `String.to_utf16`.
- `String.to_utf16_tcopy` and related changed to `String.to_temp_utf16`
- `mem::temp_new` changed to `mem::tnew`.
- `mem::temp_alloc` and related changed to `mem::talloc`.
- `mem::temp_new_array` changed to `mem::temp_array`.
- Add `ONHEAP` variants for List/HashMap for initializing global maps on the heap.
- Remove Vec2 and other aliases from std::math. Replace `.length_sq()` with `sq_magnitude()`
- Change all hash functions to have a common `hash` function.
- `@wstring`, `@wstring32`, `@char32` and `@char16` compile time macros added.
- Updates to `Atomic` to handle distinct types and booleans.
- Added `math::iota`.
- `@pool` no longer takes an argument.
- `Allocator` interface removes `mark` and `reset`.
- DynamicArenaAllocator has changed init function.
- Added `BackedArenaAllocator` which is allocated to a fixed size, then allocates on the backing allocator and supports mark/reset.
- `AnyList` now also defaults to the temp allocator.
- `os::getcwd` and `os::get_home_dir` requires an explicit allocator.
- `file::load_new` and `file::load_path_new` removed.
- `os::exit` and `os::fastexit` added.

## 0.6.8 Change list

### Changes / improvements
- Increase precedence of `(Foo) { 1, 2 }`
- Add `--enable-new-generics` to enable `Foo{int}` generic syntax.
- `{| |}` expression blocks deprecated.
- c3c `--test-leak-report` flag for displaying full memory lead report if any
- Output into /.build/obj/<platform> by default.
- Output llvm/asm into llvm/<platform> and asm/<platform> by default.
- Add flag `--suppress-run`. For commands which may run executable after building, skip the run step. #1931
- Add `--build-env` for build environment information.
- Deprecation of `@operator(construct)`.

### Fixes
- Bug appearing when `??` was combined with boolean in some cases.
- Test runner --test-disable-sort didn't work, c3c was expecting --test-nosort
- Test runner with tracking allocator assertion at failed test #1963
- Test runner with tracking allocator didn't properly handle teardown_fn
- Correctly give an error if a character literal contains a line break.
- Implicitly unwrapped optional value in defer incorrectly copied #1982.
- Crash when trying to define a method macro that isn't `@construct` but has no arguments.
- Regression, `.gitkeep` files were generated incorrectly.
- Aliases are now correctly handled as if they were variables/functions in regards to namespacing and accept `@builtin`.
- Correctly handle in/out when interacting with inout.
- Don't delete .o files not produced by the compiler.
- Fix optional jumps in expression lists, #1942.
- Several fixes for .o files and -o output, improving handling and naming.
- Fix bug casting bool to int to other int #1995.
- `@if` declarations were missing from -P output #1973.
- Check exe and lib output so -o works with directories.
- Swizzling an inline vector in a struct would cause a crash.
- Fixed error and poor error message when using an invalid target name.

### Stdlib changes

## 0.6.7 Change list

### Changes / improvements
- Contracts @require/@ensure are no longer treated as conditionals, but must be explicitly bool.
- Add `win-debug` setting to be able to pick dwarf for output #1855.
- Error on switch case fallthough if there is more than one newline #1849.
- Added flags to `c3c project view` to filter displayed properties
- Compile time array assignment #1806.
- Allow `+++` to work on all types of arrays.
- Allow `(int[*]) { 1, 2 }` cast style initialization.
- Experimental change from `[*]` to `[?]`
- Warn on if-catch with just a `default` case.
- Compile time array inc/dec.
- Improve error message when using ',' in struct declarations. #1920
- Compile time array assign ops, e.g. `$c[1] += 3` #1890.
- Add `inline` to enums #1819.
- Cleaner error message when missing comma in struct initializer #1941.
- Distinct inline void causes unexpected error if used in slice #1946.
- Allow `fn int test() => @pool() { return 1; }` short function syntax usage #1906.
- Test runner will also check for leaks.
- Improve inference on `??` #1943.
- Detect unaligned loads #1951.
- `Thread` no longer allocates memory on posix.

### Fixes
- Fix issue requiring prefix on a generic interface declaration.
- Fix bug in SHA1 for longer blocks #1854.
- Fix lack of location for reporting lambdas with missing return statement #1857.
- Compiler allows a generic module to be declared with different parameters #1856.
- Fix issue with `@const` where the statement `$foo = 1;` was not considered constant.
- Const strings and bytes were not properly converted to compile time bools.
- Concatenating a const empty slice with another array caused a null pointer access.
- Fix `linux-crt` and `linux-crtbegin` not getting recognized as a project paramater
- Fix dues to crash when converting a const vector to another vector #1864.
- Filter `$exec` output from `\r`, which otherwise would cause a compiler assert #1867.
- Fixes to `"exec" use, including issue when compiling with MinGW.
- Correctly check jump table size and be generous when compiling it #1877.
- Fix bug where .min/.max would fail on a distinct int #1888.
- Fix issue where compile time declarations in expression list would not be handled properly.
- Issue where trailing body argument was allowed without type even though the definition specified it #1879.
- Fix issues with @jump on empty `default` or only `default` #1893 #1894
- Fixes miscompilation of nested `@jump` #1896.
- Fixed STB_WEAK errors when using consts in macros in the stdlib #1871.
- Missing error when placing a single statement for-body on a new row #1892.
- Fix bug where in dead code, only the first statement would be turned into a nop.
- Remove unused $inline argument to mem::copy.
- Defer is broken when placed before a $foreach #1912.
- Usage of @noreturn macro is type-checked as if it returns #1913.
- Bug when indexing into a constant array at compile time.
- Fixing various issues around shifts, like `z <<= { 1, 2 }`.
- `return (any)&foo` would not be reported as an escaping variable if `foo` was a pointer or slice.
- Incorrect error message when providing too many associated values for enum #1934.
- Allow function types to have a calling convention. #1938
- Issue with defer copying when triggered by break or continue #1936.
- Assert when using optional as init or inc part in a for loop #1942.
- Fix bigint hex parsing #1945.
- `bigint::from_int(0)` throws assertion #1944.
- `write` of qoi would leak memory.
- Issue when having an empty `Path` or just "."
- `set_env` would leak memory.
- Fix issue where aligned bitstructs did not store/load with the given alignment.
- Fix issue in GrowableBitSet with sanitizers.
- Fix issue in List with sanitizers.
- Circumvent Aarch64 miscompilations of atomics.
- Fixes to ByteBuffer allocation/free.
- Fix issue where compiling both for asm and object file would corrupt the obj file output.
- Fix `poll` and `POLL_FOREVER`.
- Missing end padding when including a packed struct #1966.
- Issue when scalar expanding a boolean from a conditional to a bool vector #1954.
- Fix issue when parsing bitstructs, preventing them from implementing interfaces.
- Regression `String! a; char* b = a.ptr;` would incorrectly be allowed.
- Fix issue where target was ignored for projects.
- Fix issue when dereferencing a constant string.
- Fix problem where a line break in a literal was allowed.

### Stdlib changes
- Added '%h' and '%H' for printing out binary data in hexadecimal using the formatter.
- Added weakly linked `__powidf2`
- Added channels for threads.
- New `std::core::test` module for unit testing machinery.
- New unit test default runner.
- Added weakly linked `fmodf`.
- Add `@select` to perform the equivalent of `a ? x : y` at compile time.
- `HashMap` is now `Printable`.
- Add `allocator::wrap` to create an arena allocator on the stack from bytes.

## 0.6.6 Change list

### Changes / improvements
- Split help into normal and "full" help, #1703
- Removed 'headers' command line option.
- Add `enum.from_ordinal` and `fault.from_ordinal`
- Deprecate cast-style conversion from integer <-> enum.
- Make deprecation an error in test mode.
- Add `--win-vs-dirs` to override VS detection dirs.
- Add `"name"` project property to override the name of the resulting binary. #1719
- Improved `add-project` to take arguments.
- Improve error reporting when using type names as the function argument #1750.
- Improve ordering of method registration to support adding methods to generic modules with method constraints #1746
- Support experimental `@operator(construct)` operator overload.
- Allow using 'var' to declare lambdas in functions.
- Add 'validation' setting and make dead code a warning.
- Allow compile time `$foreach` iteration over constant Strings and bytes.
- Improved error message when accessing `@private` from other modules #1769.
- Include `@name` when searching for possible matches to `name` in the error message. #1779
- Improve `@param` parse errors #1777
- Improved `#foo` resolution inside of the compiler.
- Deprecated '&' macro arguments.
- Deprecate `fn void! main() type main functions.
- Deprecate old `void!` @benchmark and @test functions.
- Allow test runners to take String[] arguments.
- Added `--lsp` output.
- Improve the error message when running out of memory.
- Allowed passing arguments to @test / @benchmark runners via `c3c test[benchmark] -- -o --opt1 <arg1>`
- Handle bytes and string literals the same way in terms of zero termination.
- Function comments are stored and displayed with -P.
- Prevent `#hash` arguments from taking code that modifies ct variables. #1794
- Make stringify to recursively enter `#hash` expressions #1834.

### Fixes
- Fix case trying to initialize a `char[*]*` from a String.
- Fix Map & HashMap `put_all_for_create` not copying all elements, causing `init_from_map` to create incomplete copy.
- Fix bug when a macro calling an extern function was called in another module also declaring and calling the same function. #1690
- `static-lib` and `dynamic-lib` options from the command line now produces headers.
- Fix bug outputting exported functions without predefined extname.
- Fix problem where crt1 was linked for dynamic libraries on Linux and BSD. #1710
- Fix CRT detection on Arch Linux.
- Fix lexer allowing a trailing underscore (_) with hex and binary literals.
- Fix `--list-operators` CLI command printing underscore (_) and hash (#).
- Fix bug in temp allocator when temp memory is exhausted and allocation needs overaligned mem. #1715
- Incorrectly handles distinct enums and pointers with '+=' and '-=' #1717.
- Prevent DString from being initialized with "".
- Fix bug in OnStackAllocator when freeing overallocated data. #1720
- Use `weak_odr` rather than `weak` on Windows which seems to prevent issues such as #1704.
- Use `weak` on dyn-symbols on Linux.
- Fix crash on project.json not having an empty set of targets.
- Miscompile when indexing an array with small unsigned types for enums.
- Change CBool to be 1 byte.
- `any_to_int` checks value to be int and no longer works with enum.
- Add check in formatter printing "%c".
- Fix bug where `!!` and `!` was not recognized to jump out of the current scope.
- Fix bug when including compile time parameters in trailing body more than once.
- Fix issue with compiling a constant struct containing a string array in a local context.
- Fix error where panic would not properly stop the program when stacktrace couldn't be printed #1751.
- Macros with default arguments to `&`, `#` and type parameters didn't work as expected. #1754.
- `net::poll()` with negative timeout behaved incorrectly.
- Return type inference bugs with macros #1757
- `$defined` in a global scope should accept testing normal macros.
- Assert on add to uninitialized ct variable #1765.
- Dynamic function lookup fails after changing type without dummy anycast #1761
- $vasplat was allowed inside of a function when passed as an argument to a function.
- Prohibit raw vaargs in regular functions with a function body.
- Assert on certain slice to slice casts. #1768.
- Fix vector float -> bool conversion.
- Fix `+a = 1` erronously being accepted.
- Fix not freeing a zero length String
- Macros with trailing bodys aren't allowed as the single statement after a while loop with no body #1772.
- Deref subscripts as needed for macro ref method arguments. #1789
- Change ordering to simplify adding methods to type in conditional modules.
- `#foo` style arguments were not type checked when given a type. #1790
- Bug when using +++ on value build a slice or array: the rhs cast was not done.
- Fix bug preventing compile time slices from being iterated over with `$foreach`.
- Fix bug with defer assignment in macro #1807.
- Fix regression with swizzle references for vectors #1810.
- Assert when partially initializing a constant struct containing a slice #1812.
- Assert concatenating constant slices #1805.
- Do not link "ld" on Linux with no libc.
- Fix bug when multiple `$else` clauses followed an `$if` #1824.
- Report the correct type as not having a method when access fails #1828.
- Prevent temp arena scribbling from causing an asan warning. #1825
- Fix bug where `&i[0] = null` was not detected to be an error #1833.

### Stdlib changes
- Increase BitWriter.write_bits limit up to 32 bits.
- Updates to `Slice2d`, like `get_xy` and others.
- Added `iter()` `value_iter()` and `key_iter()` to HashMap.
- Add "tokenizer" to String.
- Add "skip_empty" to split methods. Add split_to_buffer method.
- Add `@enum_from_value`.
- Updated hash function.
- Added URL parser.
- Added convenience functions to `Maybe`.
- Added `String.trim_left()` and `.trim_right()`.
- Deprecation of several `&` macros.
- Format functions for timedates.
- Add `@assert_leak()` to assert on memory leaks in the scope.
- Added `double.set_high_word()`, `double.set_low_word()`, and `float.set_word()`.

## 0.6.5 Change list

### Changes / improvements
- Allow splat in initializers.
- Init command will now add `test-sources` to `project.json` #1520
- `a++` may be discarded if `a` is optional and ++/-- works for overloaded operators.
- Improve support for Windows cross compilation on targets with case sensitive file systems.
- Add "sources" support to library `manifest.json`, defaults to root folder if unspecified.
- Add char_at method in DString and operators [], len, []= and &[].
- Add `-q` option, make `--run-once` implicitly `-q`.
- Add `-v`, `-vv` and `-vvv` options for increasing verbosity, replacing debug-log and debug-stats options.

### Fixes
- Fix bug where `a > 0 ? f() : g()` could cause a compiler crash if both returned `void!`.
- `@builtin` was not respected for generic modules #1617.
- Fix issue writing a single byte in the WriteBuffer
- A distinct inline pointer type can now participate in pointer arithmetics.
- Support &a[0] returning the distinct type when applying it to a distinct of a pointer.
- Fix error when calling `HashMap.remove` on uninitialized `HashMap`.
- Fix issue with resolved try-unwrap in defer.
- Fix issue with overloaded subscript and ++/-- and assign ops (e.g. `*=`)
- Fix issue with properties in different targets not being respected #1633.
- Indexing an Optional slice would crash in codegen #1636.
- SimpleHeapAllocator bug when splitting blocks allowed memory overrun.
- Not possible to alias or take reference for extension methods on non-user defined types. #1637
- Prevent methods from using names of properties or fields. #1638
- b64 / hex data strings can now be used with \` as well.
- Contracts on generic modules would evaluate too late, sometimes not catching the error until it already occurred elsewhere.
- Fix bug preventing optionals from being used in ranges or as indices.
- Crash compiling for arm64 when returning 16 byte and smaller structs by value not a power of 2 #1649.
- Enforce single module compilation for static libraries to make constructors run properly.
- Crash when using --no-obj without compile-only. #1653
- Do not produce expression locations for windows.
- Issue where multiple methods were accepted for the same type.
- Issue where a method was linked to a type alias instead of the underlying type.
- Fix Fnv1a encoding.
- Fix issue with accessing arrays in access-overloaded types, e.g. `list[1][2]` #1665.
- Cast removing arbitrary array indices and converting them to pointers should always be fine #1664
- Incorrect "no-libc" definition of `cos`, making it unavailable for wasm.
- Fix issue with the adjoint and inverse calculations for `Matrix2x2`.
- It was possible to create 0 length arrays using byte literals. #1678
- Crash when a constant null typeid is checked for properties. #1679

### Stdlib changes
- Add `io::MultiReader`, `io::MultiWriter`, and `io::TeeReader` structs.
- Updated Base32 API.
- Add `file::save`.
- Add `memcpy` / `memset` / `memcmp` to nolibc.
- Add `sort::quickselect` to find the k-th smallest element in an unordered list.
- Add `sort::is_sorted` to determine if a list is sorted.
- Implement RFC 3986 for url encoding and decoding.

## 0.6.4 Change list

### Changes / improvements
- Const vector -> const slice implicit conversion.
- Slicing arrays, slices and bytes at compile time #1466.
- Better error for `int a[4] = ...`. #1518
- Better error for `int Foo(int a)` declarations #1516
- Improve error message in the case of `MyInterface x = foo;` #1522
- Deprecate `@adhoc`, allow non-nested ad hoc generic types.
- Constant bytes <=> char[] conversion should work #1514.
- Infer now works across ternary.
- Interfaces now support .ptr and .type directly without casting to `any`.
- Switch to `<* *>` docs.
- Improve error messages on expressions like `var $type = int;` #1553.
- Disallow casting a `void*` to `any` or an interface, unless it is `null`.
- Defer resolution of declarations when looked up in `def` aliased #1559.
- Adding constants to the Json AST #1540
- Adding info to the globals inside Json AST #1541
- Null-check function pointer invocation #1573.
- `string::new_struct_to_str` and `io::struct_to_format` to dump struct data.
- `io::print` will now print structs.
- Improve error message when using `void` aliases as variable storage type.
- Add a target type: "prepare" which doesn't compile anything (but may run `exec`)
- Improve error message on incorrect inner struct/union name #1847.

### Fixes
- `Unsupported int[*] $x = { 1, 2, 3, 4 }` #1489.
- Unexpected compile error using a typed constant with `copysign` #1517
- Incorrect subscript resolution #1519.
- Segfault with passing a program with `-` using stdin.
- Using no module with `-` would reject the program.
- Unintended deref of pointers with methods caused regression with hash function.
- Fix broken sincos function.
- Bug when a continue is copied in a defer.
- Compiler error when any/interface initialized using {} #1533.
- Bug when defers and $if were combined in a macro, which would cause miscompilation.
- Fixes to the CSV reader.
- Crash returning struct or vector from function using ternary expression #1537.
- Improved error message on invalid subscript index type #1535.
- Improved error message when declaring a variable `void!`.
- Cannot use void as a generic parameter #1546
- Interfaces not correctly copied with generics #1545
- Memory leak in keys.new_list fixed.
- Standard library is now correctly weakly linked, fixing the use of C3 .so together with executable. #1549, #1107.
- Wrong error message for interface methods with body #1536.
- Empty expression block would crash compiler with debug on #1554.
- Improve infer conversions on constants, e.g. `ZString a = foo ? "a" : "b";` #1561
- Show error when declarations do not start with `fn` in interfaces. #1565
- `if (try foo)` was handled incorrectly inside a defer.
- `&self` argument not implicitly null checked. #1556.
- `(uptr)&((Foo*)null).a` incorrectly inserts a null check. #1544
- Incorrect error message when `$eval` is provided an invalid string. #1570
- `HashMap.copy_keys` did not properly copy keys which needed to be allocated #1569
- Named vector component access would not fold at compile time. #1574
- `$define` would occasionally not properly evaluate declarations it encountered.
- Fixes with error handling recursive `@tag` #1583.
- Sometimes generating introspection info would not be in the global scope causing a crash #1586.
- @tag on macros cannot be retrieved with tagof #1582
- Taking the $typeof of a wildcard optional returns `void!`.
- Fix bug with enums with jump tables #1840.
- Enum associated declarations accidentally allowed declaration in function style. #1841
- Quicksort and insertsort incorrectly allowing arrays and vectors by value. #1845.

### Stdlib changes
- Remove unintended print of `char[]` as String
- Add read/write to stream with big endian ints.
- Move accidently hidden "wrap_bytes".
- Added CBool #1530.
- Added encoding/base32 module.

## 0.6.3 Change list

### Changes / improvements
- Introduce `arg: x` named arguments instead of `.arg = x`, deprecate old style.
- Support splat for varargs #1352.
- Allow `var` in lambdas in macros.
- Support `int[*] { 1, 2, 3 }` expressions.
- Support inline struct designated init as if inline was anonymous.
- Introduce the `.paramsof` property.
- Support environment variable 'C3C_LIB' to find the standard library.
- Support environment variable 'C3C_CC' to find the default C compiler.
- Support casting bitstructs to bool.
- Allow user-defined attributes to have typed parameters.
- Add `.gitkeep` files to project subfolders.
- Add `env::COMPILER_BUILD_HASH` and `env::COMPILER_BUILD_DATE`
- Support linking .o files in compilation command. #1417
- Slicing constant strings at compile time works.
- Add `project fetch` subcommand to fetch missing project dependencies (general and target specific)
- Ability of `vendor-fetch` to download the dependencies in the first specified path `dependencies-search-path`
- Ability of `vendor-fetch` to register the fetched dependencies in the project file.
- Allow the "self" parameter to be $/# for macro methods.
- Support compile time slicing of untyped lists.
- Allow specifying an import module using `@wasm` #1305.
- Deprecated inline generic types outside of struct definitions and macros unless marked `@adhoc`.
- Improved method detection in earlier stages of checking.
- Allow `@norecurse` attribute for non-recursive imports #1480.
- wasm32 / wasm64 targets are use-libc=no by default.
- Add hash/sha256 module

### Fixes
- Issue where a lambda wasn't correctly registered as external. #1408
- Generic methods were incorrectly registered as functions, leading to naming collisions. #1402
- Deprecated tuple / triple types.
- Converting a slice to a vector/array would copy too little data.
- Crash when reading an empty 'manifest.json'.
- "optsize" did not work correctly in project.json.
- `l[0].a = 1` now supported for overloads due to better lvalue handling #1357.
- Asserts are retained regardless of optimization when running tests.
- Limit object filename lengths. #1415
- Fix regression for `$include`.
- Correct '.so' suffix on dynamic libraries on Linux.
- Fix bug where inline index access to array in a struct would crash the compiler.
- Asserts are now correctly included and traced in when running tests.
- Use atexit to fix finalizers on Windows #1361.
- Fix bugs in "trap-on-wrap" #1434.
- Bug with casting anyfault to error.
- Lambda / function type would accidentally be processed as a method.
- Fix error message when not finding a particular function.
- Crash invoking a `@body` argument with the wrong number of parameters.
- Fix reordering semantics in struct assignment.
- Regression when passing types as `#expr` arguments. #1461
- Temp allocator overwrites data when doing reset on extra allocated pages. #1462
- User defined attributes could not have more than 1 parameter due to bug.
- Folding a constant array of structs at compile time would cause an assert.
- Enum attributes would be overwritten by enum value attributes.
- LLVM issue with try when bool is combined #1467.
- Segfault using ternary with no assignment #1468.
- Inner types make some errors misleading #1471.
- Fix bug when passing a type as a compile time value.
- Fix bug due to enum associated values not being checked for liveness.
- Regression when compile time accessing a union field not last assigned to.
- Safer seed of rand() for WASM without libc.
- Bad error message aliasing an ident with a path. #1481.
- Error when slicing a struct with an inline array #1488.
- Improved error messages on `Foo a = foo { 1 };` #1496
- Bug in json decoder escape handling.
- Fix bug when reading zip manifest, that would not return a zero terminated string. #1490
- Fix thread tests.
- Detect recursion errors on non-recursive mutexes in safe mode.
- Foreach over distinct pointer failed to be caught as error #1506.
- Foreach over distinct iterable would ignore operator(len).
- Compiler crash when compiling c code in a library without --obj-out #1503.

### Stdlib changes
- Additional init functions for hashmap.
- `format` functions are now functions and work better with splat.
- Add support for the QOI format.
- Add `io::read_new_fully` for reading to the end of a stream.
- Add `io::wrap_bytes` for reading bytes with `io` functions.
- Add `rnd` and `rand_in_range` default random functions.
- Additional timezone related functions for `datetime`.
- Added MD5 and crypto::safe_compare.
- Added generic HMAC.
- Added generic PBKDF2 implementation.
- DString `reverse`.
- `DString.insert_at` now has variants for other types.

## 0.6.2 Change list

### Changes / improvements

- Updated LLVM passes
- Added `is_substruct` type property.
- Scalar -> vector not implicit in call or assign.
- Added `--vector-conv` to enable the old scalar->vector conversion behaviour.
- Added "weak" type aliases `def Foo = my_foo::Foo @weak;`
- `*-add` keys in targets in `manifest.json` and `project.json` are deprecated.
- Made "add" the default for things like `sources`, `dependencies` and other keys in project and library files.
- Give some symbol name suggestions when the path is matched.
- Don't generate .o files on `compile` and `compile-run` if there is no `main`.
- c3c init-lib does not create the directory with the .c3l suffix #1253
- Permit foreach values to be optional.
- Add `--show-backtrace` option to disable backtrace for even smaller binary.
- Untested Xtensa support.
- && doesn't work correctly with lambdas #1279.
- Fix incorrect override of optimization levels when using projects.
- Add experimental `@noalias` attribute.
- Add a `--run-once` option to delete the output file after running it.
- Add `@const` attribute for macros, for better error messages with constant macros.
- Add `wincrt` setting to libraries.
- Add `+++` `&&&` `|||` as replacement for `$concat`, `$and` and `$or`.
- Add `methodsof` to type info for struct, union and bitstruct.
- Added `@tag` `tagof` and `has_tagof` to user defined types and members.
- Added `c-include-dirs` project/manifest setting.
- The compiler now skips UTF8 BOM.
- Printable values passed to the Formatter as pointers, will print as if passed by value.
- Pointers are rendered with "0x" prefix when passed to '%s'.
- Add temp allocator scribble.
- Use PIC by default on Linux.
- `$exec` may now provide a stdin parameter.
- Introduce `$vaarg[...]` syntax and deprecate the old `$vaarg(...)`.
- Similar change to `$vasplat`: `$vasplat` and `$vasplat[1..]`.
- Add `$member.get(value)` to replace `value.$eval($member.nameof)`
- Improve the error message when the compilation does not produce any files #1390.
- Add `fmod` implementation for nolibc.
- Allow `(Foo) { 1, 2 }` syntax for compound literals.

### Fixes

- Broken WASM library code.
- Regression: Invalid is_random implementation due to changes in 0.6.
- `dbghelp.lib` was linked even on nolibc on Windows.
- Fix incorrect linker selection on some platforms.
- Struct members declared in a single line declaration were not sharing attributes. #1266
- `opt` project setting now properly documented.
- Incorrect justify formatting of integers.
- Assertion with duplicate function pointer signatures #1286
- Distinct func type would not accept direct function address assign. #1287
- Distinct inline would not implement protocol if the inlined implemented it. #1292
- Distinct inline can now be called if it is aliasing a function pointer.
- Bug in List add_array when reserving memory.
- Fix issue where a compile time parameter is followed by "...".
- Fix issue with some conversions to untyped list.
- Issue where a `if (catch e = ...)` in a defer would be incorrectly copied. Causing codegen error.
- Variable in if-try / if-catch cannot be a reused variable name.
- Vararg interfaces were broken.
- LLVM codegen for constants in enums could fail.
- Fixes to the socket functions.
- Improved output when pointer is out of range.
- Better error when casting to a distinct fails.
- With single module, name the .o file after what `-o` provides. #1306
- Bitstruct members can now have attributes.
- `%` analysis was incorrect for int vectors.
- When resolving inherited interfaces, the interface type wasn't always resolved.
- Fix issues when checking methods and interfaces hasn't been resolved yet.
- Fix Vec2.angle
- Update to libc::setjmp on Win32, to do no stack unwinding.
- Recursively follow interfaces when looking up method.
- Int128 alignment change in LLVM fixed on x64.
- Fix interface lazy resolution errors.
- Interface resolution when part of generics #1348.
- Assert not properly traced #1354.
- Ordering issues with `$include` / `$exec` fixed #1302.
- Issues with wincrt linking.
- Debug info with recursive canonical type usage could cause segfault.
- Missing check on optional left hand side for `s.x`.
- Incorrect zero analysis on `foo["test"] = {}` #1360.
- Bug converting untyped list #1360.
- Benchmark / test no longer suppresses debug info. #1364.
- Bug when compile time subtracting a distinct type.
- `insert_at` incorrectly prevented inserts at the end of a list.
- Fix aligned alloc for Win32 targets.
- Compiler didn't detect when a module name was used both as a generic and regular module.
- Assigning a const zero to an aliased distinct caused an error.
- `--path` is now properly respected.
- `--test` will now provide the full filename and the column.
- Fix of bug in `defer (catch err)` with a direct return error.
- Too restrictive compile time checks for @const.
- Fixes to wasm nolibc in the standard library.
- Fixed int128 div/mod.
- Fix WASM memory init priority.
- Fix bug with `defer (catch err)` when used together with regular defer.
- Methods can now properly be aliased using `def` #1393.
- Memory leak in Object when not using temp allocators.
- Tracking allocator would double the allocations in the report.
- `printf` will now show errors in the output when there are errors.
- Bug where `if try` would work incorrectly in a macro.
- Prevent loading / storing large structs with LLVM.

### Stdlib changes

- `send` and `recv` added to `libc` for Posix / Win32.
- Add support to destroy temp allocators.
- Deprecated `path.append`, `path.tappend`, `getcwd`, `tgetcwd`, `path.absolute`, `ls`.
- Deprecated `env::get_config_dir`, replaced by `env::new_get_config_dir`.
- Added `path.has_extension`, `path.new_append`, `path.temp_append`, `new_cwd`, `temp_cwd`, `path.new_absolute`, `new_ls`, `temp_ls`.
- Added `dstring.replace`
- New hashmap type, `Map`
- Added `ElasticArray`.
- Added `types::is_signed`, `types::is_unsigned` and `types::inner_type`.

## 0.6.1 Change list

### Changes / improvements
- Addition of $append and $concat functions.
- Added $$str_hash, $$str_upper, $$str_lower, $$str_find builtins.
- Improved error notes when call expressions have errors.
- Trailing body arguments may now be `&ref`, `#hash`, `$const` and `$Type` arguments.
- "panic-msg" setting to suppress panic message output.
- Require `@export` functions to have `@export` types.
- Disallow leading/trailing/duplicate '_' in module names.
- Updated mangling.
- Added `$$unaligned_load` and `$$unaligned_store`.
- `--no-headers` option to suppress creating headers when generating a library.
- Support c-file compilation in libraries.
- Allow using $defined(&a[1]) to check if the operation is supported.
- Max number of members in a struct is limited to 65535.
- The maximum number of parameters in a call is now 255, up from 127.
- Array comparison now uses built-in memcmp on LLVM to enable optimizations.
- Prevent implicit array casts to pointers with higher alignment #1237.
- Macro `$case` statements now pick the first match and does not evaluate the rest.
- `manifest.json` is now checked for incorrect keys.
- Added `--list-manifest-properties` to list the available properties in `manifest.json`.
- Indexing into a constant array / struct now works at compile time.
- Improved error message when trying user foreach with an untyped list.
- RISCV asm support.

### Fixes
- Error with unsigned compare in `@ensure` when early returning 0 #1207.
- Prevent Mach-O from removing `@init` and `@dynamic` in a more reliable way #1200.
- Fix of missing copy of parameterized custom attributes.
- Fixed crash on certain recursive function definitions #1209.
- Return the typekind "FUNC" for a function pointer.
- No longer possible to dereference a function pointer.
- Fix bug with @jump miscompile.
- Bit negate does implicit integer promotion.
- Bitstructs, unions and flexible arrays now correctly emitted in headers.
- Fix distinct inline conversions.
- Bit negating const zero flags would give an incorrect result.
- Fix to scalar -> vector conversions.
- Bug fix for rethrow + defer catch.
- Wrong size for structs containing overaligned structs #1219
- $typeof(*x) should be valid when x is an `[out]` parameter #1226
- Fix ABI lowering for 128 bit vectors on Linux.
- Bad error message when using a generic method without generic parameters #1228
- Private function called from nested macro not visible to linker #1232
- Bitstructs in structs would not be correctly be handled in some cases.
- Fix problem where a $$FUNC would return "<GLOBAL>" when evaluated for a static in a function #1236.
- `ordinal` is no longer a valid associated value name for enums.
- Constants defined by indexing into another constant could fail codegen.
- Stdlib nolibc code bugs fixed.
- Regression: duplicate symbols with static variable declared in macro #1248.
- Unsplat with named parameters was accidentally disallowed.
- Reference parameter doesn't work with vector subscript #1250.
- The msvc_sdk script failed to work properly on windows when run in folders with spaces.
- Using winmain would call the wrong definition #1265.
- DynamicArenaAllocator would not correctly free.

### Stdlib changes
- Added `remove_first_item` `remove_last_item` and `remove_item` as aliases for the `match` functions.
- Added @str_hash, @str_upper, @str_lower, @str_find compile time macros.
- Remove "panic" text from unreachable() when safe mode is turned off.
- Added `@unaligned_store` and `@unaligned_load`.
- Null ZString, DString or pointer prints "(null)" for printf.
- Updated sorting API.
- Insertion sort and counting sort added.
- Added missing `mem` and `mem::allocator` functions for aligned allocations.
- Added `new_init_with_array` and `temp_init_with_array` for List.
- Fixed posix `NativeMutex.lock_timeout`.
- Fixed `env::ARCH_32_BIT` and `env::ARCH_64_BIT`.
- Added `time::us`.

## 0.6.0 Change list

### Changes / improvements
- `@default` implementations for interfaces removed.
- `any*` => `any`, same for interfaces.
- Private / local globals now have `internal` visibility in LLVM.
- Updated enum syntax.
- 'rgba' also available for swizzling.
- The name "subarray" has been replaced by the more well known name "slice' across the codebase.
- Improved alignment handling.
- Add `--output-dir` to command line. #1155
- Allow making distinct types out of "void", "typeid", "anyfault" and faults.
- Removed `--system-linker` setting.
- "Try" expressions may not be any binary or unary expressions. So for example `try foo() + 1` is disallowed.
- Added `$$REGISTER_SIZE` for int register size.
- `assert(false)` only allowed in unused branches or in tests. Compile time failed asserts is a compile time error.
- Require expression blocks returning values to have the value used.
- Detect "unsigned >= 0" as errors.
- Improve callstack debug information #1184.
- Request jump table using @jump for switches.
- Improved inline debug information.
- Improved error messages on inlined macros.
- Introduce MSVC compatible SIMD ABI.
- `$foreach` doesn't create an implicit syntactic scope.
- Error of `@if` depends on `@if`
- Support `defer (catch err)`
- Added `print-input` command argument to print all files used for compilation
- Allow recursive function definitions as long as they are pointers. #1182
- Default CPU to native if less than AVX, otherwise use AVX.
- Bounds checking on length for `foo[1:2]` slicing #1191.
- Foreach uses non-wrapping add/dec.

### Fixes
- Fixed issue in safe mode when converting enums.
- Better checking of operator methods.
- Bug when assigning an optional from an optional.
- Lambdas were not type checked thoroughly #1185.
- Fix problems using reflection on interface types #1203.
- `@param` with unnamed macro varargs could crash the compiler.
- Compiler crash using enum nameof from different module #1205.
- Incorrect length passed to scratch buffer printf.
- Casting to a bitstruct would be allowed even if the type was the wrong size.
- Generic modules parameterized with constants would sometimes get the wrong parameterized module name causing conversion errors #1192.
- Duplicate emit of expressions on negation would incorrectly compile negated macros.
- Casting a slice address to its pointer type should not compile #1193.
- Union is not properly zero-initialized with designated initializer #1194.
- Compile time fmod evaluates to 0 #1195.
- Assertion failed when casting (unsigned) argument to enum #1196
- Correct debug info on parameters without storage.
- Fix location on foreach debug output.
- Compiler crash on designated initializer for structs with bitstruct.

### Stdlib changes
- "init_new/init_temp" removed.
- LinkedList API rewritten.
- List "pop" and "remove" function now return Optionals.
- RingBuffer API rewritten. Allocator interface changed.
- Deprecated Allocator, DString and mem functions removed.
- "identity" functions are now constants for Matrix and Complex numbers.
- Removed 'append' from Object and List, replaced by 'push'.
- `GenericList` renamed `AnyList`.
- Proper handling of '.' and Win32 '//server' paths.
- Path normalization - fix possible null terminator out of bounds.
- Add 'zstr' variants for `string::new_format` / `string::tformat`.
- Fix mutex and wait signatures for Win32.

## 0.5.5 Change list

### Changes / improvements
- Disallow multiple `_` in a row in digits, e.g. `1__000`.
- Added `@link` attribute.
- New 'linker' build option.
- "linker" project setting updated, "system-linker" removed.

### Fixes
- Struct/union members now correctly rejects members without storage size #1147.
- `math::pow` will now correctly promote integer arguments.
- Pointer difference would fail where alignment != size (structs etc) #1150
- Fixed array calculation for npot2 vectors.
- $$memcpy_inline and $$memset_inline fixed.
- `.$Type = ...` and `.$foo = ...` now works #1156.
- `int.min` incorrect behaviour #1154.
- Bitstruct cast to other bitstruct by way of underlying type would fail #1159.
- Bug in `time.add_seconds` #1162.
- Remove initial './' in Win32 and convert '/' to '\' for paths when running a binary.
- 'output' directory for projects was incorrect in templates.
- Regression: no stacktrace.
- For MacOS, running with higher optimization would crash as initializers were removed.
- `compile-run` and `run` now returns the proper return code.
- Allow String constants -> ichar*, and allow integer pointers to explicitly convert between unsigned signed.
- Bug in unaligned return value lowering for Aarch64.

### Stdlib changes
- Added `new_aligned` and `alloc_aligned` functions to prevent accidental under-alignment when allocating simd.
- Fixes to realloc of aligned allocations
- Use native Windows calls on aligned allocations on Windows.
- mem::copy_inline, mem::clear_inline and mem::set_inline added.
- mem::copy / clear / set no longer has an `$inline` attribute.
- Native aligned libc malloc on Windows & POSIX.
- Simplification of the allocator interface.
- CoreFoundation only linked on MacOS when used.

## 0.5.4 Change list

### Changes / improvements
- Hash variables may now take a designated initializer.
- Added @safemacro to override the `@` requirement for non-function-like macros.
- More information available with debug log in non debug builds.
- Removed install_win_reqs.bat which didn't work well.
- Support `**` to mean `./**`
- MacOS init/finalizer now respects priority.
- Bitstructs supports `!=` and `==`.
- Support Windows `.def` files using `--windef`.
- Bitstructs now fold compile time constant bit ops.
- Fix issue where in some cases a constant global with a string wasn't folded (e.g. in asm stmts)
- Lateral implicit imports removed.
- Default to '.' if no libdir is specified.
- Improved error messages for `--lib`.
- Added `--linker` to set the linker #1067.

### Fixes
- Fixes to macro context evaluation with macro varargs.
- Dynamic methods registered before init functions on MacOS.
- Fixed clobber on x86 `cpuid` instruction.
- Removed invalid syntax from grammar.y.
- `output` project setting now respected.
- Aliased declarations caused errors when used in initializers.
- Aliased consts used as constant initializers caused errors.
- Exported module names replace `::` by `_`.
- Const ternary would evaluate incorrectly for ?:
- `$$MODULE` would report the incorrect module name in macros.
- Fixed debug info for globals and for/switch scopes.
- `out` now correctly detects subscript[] use.
- Ambiguous recursive imports are now correctly detected.
- Overzealous local escape check corrected #1127.
- Fixes to the matrix functions #1130.

### Stdlib changes
- Deprecated `Allocator` helper functions.
- Added `mem::allocator` functions corresponding to removed allocator functions.
- Changed `mem::new` / `mem::temp_new` to accept an optional initializer, and will clear by default.
- Mem `_clear` and `_zero` variants deprecated. "new_*" functions will clear by default.
- Mem "alloc_*" functions replace old "new_*" behaviour.
- Fixed temp memory issue with formatter.
- Added temp_push and temp_pop for pushing / popping the temp allocator manually (or from C).
- Added byte_size to `List`
- Added `GenericList`.

## 0.5.3 Change list

### Changes / improvements
- Migrate from using actual type with GEP, use i8 or i8 array instead.
- Optimize foreach for single element arrays.
- Move all calls to panic due to checks to the end of the function.

### Fixes
- Single module command line option was not respected.
- Fixed issue with compile time defined types (String in this case), which would crash the compiler in certain cases.
- Projects now correctly respect optimization directives.
- Generic modules now correctly follow the implicit import rules of regular modules.
- Passing an untyped list to a macro and then using it as a vaarg would crash the compiler.
- Extern const globals now work correctly.

### Stdlib changes
- init_new/init_temp deprecated, replaced by new_init and temp_init.

## 0.5.2 Change list

### Changes / improvements
- Allow trailing comma in calls and parameters #1092.

### Fixes
- Fixes issue where single character filenames like 'a.c3' would be rejected.
- Better errors when index type doesn't match len() when doing user defined foreach.
- Fixes to `to_int` for hexadecimal strings.
- Fixed issue when using a generic type from a generic type.
- Bug with vector parameters when the size > 2 and modified.
- Missing error on assigning to in-parameters through subscripting.
- Inference of a vector on the lhs of a binary expression would cause a crash.
- Fixes to PriorityQueue

### Stdlib changes
- Allow `to_int` family functions take a base, parsing base 2-10 and 16.

## 0.5.1 Change list

### Changes / improvements
- Improved error messages for const errors.
- Do not link with debug libraries unless using static libraries.
- Add 'print-linking' build option.
- System linker may be used even if the target arch is different from current.
- Slice -> array/vector works for constant slice lengths.

### Fixes
- On Aarch64 use the correct frame pointer type.
- On Aarch64 macOS, ensure the minimum version is 11.0 (Big Sur)
- Fixes to the yacc grammar.
- Dsym generation on macOS will correctly emit -arch.
- Stacktrace on signals on Linux when backtrace is available.

### Stdlib changes
- `delete` and `delete_range` added to DString.
- `Splitter` iterator added.
- `splitter` and `iterator` String methods.
- `load_new`, `load_buffer` and `load_temp` std::io::file functions.

## 0.5.0 Change List

### Changes / improvements
- Trackable allocator with leak allocation backtraces.
- `$defined` can take a list of expressions.
- `$and` compile time "and" which does not check expressions after the first is an error.
- `$is_const` returns true if an expression is compile time const.
- `$assignable` returns true is an expression may be implicitly cast to a type.
- `$checks` and `@checked` removed, replaced by an improved `$defined`
- Asm string blocks use AT&T syntax for better reliability.
- Distinct methods changed to separate syntax.
- 'exec' directive to run scripts at compile time.
- Project key descriptions in --list command.
- Added `init-lib` to simplify library creation.
- Local `const` work like namespaced global `const`.
- Added `$$atomic_fetch_*` builtins.
- vectors may now contain pointers.
- `void!` does not convert to `anyfault`.
- `$$masked_load` / `$$masked_store` / `$$gather` / `$$scatter` for vector masked load/store.
- `$$select` builtin for vector masked select.
- Added builtin benchmarks by `benchmark`, `compile-benchmark` commands and `@benchmark` attribute.
- Subtype matching in type switches.
- Added parentof typeid property.
- Slice assignment is expanded.
- Enforced optional handling.
- Better dead code analysis, and added dead code errors.
- Exhaustive switches with enums has better analysis.
- Globals may now be initialized with optional values.
- New generic syntax.
- Slice initialization.
- `$feature` for feature flags.
- Native stacktrace for Linux, MacOS and Windows.
- Macro ref parameters are now of pointer type and ref parameters are not assignable.
- Added `nextcase default`.
- Added `$embed` to embed binary data.
- Ad hoc generics are now allowed.
- Allow inferred type on method first argument.
- Fix to void expression blocks
- Temporary objects may now invoke methods using ref parameters.
- Delete object files after successful linking.
- Compile time subscript of constant strings and bytes.
- `@if` introduced, other top level conditional compilation removed.
- Dynamically dispatched interfaces with optional methods.
- `$if` now uses `$if <expr>:` syntax.
- `$assert` now uses `$assert <expr> : <optional message>`
- `$error` is syntax sugar for `$assert false : "Some message"`
- `$include`, `$echo` no longer has mandatory `()` around the arguments.
- `$exec` for including the output of files.
- `assert` no longer allows "try unwrap"
- Updated cpu arguments for x86
- Removed support for ranged case statements that were floats or enums, or non-constant.
- `nextcase` with a constant expression that does not match any case is an error.
- Dropped support for LLVM 13-14.
- Updated grammar and lexer definition.
- Removal of `$elif`.
- any / anyfault may now be aliased.
- `@stdcall` etc removed in favor of `@callconv`
- Empty fault definitions is now an error.
- Better errors on incorrect bitstruct syntax.
- Internal use wildcard type rather than optional wildcard.
- Experimental scaled vector type removed.
- Disallow parameterize attributes without parameters eg `define @Foo() = { @inline }`.
- Handle `@optreturn` contract, renamed `@return!`.
- Restrict interface style functions.
- Optional propagation and assignment '!' and '?' are flipped.
- Add `l` suffix (alias for i64).
- Allow getting the underlying type of anyfault.
- De-duplicate string constants.
- Change @extname => @extern.
- `define` and `typedef` removed.
- `define` is replaced by `def`.
- LLVM "wrapper" library compilation is exception free.
- `private` is replaced by attribute `@private`.
- Addition of `@local` for file local visibility.
- Addition of `@public` for overriding default visibility.
- Default visibility can be overridden per module compile unit. Eg `module foo @private`.
- Optimized macro codegen for -O0.
- Addition of unary `+`.
- Remove possibility to elide length when using ':' for slices.
- Remove the `:` and `;` used in $if, $switch etc.
- Faults have an ordinal.
- Generic module contracts.
- Type inference on enum comparisons, e.g `foo_enum == ABC`.
- Allow {} to initialize basic types.
- String literals default to `String`.
- More const modification detection.
- C3L zip support.
- Support printing object files.
- Downloading of libraries using vendor "fetch".
- Structural casts removed.
- Added "native" option for vector capability.
- `$$shufflevector` replaced with `$$swizzle` and `$$swizzle2`.
- Builtin swizzle accessors.
- Lambdas, e.g `a = int(x, y) => x + y`.
- $$FILEPATH builtin constant.
- `variant` renamed `any`.
- `anyerr` renamed `anyfault`.
- Added `$$wasm_memory_size` and `$$wasm_memory_grow` builtins.
- Add "link-args" for project.
- Possible to suppress entry points using `--no-entry`.
- Added `memory-env` option.
- Use the .wasm extension on WASM binaries.
- Update precedence clarification rules for ^|&.
- Support for casting any expression to `void`.
- Win 32-bit processor target removed.
- Insert null-check for contracts declaring & params.
- Support user defined attributes in generic modules.
- `--strip-unused` directive for small binaries.
- `$$atomic_store` and `$$atomic_load` added.
- `usz`/`isz` replaces `usize` and `isize`.
- `@export` attribute to determine what is visible in precompiled libraries.
- Disallow obviously wrong code returning a pointer to a stack variable.
- Add &^| operations for bitstructs.
- `@noinit` replaces `= void` to opt-out of implicit zeroing.
- Multiple declarations are now allowed in most places, eg `int a, b;`.
- Allow simplified (boolean) bitstruct definitions.
- Allow `@test` to be placed on module declarations.
- Updated name mangling for non-exports.
- `defer catch` and `defer try` statements added.
- Better errors from `$assert`.
- `@deprecated` attribute added.
- Allow complex array length inference, eg `int[*][2][*] a = ...`.
- Cleanup of cast code.
- Removal of `generic` keyword.
- Remove implicit cast enum <-> int.
- Allow enums to use a distinct type as the backing type.
- Update addition and subtraction on enums.
- `@ensure` checks only non-optional results.
- `assert` may now take varargs for formatting.

### Stdlib changes

- Tracking allocator with location.
- `init_new`/`init_temp` for allocating init methods.
- `DString.printf` is now `DString.appendf`.
- Tuple and Maybe types.
- `.as_str()` replaced by `.str_view()`
- Added `math::log(x , base)` and `math::ln(x)`.
- Hashmap keys implicitly copied if copy/free are defined.
- Socket handling.
- `csv` package.
- Many random functions.
- Updated posix/win32 stdlib namespacing
- `process` stdlib
- Stdlib updates to string.
- Many additions to `List`: `remove`, `array_view`, `add_all`, `compact` etc
- Added dstringwriter.
- Improved printf formatting.
- is_finite/is_nam/is_inf added.
- OnStack allocator to easily allocate a stack buffer.
- File enhancements: mkdir, rmdir, chdir.
- Path type for file path handling.
- Distinct `String` type.
- VarString replaced by DString.
- Removal of std::core::str.
- JSON parser and general Object type.
- Addition of `EnumMap`.
- RC4 crypto.
- Matrix identity macros.
- compare_exchange added.
- `printfln` and `println` renamed `printfn` and `printn`.
- Support of roundeven.
- Added easings.
- Updated complex/matrix, added quaternion maths.
- Improved support for freestanding.
- Improved windows main support, with @winmain annotations.
- `SimpleHeapAllocator` added.
- Added win32 standard types.
- Added `saturated` math.
- Added `@expect`, `@unlikely` and `@likely` macros.
- Temp allocator uses memory-env to determine starting size.
- Temp allocator is now accessed using `mem::temp()`, heap allocator using `allocator::heap()`.
- Float parsing added.
- Additions to std::net, ipv4/ipv6 parsing.
- Stream api.
- Random api.
- Sha1 hash function.
- Extended enumset functionality.
- Updated malloc/calloc/realloc/free removing old helper functions.
- Added TrackingAllocator.
- Add checks to prevent incorrect alignment on malloc.
- Updated clamp.
- Added `Clock` and `DateTime`.
- Added posix socket functions.

### Fixes
- Structs returned from macros and then indexed into directly could previously be miscompiled.
- Naked functions now correctly handles `asm`.
- Indexing into arrays would not always widen the index safely.
- Macros with implicit return didn't correctly deduct the return type.
- Reevaluating a bitstruct (due to checked) would break.
- Fix missing comparison between `any`.
- Fix issue of designated initializers containing bitstructs.
- Fix issue of designated initializers that had optional arguments.
- Fixed ++ and -- for bitstructs.
- Fix to bug where library source files were sometimes ignored.
- Types of arrays and vectors are consistently checked to be valid.
- Anonymous bitstructs check of duplicate member names fixed.
- Assignment to anonymous bitstruct members in structs.
- Fix casts on empty initializers.
- Fix to DString reserve.
- Fix where aliases did not do arithmetic promotion.
- @local declarations in generic modules available by accident.
- Fixes missing checks to body arguments.
- Do not create debug declaration for value-only parameter.
- Bug in alignment for atomics.
- Fix to bug when comparing nested arrays.
- Fix to bug when a macro is using rethrow.
- Fixes bug initializing a const struct with a const struct value.
- Fixes bug when `void` is passed to an "any"-vararg.
- Fixed defer/return value ordering in certain cases.
- Fixes to the x64 ABI.
- Updates to how variadics are implemented.
- Fixes to shift checks.
- Fixes to string parsing.
- Bug when rethrowing an optional from a macro which didn't return an optional.
- Fixed issues with ranged cases.
- Disallow trailing ',' in function parameter list.
- Fixed errors on flexible array slices.
- Fix of `readdir` issues on macOS.
- Fix to slice assignment of distinct types.
- Fix of issue casting slices to distinct types.
- Fixes to `split`, `rindex_of`.
- List no longer uses the temp allocator by default.
- Remove test global when not in test mode.
- Fix sum/product on floats.
- Fix error on void! return of macros.
- Removed too permissive casts on slices.
- Using C files correctly places objects in the build folder.
- Fix of overaligned deref.
- Fix negating a float vector.
- Fix where $typeof(x) { ... } would not be a valid compound literal.
- Fix so that using `var` in `if (var x = ...)` works correctly.
- Fix int[] -> void* casts.
- Fix in utf8to16 conversions.
- Updated builtin checking.
- Reduce formatter register memory usage.
- Fixes to the "any" type.
- Fix bug in associated values.
- More RISC-V tests and fixes to the ABI.
- Fix issue with hex floats assumed being double despite `f` suffix.
- Fix of the `tan` function.
- Fixes to the aarch64 ABI when passing invalid vectors.
- Fix creating typed compile time variables.
- Fix bug in !floatval codegen.
- Fix of visibility issues for generic methods.
- Fixes to `$include`.
- Fix of LLVM codegen for optionals in certain cases.
- Fix of `$vasplat` when invoked repeatedly.
- Fix to `$$DATE`.
- Fix of attributes on nested bitstructs.
- Fix comparing const values > 64 bits.
- Defer now correctly invoked in expressions like `return a > 0 ? Foo.ABC! : 1`.
- Fix conversion in `if (int x = foo())`.
- Delay C ABI lowering until requested to prevent circular dependencies.
- Fix issue with decls accidentally invalidated during `$checked` eval.
- Fold optional when casting slice to pointer.
- Fixed issue when using named arguments after varargs.
- Fix bug initializing nested struct/unions.
- Fix of bool -> vector cast.
- Correctly widen C style varargs for distinct types and optionals.
- Fix of too aggressive codegen in ternary codegen with array indexing.

## 0.4.0 Change List

- Compatibility with LLVM 16.
- Dropped LLVM 12 support.
- Updated vector comparisons.
- Built in unit testing with @test and compile-test
- Updated memory allocators. Added `@scoped` and `@pool` macros.
- Various bug fixes.
- Generic modules may now be generic over integers and booleans.
- Constant pointers may be compile time evaluated.
- Added many new builtins.
- Emit asm using `--emit-asm`.
- Added `--nostdlib` and `--nolibc`.
- Compiling for AVX can now select "native".
- Fixes to adding libraries at link time.
- Various improved error messages.
- Windows debug info fixes.
- Add of `foreach_r` for reverse list traversal.
- Script downloading the MSVC SDK to cross compile to windows.
- Many standard library additions.
- Extension methods may be added for built-in types.
- Macros may take vector and array arguments generic over length.
- Macro varargs with $vaarg, $vacount etc.
- Many vector builtins added as dot methods.
- in / out / inout doc parameters checked.
- Initial inline asm support for aarch64 and x64.
- Single line short function declaration.
- Added `$checks` builtin.
- Added `$include` builtin for including other text files.
- Optional single module compilation.
- Static initialization / finalization to have code running at start/end.
- C3 custom printf function in the stdlib.
- `[]=` overload now works correctly.
- Static libraries may now be built.
- More compile time reflection added and general cleanup done.
- usize/isize/iptrdiff/uptrdiff replaced by usz/isz.
- Add `var` to allow type inference on regular variables.
- LLVM codegen optimizations.
- `??` now allows chaining another optional.
- int128 support on all platforms.
- `import` is now allowed anywhere at the top level.
- `project.c3p` renamed `project.json`
- Update to project properties, e.g. "libs" -> "dependencies" etc.
- $$TIME, $$DATE and $$FUNCTION builtin defines added.
- `$echo` function to print messages at compile time.
- Improvements to untyped lists.
- Various builtins added: $$prefetch, $$reverse, $$shufflevector etc.

## 0.3.0 Change List

### Changes / improvements:

- Allow any expression as default expression.
- Allow using enums for indexing arrays.
- Added $convertable / $castable compile time functions.
- Removed ´func´ deprecated keyword
- Slicing a distinct type now returns the distinct type.
- Renamed @autoimport -> @builtin
- Zero length arrays not allowed
- Allow methods may use ref, pointer and value arguments as "self"
- Updated external name mangling
- More advanced introspection.
- @maydiscard and @nodiscard annotations
- New type promotion rules: The common type of int[x]* and int[y]* is int[]
- Added type.inner and type.len reflection.
- Support float mod operations.
- Add float.max/min.
- Allow [in] contract to be used on slices.
- Add linker and linked dir arguments to build files.
- Auto-import std::core.
- LLVM 15 support.
- Beter native file handling for MSVC
- New import rules – recursive imports
- Add lld linking for FreeBSD
- User defined attributes. @Foo = @inline
- Support enum associated values.
- @ is now part of the name of an attribute or a macro. Macros without '@' must be function-like.
- Ordinal based enums.
- Allow locals to shadow global variables.
- Prefer inferred constant over global in the case of MyEnum f = BAR;
- Enum and fault name reflection.
- Deref null error now panics in safe mode.

### Changes to stdlib:

- Updated allocators.
- Added enum_by_name.
- Moved bitcast to builtin module.
- Native printf for files and strings.
- Updated String.
- Comparison macros
- Added Binary-Heap Based Priority Queue by David Kopec
- Matrix Math Library by PixelRifts
- UTF conversions in "conv" module.

### Fixes:

- Attributes correctly checks for recursive definitions now.
- Added a max bitstruct size.
- Fix of expr location in args.
- Fixing distinct, typedef and bitstruct copying. Fix where global constants did not need to be constant.
- Better error on all upper parameter names.
- Fix constant typeid comparisons.
- Simplify and corrected if try/catch parsing.
- Fix bug with { [A] = 1 }
- Conversion unsigned int -> enum fixed.
- Fix bug preventing implicit & on optionals.
- More efficient int[] a = {}
- Fix bug in extension methods for generic types and typedefs
- Fix to extension methods in other modules.
- Disallow complist as a regular macro parameter.
- Fix in nested block handling
- Fix of error where {| |} with value return could have no final return
- Vararg abi fix
- Fix "libs" in project creation
- Fix bug with bit struct initialization and zeros
- Reduce size of memory pages used.
- Fix issues with union of const.
- Fix initialization of anonymous structs.
- Fix conversion between distinct void* and null
- Fix of default project creation target format.
- Fix of $sizeof(Type) => Type.sizeof
- Fix stack setting after error return.
- Fix module assignment of declarations
- Global @align fixed
- Fixes enum set with new ordinal based enums
- SysV ABI fix for passing certain things by struct.
- Fix implicitly converting to float in the case of myfloat *= -1<|MERGE_RESOLUTION|>--- conflicted
+++ resolved
@@ -21,11 +21,8 @@
 - Add `@safeinfer` to allow `var` to be used locally.
 - Types converts to typeid implicitly.
 - Allow `$defined` take declarations: `$defined(int x = y)`
-<<<<<<< HEAD
+- Struct and typedef subtypes inherit dynamic functions.
 - Improved directory creation error messages in project and library creation commands.
-=======
-- Struct and typedef subtypes inherit dynamic functions.
->>>>>>> 410a25f3
 
 ### Fixes
 - List.remove_at would incorrectly trigger ASAN.
