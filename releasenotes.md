--- conflicted
+++ resolved
@@ -15,14 +15,11 @@
 - Formatting option "%h" now supports pointers.
 - Improve error on unsigned implicit conversion to signed.
 - Update error message for struct initialization #2286
-<<<<<<< HEAD
 - Add SipHash family of keyed PRFs. #2287 
-=======
 - `$is_const` is deprecated in favour of `@is_const` based on `$defined`.
 - Multiline contract comments #2113
 - Removed the use of temp allocator in backtrace printing.
 
->>>>>>> 3cce90bb
 ### Fixes
 - mkdir/rmdir would not work properly with substring paths on non-windows platforms.
 - Hex string formatter check incorrectly rejected slices.
