--- conflicted
+++ resolved
@@ -11,12 +11,9 @@
 - Deprecate `@compact` use for comparison. Old behaviour is enabled using `--use-old-compact-eq`.
 - Switch available for types implementing `@operator(==)`.
 - `Type.is_eq` is now true for types with `==` overload.
-<<<<<<< HEAD
+- Methods ignore visibility settings.
 - Allow inout etc on untyped macro parameters even if they are not pointers.
 - Deprecate `add_array` in favour of `push_all` on lists.
-=======
-- Methods ignore visibility settings.
->>>>>>> e35dbd29
 
 ### Fixes
 - List.remove_at would incorrectly trigger ASAN.
