--- conflicted
+++ resolved
@@ -14,11 +14,8 @@
 - Methods ignore visibility settings.
 - Allow inout etc on untyped macro parameters even if they are not pointers.
 - Deprecate `add_array` in favour of `push_all` on lists.
-<<<<<<< HEAD
+- Fix max module name to 31 chars and the entire module path to 63 characters.
 - Improved directory creation error messages in project and library creation commands.
-=======
-- Fix max module name to 31 chars and the entire module path to 63 characters.
->>>>>>> db45abdf
 
 ### Fixes
 - List.remove_at would incorrectly trigger ASAN.
