--- conflicted
+++ resolved
@@ -15,13 +15,10 @@
 - Fix bug when a macro calling an extern function was called in another module also declaring and calling the same function. #1690
 - `static-lib` and `dynamic-lib` options from the command line now produces headers.
 - Fix bug outputting exported functions without predefined extname.
-<<<<<<< HEAD
+- Fix problem where crt1 was linked for dynamic libraries on Linux and BSD. #1710
+- Fix CRT detection on Arch Linux.
 - Fix lexer allowing a trailing underscore (_) with hex and binary literals.
 - Fix `--list-operators` CLI command printing underscore (_) and hash (#).
-=======
-- Fix problem where crt1 was linked for dynamic libraries on Linux and BSD. #1710
-- Fix CRT detection on Arch Linux.
->>>>>>> bf74ef0e
 
 ### Stdlib changes
 - Increase BitWriter.write_bits limit up to 32 bits.
