--- conflicted
+++ resolved
@@ -65,16 +65,12 @@
 - Fix issue where aligned bitstructs did not store/load with the given alignment.
 - Fix issue in GrowableBitSet with sanitizers.
 - Fix issue in List with sanitizers.
-<<<<<<< HEAD
 - Test runner --test-disable-sort fixed 
 - Test runner with tracking allocator assertion at failed test #1963
 - Test runner forcing `Testing test_name .........` stdout flush before deadlocking test
-
-=======
 - Circumvent Aarch64 miscompilations of atomics.
 - Fixes to ByteBuffer allocation/free.
 - Fix issue where compiling both for asm and object file would corrupt the obj file output.
->>>>>>> 4961d043
 
 ### Stdlib changes
 - Added '%h' and '%H' for printing out binary data in hexadecimal using the formatter.
