# C3C Release Notes

## 0.7.4 Change list

### Changes / improvements
- Added const enums: `enum Foo : const`. Behaves like C enums but may be any type.
- Casting to / from an enum is now possible again. No need to use `.ordinal` and `.from_ordinal`.
- Inline associated enum values are deprecated, use `--use-old-enums` to re-enable them.
- `$typeof` may return a compile time type.
- Improved error messages on missing qualifier on enum value. #2260
- Add `--echo-prefix` to edit the prefix with `$echo` statements. Supports {FILE} and {LINE}
- Catch accidental `foo == BAR;` where `foo = BAR;` was most likely intended. #2274
- Improve error message when doing a rethrow in a function that doesn't return an optional.
- Add `--list-asm` to view all supported `asm` instructions.
- Formatting option "%h" now supports pointers.
- Improve error on unsigned implicit conversion to signed.
- Update error message for struct initialization #2286
- Add SipHash family of keyed PRFs. #2287 
- `$is_const` is deprecated in favour of `@is_const` based on `$defined`.
- Multiline contract comments #2113
- Removed the use of temp allocator in backtrace printing.
- `env::AUTHORS` and `env::AUTHOR_EMAILS` added.
- Suppress codegen of panic printing with when panic messages are set to "off".
- Implicit linking of libc math when libc math functions are used.
- Allow even smaller memory limits.
- Check unaligned array access.
- Add "@structlike" for typedefs.
- "poison" the current function early when a declaration can't be correctly resolved.
- Add komihash, a5hash, metrohash64, metrohash128, and wyhash2 variants with tests/benchmark. #2293
- '$assignable' is deprecated.
- Deprecate allocator::heap() and allocator::temp()
- Add `thread::fence` providing a thread fence.
<<<<<<< HEAD
- Add `@try` and `@try_catch`.
=======
- Place output in `out` by default for projects. Use temp folder for building at the command line.
- Allow absolute paths for `$embed`.
>>>>>>> 26393384

### Fixes
- mkdir/rmdir would not work properly with substring paths on non-windows platforms.
- Hex string formatter check incorrectly rejected slices.
- Correctly reject interface methods `type` and `ptr`.
- Comparing a null ZString with a non-null ZString would crash.
- Switch case with const non-int / enum would be treated as ints and crash. #2263
- Missing bounds check on upper bound with const ranges `foo[1:3]`.
- Check up the hierarchy when considering if an interface cast is valid #2267.
- Fix issue with labelled break inside of a $switch.
- Non-const macros may not return untyped lists.
- `$for` ct-state not properly popped.
- Inline `r / complex` for complex numbers fixed.
- Const slice lengths were not always detected as constant.
- Const slice indexing was not bounds checked.
- Initialize pool correctly in print_backtrace.
- `--max-mem` now works correctly again.
- Casting a fault to a pointer would trigger an assert.
- Make `to_float` more tolerant to spaces.
- Fixes to thread local pointer handling.
- Fixes to JSON parsing and Object.
- Array indices are now using int64 internally.
- Bit shift operation fails with inline uint enum despite matching underlying type #2279.
- Fix to codegen when using a bitstruct constant defined using a cast with an operator #2248.
- Function pointers are now compile time constants. 
- Splat 8 arguments can sometimes cause incorrect behaviour in the compiler. #2283
- Correctly poison the analysis after a failed $assert or $error. #2284
- `$foo` variables could be assigned non-compile time values.
- `$foo[0] = ...` was incorrectly requiring that the assigned values were compile time constants.
- "Inlined at" would sometimes show the current location.
- Fixed bug splatting constants into constants.
- Resize bug when resizing memory down in ArenaAllocator, DynamicArenaAllocator, BackedArenaAllocator.
- Error message for missing arg incorrect for methods with zero args #2296.
- Fix stringify of $vaexpr #2301.
- Segfault when failing to cast subexpression to 'isz' in pointer subtraction #2305.
- Fix unexpected display of macro definition when passing a poisoned expression #2305.
- `@links` on macros would not be added to calling functions.
- Fix `Formatter.print` returning incorrect size.
- A distinct type based on an array would yield .len == 0
- Overloading addition with a pointer would not work.
- Copying const enums and regular enums incorrect #2313.
- Regression: Chaining an optional together with contracts could in some cases lose the optional.
- `char[*] b = *(char[*]*)&a;` would crash the compiler if `a` was a slice. #2320
- Implicitly cast const int expressions would sometimes not be detected as compile time const.
- Using @noreturn in a short body macro would not work properly #2326.
- Bug when reporting error in a macro return would crash the compiler #2326.
- Short body return expression would not have the correct span.
- Fix issue where recursively creating a dir would be incorrectly marked as a failure the first time.
- `@format` did not work correctly with macros #2341.
- Crash when parsing recursive type declaration #2345.
- Remove unnecessary "ret" in naked functions #2344.
- Lambdas now properly follow its attributes #2346.

### Stdlib changes
- Improve contract for readline. #2280
- Added Whirlpool hash.
- Added Ed25519.
- Added string::bformat.
- Virtual memory library.
- New virtual emory arena allocator.
- Added `WString.len`.
- Added `@addr` macro.
- Add `ConditionVariable.wait_until` and `ConditionVariable.wait_for`
- Added readline_to_stream that takes a stream.
- Added `Ref` and `RefCounted` experimental functionality.
- Added `Volatile` generic type.
- Added `UnalignedRef` generic type.
- Add String conversion functions snake_case -> PascalCase and vice versa.

## 0.7.3 Change list

### Changes / improvements
- `$typefrom` now also accepts a constant string, and so works like `$evaltype`.
- `$evaltype` is deprecated in favour of `$typefrom`.
- Literal rules have changed, this makes `-0xFF` now a signed integer.
- Implicitly convert from constant typeid to Type in `$Type` assignment, and `$assignable`.
- Make $Type parameters accept constant typeid values.
- Deprecate `foo.#bar`.
- Allow inference across `&&` #2172.
- Added support for custom file extensions in project.json targets.
- `$eval` now also works with `@foo`, `#foo`, `$Foo` and `$foo` parameters #2114.
- `@sprintf` macro (based on the `$$sprintf` builtin) allows compile time format strings #1874.
- Improve error reports when encountering a broken "if-catch".
- Add printf format to `$assert` and `$error` #2183.
- Make accepting arguments for `main` a bit more liberal, accepting `main(int argc, ZString* argv)`
- Make `$echo` and `@sprintf` correctly stringify compile time initializers and slices.
- Add `--sources` build option to add additional files to compile. #2097
- Support untyped second argument for operator overloading.
- The form-feed character '\f' is no longer valid white space.
- Show code that caused unreachable code #2207
- Allow generics over distinct types #2216.
- Support distrinct types as the base type of bitstructs. #2218
- Add hash::sha512 module to stdlib. #2227
- Compile time type assignment (eg `$Foo = int`) is no longer an expression.
- Add `@allow_deprecated` attribute to functions to selectively allow deprecated declarations #2223.
- Improve error message on pointer diff #2239.
- Compile-time comparison of constant vectors. #1575.
- $member.get supports bitstructs.
- $member.set for setting members without the *& trick.
- Initial support for #1925, does not affect C compilation yet, and doesn't try to link etc. Using "--emit-only"

### Fixes
- `-2147483648`, MIN literals work correctly.
- Splatting const slices would not be const. #2185
- Fixes to `$define` handling of binary ops.
- Fixes methodsof to pick up all sorts of extension methods. #2192
- `--lsp` sometimes does not emit end tag #2194.
- Improve Android termux detection.
- Update Android ABI.
- Fixes to `@format` checking #2199.
- Distinct versions of builtin types ignore @operator overloads #2204.
- @operator macro using untyped parameter causes compiler segfault #2200.
- Make `unreachable()` only panic in safe mode.
- `cflags` additions for targets was not handed properly. #2209
- `$echo` would suppress warning about unreachable code. #2205
- Correctly format '%c' when given a width. #2199
- Fix to `is_array_or_slice_of_char` #2214.
- Method on array slice caused segfault #2211.
- In some cases, the compiler would dereference a compile time null. #2215
- Incorrect codegen if a macro ends with unreachable and is assigned to something. #2210
- Fix error for named arguments-order with compile-time arguments #2212
- Bug in AST copying would make operator overloading like `+=` compile incorrectly #2217.
- `$defined(#expr)` broken with binary. #2219 
- Method ambiguity when importing parent module publicly in private submodule. #2208
- Linker errors when shadowing @local with public function #2198
- Bug when offsetting pointers of large structs using ++ and --.
- `x++` and `x--` works on pointer vectors #2222.
- `x += 1` and `x -= 1` works propertly on pointer vectors #2222.
- Fixes to `x += { 1, 1 }` for enum and pointer vectors #2222.
- Linking fails on operator method imported as `@public` #2224.
- Lambda C-style vaargs were not properly rejected, leading to crash #2229.
- Incorrect handling of constant null fault causing compiler crash #2232.
- Overload resolution fixes to inline typedef #2226.
- `math::overflow_*` wrappers incorrectly don't allow distinct integers #2221.
- Compiler segfault when using distinct type in attribute imported from other module #2234.
- Assert casting bitstruct to short/char #2237.
- @tag didn't work with members #2236.
- Assert comparing untyped lists #2240.
- Fix bugs relating to optional interface addr-of #2244.
- Compiler null pointer when building a static-lib with -o somedir/... #2246
- Segfault in the compiler when using a bitstruct constant defined using a cast with an operator #2248.
- Default assert() message drops parens #2249.

### Stdlib changes
- Deprecate `String.is_zstr` and `String.quick_zstr` #2188.
- Add comparison with `==` for ZString types.
- `is_array_or_slice_of_char` and `is_arrayptr_or_slice_of_char` are replaced by constant `@` variants.
- `@pool` now has an optional `reserve` parameter, some minor changes to the temp_allocator API
- io::struct_to_format now supports bitstructs.
- Add `String.escape`, `String.unescape` for escaping and unescaping a string.

## 0.7.2 Change list

### Changes / improvements
- Better default assert messages when no message is specified #2122
- Add `--run-dir`, to specify directory for running executable using `compile-run` and `run` #2121.
- Add `run-dir` to project.json.
- Add `quiet` to project.json.
- Deprecate uXX and iXX bit suffixes.
- Add experimental LL / ULL suffixes for int128 and uint128 literals.
- Allow the right hand side of `|||` and `&&&` be runtime values.
- Added `@rnd()` compile time random function (using the `$$rnd()` builtin). #2078
- Add `math::@ceil()` compile time ceil function. #2134
- Improve error message when using keywords as functions/macros/variables #2133.
- Deprecate `MyEnum.elements`.
- Deprecate `SomeFn.params`.
- Improve error message when encountering recursively defined structs. #2146
- Limit vector max size, default is 4096 bits, but may be increased using --max-vector-size.
- Allow the use of `has_tagof` on builtin types.
- `@jump` now included in `--list-attributes` #2155.
- Add `$$matrix_mul` and `$$matrix_transpose` builtins.
- Add `d` as floating point suffix for `double` types.
- Deprecate `f32`, `f64` and `f128` suffixes.
- Allow recursive generic modules.
- Add deprecation for `@param foo "abc"`.
- Add `--header-output` and `header-output` options for controlling header output folder.
- Generic faults is disallowed.
- Detect when a slice on the stack is accidentally returned from a function.

### Fixes
- Assert triggered when casting from `int[2]` to `uint[2]` #2115
- Assert when a macro with compile time value is discarded, e.g. `foo();` where `foo()` returns an untyped list. #2117
- Fix stringify for compound initializers #2120.
- Fix No index OOB check for `[:^n]` #2123.
- Fix regression in Time diff due to operator overloading #2124.
- attrdef with any invalid name causes compiler assert #2128.
- Correctly error on `@attrdef Foo = ;`.
- Contract on trying to use Object without initializing it.
- Variable aliases of aliases would not resolve correctly. #2131
- Variable aliases could not be assigned to.
- Some folding was missing in binary op compile time resolution #2135.
- Defining an enum like `ABC = { 1 2 }` was accidentally allowed.
- Using a non-const as the end range for a bitstruct would trigger an assert.
- Incorrect parsing of ad hoc generic types, like `Foo{int}****` #2140.
- $define did not correctly handle generic types #2140.
- Incorrect parsing of call attributes #2144.
- Error when using named argument on trailing macro body expansion #2139.
- Designated const initializers with `{}` would overwrite the parent field.
- Empty default case in @jump switch does not fallthrough #2147.
- `&&&` was accidentally available as a valid prefix operator.
- Missing error on default values for body with default arguments #2148.
- `--path` does not interact correctly with relative path arguments #2149.
- Add missing `@noreturn` to `os::exit`.
- Implicit casting from struct to interface failure for inheriting interfaces #2151.
- Distinct types could not be used with tagof #2152.
- `$$sat_mul` was missing.
- `for` with incorrect `var` declaration caused crash #2154.
- Check pointer/slice/etc on `[out]` and `&` params. #2156.
- Compiler didn't check foreach over flexible array member, and folding a flexible array member was allowed #2164.
- Too strict project view #2163.
- Bug using `#foo` arguments with `$defined` #2173
- Incorrect ensure on String.split.
- Removed the naive check for compile time modification, which fixes #1997 but regresses in detection.

### Stdlib changes
- Added `String.quick_ztr` and `String.is_zstr`
- std::ascii moved into std::core::ascii. Old _m variants are deprecated, as is uint methods.
- Add `String.tokenize_all` to replace the now deprecated `String.splitter`
- Add `String.count` to count the number of instances of a string.
- Add `String.replace` and `String.treplace` to replace substrings within a string.
- Add `Duration * Int` and `Clock - Clock` overload.
- Add `DateTime + Duration` overloads.
- Add `Maybe.equals` and respective `==` operator when the inner type is equatable.
- Add `inherit_stdio` option to `SubProcessOptions` to inherit parent's stdin, stdout, and stderr instead of creating pipes. #2012
- Remove superfluous `cleanup` parameter in `os::exit` and `os::fastexit`.
- Add `extern fn ioctl(CInt fd, ulong request, ...)` binding to libc;

## 0.7.1 Change list

### Changes / improvements
- Better errors on some common casting mistakes (pointer->slice, String->ZString, deref pointer->array) #2064.
- Better errors trying to convert an enum to an int and vice versa.
- Function `@require` checks are added to the caller in safe mode. #186
- Improved error message when narrowing isn't allowed.
- Operator overloading for `+ - * / % & | ^ << >> ~ == != += -= *= /= %= &= |= ^= <<= >>=`
- Add `@operator_r` and `@operator_s` attributes.
- More stdlib tests: `sincos`, `ArenaAllocator`, `Slice2d`.
- Make aliases able to use `@deprecated`.
- Refactored stdlib file organization.
- Allow `@if` on locals.
- String str = "" is now guaranteed to be null terminated. #2083
- Improved error messages on `Foo { 3, abc }` #2099.
- `Foo[1..2] = { .baz = 123 }` inference now works. #2095
- Deprecated old inference with slice copy. Copying must now ensure a slicing operator at the end of the right hand side: `foo[1..2] = bar[..]` rather than the old `foo[1..2] = bar`. The old behaviour can be mostly retained with `--use-old-slice-copy`).
- Added `Enum.lookup` and `Enum.lookup_field`.
- `c3c build` picks first target rather than the first executable #2105.
- New Win32 Mutex, ConditionVariable and OnceFlag implementation

### Fixes
- Trying to cast an enum to int and back caused the compiler to crash.
- Incorrect rounding at compile time going from double to int.
- Regression with invalid setup of the WASM temp allocator.
- Correctly detect multiple overloads of the same type.
- ABI bug on x64 Linux / MacOS when passing a union containing a struct of 3 floats. #2087
- Bug with slice acces as inline struct member #2088.
- `@if` now does implicit conversion to bool like `$if`. #2086
- Fix broken enum inline -> bool conversions #2094.
- `@if` was ignored on attrdef, regression 0.7 #2093.
- `@ensure` was not included when the function doesn't return a value #2098.
- Added missing `@clone_aligned` and add checks to `@tclone`
- Comparing a distinct type with an enum with an inline distinct type failed unexpectedly.
- The `%s` would not properly print function pointers.
- Compiler crash when passing an untyped list as an argument to `assert` #2108.
- `@ensure` should be allowed to read "out" variables. #2107
- Error message for casting generic to incompatible type does not work properly with nested generics #1953
- Fixed enum regression after 0.7.0 enum change.
- ConditionVariable now properly works on Win32

### Stdlib changes
- Hash functions for integer vectors and arrays.
- Prefer `math::I` and `math::I_F` for `math::IMAGINARY` and `math::IMAGINARYF` the latter is deprecated.
- Add `array::contains` to check for a value in an array or slice.

## 0.7.0 Change list

### Changes / improvements
- Removed `Foo { 1, 2 }` initializer.
- Changed `Foo(<int>)` to `Foo {int}`.
- Removed `{| |}` expression blocks.
- Removed macro `&ref` and `$varef` parameters.
- Removed `$vaexpr(0)` syntax in favour of `$vaexpr[0]`
- Enum does not cast to/from an integer (its ordinal).
- Removed use of `void!` for main, test and benchmark functions.
- Removed `$or`, `$and`, `$concat` compile time functions.
- Removed `@adhoc` attribute.
- Disallow inline use of nested generics (e.g. `List{List{int}}`.
- Remove `.allocator = allocator` syntax for functions.
- Remove `@operator(construct)`.
- Removal of "any-switch".
- Allow swizzling assign, eg. `abc.xz += { 5, 10 };`
- Added `$$wstr16` and `$$wstr32` builtins.
- `$foreach` "()" replaced by trailing ":" `$foreach ($x, $y : $foo)` -> `$foreach $x, $y : $foo:`
- `$for` "()" replaced by trailing ":" `$for (var $x = 0; $x < FOO; $x++)` -> `$for var $x = 0; $x < FOO; $x++:`
- `$switch` "()" replaced by trailing ":" `$switch ($Type)` -> `$switch $Type:`
- Empty `$switch` requires trailing ":" `$switch` -> `$switch:`
- Rename `@return!` to `@return?` and change syntax to require ":" after faults.
- Remove `if (catch foo) { case ... }` syntax.
- Remove `[?]` syntax.
- Change `int!` to `int?` syntax.
- New `fault` declaration using `faultdef`.
- Enum associated values can reference the calling enum.
- Improve error message on `foo ?? io::EOF` with missing '?' #2036
- Make `@public` import recursive. #2018
- Fault nameof prefixes the first last module path, for instance `std::io::EOF` is rendered as `io::EOF`.
- Rename `def` to `alias`.
- Change `distinct` -> `typedef`.
- Order of attribute declaration is changed for `alias`.
- Added `LANGUAGE_DEV_VERSION` env constant.
- Rename `anyfault` -> `fault`.
- `!!foo` now works same as as `! ! foo`.
- Temp allocator now supports more than 2 in-flight stacks.
- Printing stacktrace uses its own temp allocator.
- Allow inferred type on body parameters. E.g. `@stack_mem(1024; alloc) { ... };`
- Use `@pool_init()` to set up a temp pool on a thread. Only the main thread has implicit temp pool setup.
- `tmem` is now a variable.
- Compile test and benchmark functions when invoking `--lsp` #2058.
- Added `@format` attribute for compile time printf validation #2057.
- Formatter no longer implicitly converts enums to ordinals.

### Fixes
- Fix address sanitizer to work on MachO targets (e.g. MacOS).
- Post and pre-decrement operators switched places for vector elements #2010.
- Aliases were incorrectly considered compile time constants.
- FreeBSD libc stat definitions were incorrect.
- Atomic max was incorrect.
- `"+".to_float()` would panic.
- `import` can now both be @public and @norecurse.
- Crash when trying to convert a struct slice to a vector #2039.
- Crash resolving a method on `Foo[2]` when `Foo` is distinct #2042.
- Bug due to missing cast when doing `$i[$x] = $z`.
- Incorrectly allowed getting pointer to a macro #2049.
- &self not runtime null-checked in macro #1827.
- Bug when printing a boolean value as an integer using printf.
- Show error when a generic module contains a self-generic type.
- "Single module" was not enforced when creating a static library using as a project target.

### Stdlib changes
- `new_*` functions in general moved to version without `new_` prefix.
- `string::new_from_*` changed to `string::from_*`.
- `String.to_utf16_copy` and related changed to `String.to_utf16`.
- `String.to_utf16_tcopy` and related changed to `String.to_temp_utf16`
- `mem::temp_new` changed to `mem::tnew`.
- `mem::temp_alloc` and related changed to `mem::talloc`.
- `mem::temp_new_array` changed to `mem::temp_array`.
- Add `ONHEAP` variants for List/HashMap for initializing global maps on the heap.
- Remove Vec2 and other aliases from std::math. Replace `.length_sq()` with `sq_magnitude()`
- Change all hash functions to have a common `hash` function.
- `@wstring`, `@wstring32`, `@char32` and `@char16` compile time macros added.
- Updates to `Atomic` to handle distinct types and booleans.
- Added `math::iota`.
- `@pool` no longer takes an argument.
- `Allocator` interface removes `mark` and `reset`.
- DynamicArenaAllocator has changed init function.
- Added `BackedArenaAllocator` which is allocated to a fixed size, then allocates on the backing allocator and supports mark/reset.
- `AnyList` now also defaults to the temp allocator.
- `os::getcwd` and `os::get_home_dir` requires an explicit allocator.
- `file::load_new` and `file::load_path_new` removed.
- `os::exit` and `os::fastexit` added.

## 0.6.8 Change list

### Changes / improvements
- Increase precedence of `(Foo) { 1, 2 }`
- Add `--enable-new-generics` to enable `Foo{int}` generic syntax.
- `{| |}` expression blocks deprecated.
- c3c `--test-leak-report` flag for displaying full memory lead report if any
- Output into /.build/obj/<platform> by default.
- Output llvm/asm into llvm/<platform> and asm/<platform> by default.
- Add flag `--suppress-run`. For commands which may run executable after building, skip the run step. #1931
- Add `--build-env` for build environment information.
- Deprecation of `@operator(construct)`.

### Fixes
- Bug appearing when `??` was combined with boolean in some cases.
- Test runner --test-disable-sort didn't work, c3c was expecting --test-nosort
- Test runner with tracking allocator assertion at failed test #1963
- Test runner with tracking allocator didn't properly handle teardown_fn
- Correctly give an error if a character literal contains a line break.
- Implicitly unwrapped optional value in defer incorrectly copied #1982.
- Crash when trying to define a method macro that isn't `@construct` but has no arguments.
- Regression, `.gitkeep` files were generated incorrectly.
- Aliases are now correctly handled as if they were variables/functions in regards to namespacing and accept `@builtin`.
- Correctly handle in/out when interacting with inout.
- Don't delete .o files not produced by the compiler.
- Fix optional jumps in expression lists, #1942.
- Several fixes for .o files and -o output, improving handling and naming.
- Fix bug casting bool to int to other int #1995.
- `@if` declarations were missing from -P output #1973.
- Check exe and lib output so -o works with directories.
- Swizzling an inline vector in a struct would cause a crash.
- Fixed error and poor error message when using an invalid target name.

### Stdlib changes

## 0.6.7 Change list

### Changes / improvements
- Contracts @require/@ensure are no longer treated as conditionals, but must be explicitly bool.
- Add `win-debug` setting to be able to pick dwarf for output #1855.
- Error on switch case fallthough if there is more than one newline #1849.
- Added flags to `c3c project view` to filter displayed properties
- Compile time array assignment #1806.
- Allow `+++` to work on all types of arrays.
- Allow `(int[*]) { 1, 2 }` cast style initialization.
- Experimental change from `[*]` to `[?]`
- Warn on if-catch with just a `default` case.
- Compile time array inc/dec.
- Improve error message when using ',' in struct declarations. #1920
- Compile time array assign ops, e.g. `$c[1] += 3` #1890.
- Add `inline` to enums #1819.
- Cleaner error message when missing comma in struct initializer #1941.
- Distinct inline void causes unexpected error if used in slice #1946.
- Allow `fn int test() => @pool() { return 1; }` short function syntax usage #1906.
- Test runner will also check for leaks.
- Improve inference on `??` #1943.
- Detect unaligned loads #1951.
- `Thread` no longer allocates memory on posix.

### Fixes
- Fix issue requiring prefix on a generic interface declaration.
- Fix bug in SHA1 for longer blocks #1854.
- Fix lack of location for reporting lambdas with missing return statement #1857.
- Compiler allows a generic module to be declared with different parameters #1856.
- Fix issue with `@const` where the statement `$foo = 1;` was not considered constant.
- Const strings and bytes were not properly converted to compile time bools.
- Concatenating a const empty slice with another array caused a null pointer access.
- Fix `linux-crt` and `linux-crtbegin` not getting recognized as a project paramater
- Fix dues to crash when converting a const vector to another vector #1864.
- Filter `$exec` output from `\r`, which otherwise would cause a compiler assert #1867.
- Fixes to `"exec" use, including issue when compiling with MinGW.
- Correctly check jump table size and be generous when compiling it #1877.
- Fix bug where .min/.max would fail on a distinct int #1888.
- Fix issue where compile time declarations in expression list would not be handled properly.
- Issue where trailing body argument was allowed without type even though the definition specified it #1879.
- Fix issues with @jump on empty `default` or only `default` #1893 #1894
- Fixes miscompilation of nested `@jump` #1896.
- Fixed STB_WEAK errors when using consts in macros in the stdlib #1871.
- Missing error when placing a single statement for-body on a new row #1892.
- Fix bug where in dead code, only the first statement would be turned into a nop.
- Remove unused $inline argument to mem::copy.
- Defer is broken when placed before a $foreach #1912.
- Usage of @noreturn macro is type-checked as if it returns #1913.
- Bug when indexing into a constant array at compile time.
- Fixing various issues around shifts, like `z <<= { 1, 2 }`.
- `return (any)&foo` would not be reported as an escaping variable if `foo` was a pointer or slice.
- Incorrect error message when providing too many associated values for enum #1934.
- Allow function types to have a calling convention. #1938
- Issue with defer copying when triggered by break or continue #1936.
- Assert when using optional as init or inc part in a for loop #1942.
- Fix bigint hex parsing #1945.
- `bigint::from_int(0)` throws assertion #1944.
- `write` of qoi would leak memory.
- Issue when having an empty `Path` or just "."
- `set_env` would leak memory.
- Fix issue where aligned bitstructs did not store/load with the given alignment.
- Fix issue in GrowableBitSet with sanitizers.
- Fix issue in List with sanitizers.
- Circumvent Aarch64 miscompilations of atomics.
- Fixes to ByteBuffer allocation/free.
- Fix issue where compiling both for asm and object file would corrupt the obj file output.
- Fix `poll` and `POLL_FOREVER`.
- Missing end padding when including a packed struct #1966.
- Issue when scalar expanding a boolean from a conditional to a bool vector #1954.
- Fix issue when parsing bitstructs, preventing them from implementing interfaces.
- Regression `String! a; char* b = a.ptr;` would incorrectly be allowed.
- Fix issue where target was ignored for projects.
- Fix issue when dereferencing a constant string.
- Fix problem where a line break in a literal was allowed.

### Stdlib changes
- Added '%h' and '%H' for printing out binary data in hexadecimal using the formatter.
- Added weakly linked `__powidf2`
- Added channels for threads.
- New `std::core::test` module for unit testing machinery.
- New unit test default runner.
- Added weakly linked `fmodf`.
- Add `@select` to perform the equivalent of `a ? x : y` at compile time.
- `HashMap` is now `Printable`.
- Add `allocator::wrap` to create an arena allocator on the stack from bytes.

## 0.6.6 Change list

### Changes / improvements
- Split help into normal and "full" help, #1703
- Removed 'headers' command line option.
- Add `enum.from_ordinal` and `fault.from_ordinal`
- Deprecate cast-style conversion from integer <-> enum.
- Make deprecation an error in test mode.
- Add `--win-vs-dirs` to override VS detection dirs.
- Add `"name"` project property to override the name of the resulting binary. #1719
- Improved `add-project` to take arguments.
- Improve error reporting when using type names as the function argument #1750.
- Improve ordering of method registration to support adding methods to generic modules with method constraints #1746
- Support experimental `@operator(construct)` operator overload.
- Allow using 'var' to declare lambdas in functions.
- Add 'validation' setting and make dead code a warning.
- Allow compile time `$foreach` iteration over constant Strings and bytes.
- Improved error message when accessing `@private` from other modules #1769.
- Include `@name` when searching for possible matches to `name` in the error message. #1779
- Improve `@param` parse errors #1777
- Improved `#foo` resolution inside of the compiler.
- Deprecated '&' macro arguments.
- Deprecate `fn void! main() type main functions.
- Deprecate old `void!` @benchmark and @test functions.
- Allow test runners to take String[] arguments.
- Added `--lsp` output.
- Improve the error message when running out of memory.
- Allowed passing arguments to @test / @benchmark runners via `c3c test[benchmark] -- -o --opt1 <arg1>`
- Handle bytes and string literals the same way in terms of zero termination.
- Function comments are stored and displayed with -P.
- Prevent `#hash` arguments from taking code that modifies ct variables. #1794
- Make stringify to recursively enter `#hash` expressions #1834.

### Fixes
- Fix case trying to initialize a `char[*]*` from a String.
- Fix Map & HashMap `put_all_for_create` not copying all elements, causing `init_from_map` to create incomplete copy.
- Fix bug when a macro calling an extern function was called in another module also declaring and calling the same function. #1690
- `static-lib` and `dynamic-lib` options from the command line now produces headers.
- Fix bug outputting exported functions without predefined extname.
- Fix problem where crt1 was linked for dynamic libraries on Linux and BSD. #1710
- Fix CRT detection on Arch Linux.
- Fix lexer allowing a trailing underscore (_) with hex and binary literals.
- Fix `--list-operators` CLI command printing underscore (_) and hash (#).
- Fix bug in temp allocator when temp memory is exhausted and allocation needs overaligned mem. #1715
- Incorrectly handles distinct enums and pointers with '+=' and '-=' #1717.
- Prevent DString from being initialized with "".
- Fix bug in OnStackAllocator when freeing overallocated data. #1720
- Use `weak_odr` rather than `weak` on Windows which seems to prevent issues such as #1704.
- Use `weak` on dyn-symbols on Linux.
- Fix crash on project.json not having an empty set of targets.
- Miscompile when indexing an array with small unsigned types for enums.
- Change CBool to be 1 byte.
- `any_to_int` checks value to be int and no longer works with enum.
- Add check in formatter printing "%c".
- Fix bug where `!!` and `!` was not recognized to jump out of the current scope.
- Fix bug when including compile time parameters in trailing body more than once.
- Fix issue with compiling a constant struct containing a string array in a local context.
- Fix error where panic would not properly stop the program when stacktrace couldn't be printed #1751.
- Macros with default arguments to `&`, `#` and type parameters didn't work as expected. #1754.
- `net::poll()` with negative timeout behaved incorrectly.
- Return type inference bugs with macros #1757
- `$defined` in a global scope should accept testing normal macros.
- Assert on add to uninitialized ct variable #1765.
- Dynamic function lookup fails after changing type without dummy anycast #1761
- $vasplat was allowed inside of a function when passed as an argument to a function.
- Prohibit raw vaargs in regular functions with a function body.
- Assert on certain slice to slice casts. #1768.
- Fix vector float -> bool conversion.
- Fix `+a = 1` erronously being accepted.
- Fix not freeing a zero length String
- Macros with trailing bodys aren't allowed as the single statement after a while loop with no body #1772.
- Deref subscripts as needed for macro ref method arguments. #1789
- Change ordering to simplify adding methods to type in conditional modules.
- `#foo` style arguments were not type checked when given a type. #1790
- Bug when using +++ on value build a slice or array: the rhs cast was not done.
- Fix bug preventing compile time slices from being iterated over with `$foreach`.
- Fix bug with defer assignment in macro #1807.
- Fix regression with swizzle references for vectors #1810.
- Assert when partially initializing a constant struct containing a slice #1812.
- Assert concatenating constant slices #1805.
- Do not link "ld" on Linux with no libc.
- Fix bug when multiple `$else` clauses followed an `$if` #1824.
- Report the correct type as not having a method when access fails #1828.
- Prevent temp arena scribbling from causing an asan warning. #1825
- Fix bug where `&i[0] = null` was not detected to be an error #1833.

### Stdlib changes
- Increase BitWriter.write_bits limit up to 32 bits.
- Updates to `Slice2d`, like `get_xy` and others.
- Added `iter()` `value_iter()` and `key_iter()` to HashMap.
- Add "tokenizer" to String.
- Add "skip_empty" to split methods. Add split_to_buffer method.
- Add `@enum_from_value`.
- Updated hash function.
- Added URL parser.
- Added convenience functions to `Maybe`.
- Added `String.trim_left()` and `.trim_right()`.
- Deprecation of several `&` macros.
- Format functions for timedates.
- Add `@assert_leak()` to assert on memory leaks in the scope.
- Added `double.set_high_word()`, `double.set_low_word()`, and `float.set_word()`.

## 0.6.5 Change list

### Changes / improvements
- Allow splat in initializers.
- Init command will now add `test-sources` to `project.json` #1520
- `a++` may be discarded if `a` is optional and ++/-- works for overloaded operators.
- Improve support for Windows cross compilation on targets with case sensitive file systems.
- Add "sources" support to library `manifest.json`, defaults to root folder if unspecified.
- Add char_at method in DString and operators [], len, []= and &[].
- Add `-q` option, make `--run-once` implicitly `-q`.
- Add `-v`, `-vv` and `-vvv` options for increasing verbosity, replacing debug-log and debug-stats options.

### Fixes
- Fix bug where `a > 0 ? f() : g()` could cause a compiler crash if both returned `void!`.
- `@builtin` was not respected for generic modules #1617.
- Fix issue writing a single byte in the WriteBuffer
- A distinct inline pointer type can now participate in pointer arithmetics.
- Support &a[0] returning the distinct type when applying it to a distinct of a pointer.
- Fix error when calling `HashMap.remove` on uninitialized `HashMap`.
- Fix issue with resolved try-unwrap in defer.
- Fix issue with overloaded subscript and ++/-- and assign ops (e.g. `*=`)
- Fix issue with properties in different targets not being respected #1633.
- Indexing an Optional slice would crash in codegen #1636.
- SimpleHeapAllocator bug when splitting blocks allowed memory overrun.
- Not possible to alias or take reference for extension methods on non-user defined types. #1637
- Prevent methods from using names of properties or fields. #1638
- b64 / hex data strings can now be used with \` as well.
- Contracts on generic modules would evaluate too late, sometimes not catching the error until it already occurred elsewhere.
- Fix bug preventing optionals from being used in ranges or as indices.
- Crash compiling for arm64 when returning 16 byte and smaller structs by value not a power of 2 #1649.
- Enforce single module compilation for static libraries to make constructors run properly.
- Crash when using --no-obj without compile-only. #1653
- Do not produce expression locations for windows.
- Issue where multiple methods were accepted for the same type.
- Issue where a method was linked to a type alias instead of the underlying type.
- Fix Fnv1a encoding.
- Fix issue with accessing arrays in access-overloaded types, e.g. `list[1][2]` #1665.
- Cast removing arbitrary array indices and converting them to pointers should always be fine #1664
- Incorrect "no-libc" definition of `cos`, making it unavailable for wasm.
- Fix issue with the adjoint and inverse calculations for `Matrix2x2`.
- It was possible to create 0 length arrays using byte literals. #1678
- Crash when a constant null typeid is checked for properties. #1679

### Stdlib changes
- Add `io::MultiReader`, `io::MultiWriter`, and `io::TeeReader` structs.
- Updated Base32 API.
- Add `file::save`.
- Add `memcpy` / `memset` / `memcmp` to nolibc.
- Add `sort::quickselect` to find the k-th smallest element in an unordered list.
- Add `sort::is_sorted` to determine if a list is sorted.
- Implement RFC 3986 for url encoding and decoding.

## 0.6.4 Change list

### Changes / improvements
- Const vector -> const slice implicit conversion.
- Slicing arrays, slices and bytes at compile time #1466.
- Better error for `int a[4] = ...`. #1518
- Better error for `int Foo(int a)` declarations #1516
- Improve error message in the case of `MyInterface x = foo;` #1522
- Deprecate `@adhoc`, allow non-nested ad hoc generic types.
- Constant bytes <=> char[] conversion should work #1514.
- Infer now works across ternary.
- Interfaces now support .ptr and .type directly without casting to `any`.
- Switch to `<* *>` docs.
- Improve error messages on expressions like `var $type = int;` #1553.
- Disallow casting a `void*` to `any` or an interface, unless it is `null`.
- Defer resolution of declarations when looked up in `def` aliased #1559.
- Adding constants to the Json AST #1540
- Adding info to the globals inside Json AST #1541
- Null-check function pointer invocation #1573.
- `string::new_struct_to_str` and `io::struct_to_format` to dump struct data.
- `io::print` will now print structs.
- Improve error message when using `void` aliases as variable storage type.
- Add a target type: "prepare" which doesn't compile anything (but may run `exec`)
- Improve error message on incorrect inner struct/union name #1847.

### Fixes
- `Unsupported int[*] $x = { 1, 2, 3, 4 }` #1489.
- Unexpected compile error using a typed constant with `copysign` #1517
- Incorrect subscript resolution #1519.
- Segfault with passing a program with `-` using stdin.
- Using no module with `-` would reject the program.
- Unintended deref of pointers with methods caused regression with hash function.
- Fix broken sincos function.
- Bug when a continue is copied in a defer.
- Compiler error when any/interface initialized using {} #1533.
- Bug when defers and $if were combined in a macro, which would cause miscompilation.
- Fixes to the CSV reader.
- Crash returning struct or vector from function using ternary expression #1537.
- Improved error message on invalid subscript index type #1535.
- Improved error message when declaring a variable `void!`.
- Cannot use void as a generic parameter #1546
- Interfaces not correctly copied with generics #1545
- Memory leak in keys.new_list fixed.
- Standard library is now correctly weakly linked, fixing the use of C3 .so together with executable. #1549, #1107.
- Wrong error message for interface methods with body #1536.
- Empty expression block would crash compiler with debug on #1554.
- Improve infer conversions on constants, e.g. `ZString a = foo ? "a" : "b";` #1561
- Show error when declarations do not start with `fn` in interfaces. #1565
- `if (try foo)` was handled incorrectly inside a defer.
- `&self` argument not implicitly null checked. #1556.
- `(uptr)&((Foo*)null).a` incorrectly inserts a null check. #1544
- Incorrect error message when `$eval` is provided an invalid string. #1570
- `HashMap.copy_keys` did not properly copy keys which needed to be allocated #1569
- Named vector component access would not fold at compile time. #1574
- `$define` would occasionally not properly evaluate declarations it encountered.
- Fixes with error handling recursive `@tag` #1583.
- Sometimes generating introspection info would not be in the global scope causing a crash #1586.
- @tag on macros cannot be retrieved with tagof #1582
- Taking the $typeof of a wildcard optional returns `void!`.
- Fix bug with enums with jump tables #1840.
- Enum associated declarations accidentally allowed declaration in function style. #1841
- Quicksort and insertsort incorrectly allowing arrays and vectors by value. #1845.

### Stdlib changes
- Remove unintended print of `char[]` as String
- Add read/write to stream with big endian ints.
- Move accidently hidden "wrap_bytes".
- Added CBool #1530.
- Added encoding/base32 module.

## 0.6.3 Change list

### Changes / improvements
- Introduce `arg: x` named arguments instead of `.arg = x`, deprecate old style.
- Support splat for varargs #1352.
- Allow `var` in lambdas in macros.
- Support `int[*] { 1, 2, 3 }` expressions.
- Support inline struct designated init as if inline was anonymous.
- Introduce the `.paramsof` property.
- Support environment variable 'C3C_LIB' to find the standard library.
- Support environment variable 'C3C_CC' to find the default C compiler.
- Support casting bitstructs to bool.
- Allow user-defined attributes to have typed parameters.
- Add `.gitkeep` files to project subfolders.
- Add `env::COMPILER_BUILD_HASH` and `env::COMPILER_BUILD_DATE`
- Support linking .o files in compilation command. #1417
- Slicing constant strings at compile time works.
- Add `project fetch` subcommand to fetch missing project dependencies (general and target specific)
- Ability of `vendor-fetch` to download the dependencies in the first specified path `dependencies-search-path`
- Ability of `vendor-fetch` to register the fetched dependencies in the project file.
- Allow the "self" parameter to be $/# for macro methods.
- Support compile time slicing of untyped lists.
- Allow specifying an import module using `@wasm` #1305.
- Deprecated inline generic types outside of struct definitions and macros unless marked `@adhoc`.
- Improved method detection in earlier stages of checking.
- Allow `@norecurse` attribute for non-recursive imports #1480.
- wasm32 / wasm64 targets are use-libc=no by default.
- Add hash/sha256 module

### Fixes
- Issue where a lambda wasn't correctly registered as external. #1408
- Generic methods were incorrectly registered as functions, leading to naming collisions. #1402
- Deprecated tuple / triple types.
- Converting a slice to a vector/array would copy too little data.
- Crash when reading an empty 'manifest.json'.
- "optsize" did not work correctly in project.json.
- `l[0].a = 1` now supported for overloads due to better lvalue handling #1357.
- Asserts are retained regardless of optimization when running tests.
- Limit object filename lengths. #1415
- Fix regression for `$include`.
- Correct '.so' suffix on dynamic libraries on Linux.
- Fix bug where inline index access to array in a struct would crash the compiler.
- Asserts are now correctly included and traced in when running tests.
- Use atexit to fix finalizers on Windows #1361.
- Fix bugs in "trap-on-wrap" #1434.
- Bug with casting anyfault to error.
- Lambda / function type would accidentally be processed as a method.
- Fix error message when not finding a particular function.
- Crash invoking a `@body` argument with the wrong number of parameters.
- Fix reordering semantics in struct assignment.
- Regression when passing types as `#expr` arguments. #1461
- Temp allocator overwrites data when doing reset on extra allocated pages. #1462
- User defined attributes could not have more than 1 parameter due to bug.
- Folding a constant array of structs at compile time would cause an assert.
- Enum attributes would be overwritten by enum value attributes.
- LLVM issue with try when bool is combined #1467.
- Segfault using ternary with no assignment #1468.
- Inner types make some errors misleading #1471.
- Fix bug when passing a type as a compile time value.
- Fix bug due to enum associated values not being checked for liveness.
- Regression when compile time accessing a union field not last assigned to.
- Safer seed of rand() for WASM without libc.
- Bad error message aliasing an ident with a path. #1481.
- Error when slicing a struct with an inline array #1488.
- Improved error messages on `Foo a = foo { 1 };` #1496
- Bug in json decoder escape handling.
- Fix bug when reading zip manifest, that would not return a zero terminated string. #1490
- Fix thread tests.
- Detect recursion errors on non-recursive mutexes in safe mode.
- Foreach over distinct pointer failed to be caught as error #1506.
- Foreach over distinct iterable would ignore operator(len).
- Compiler crash when compiling c code in a library without --obj-out #1503.

### Stdlib changes
- Additional init functions for hashmap.
- `format` functions are now functions and work better with splat.
- Add support for the QOI format.
- Add `io::read_new_fully` for reading to the end of a stream.
- Add `io::wrap_bytes` for reading bytes with `io` functions.
- Add `rnd` and `rand_in_range` default random functions.
- Additional timezone related functions for `datetime`.
- Added MD5 and crypto::safe_compare.
- Added generic HMAC.
- Added generic PBKDF2 implementation.
- DString `reverse`.
- `DString.insert_at` now has variants for other types.

## 0.6.2 Change list

### Changes / improvements

- Updated LLVM passes
- Added `is_substruct` type property.
- Scalar -> vector not implicit in call or assign.
- Added `--vector-conv` to enable the old scalar->vector conversion behaviour.
- Added "weak" type aliases `def Foo = my_foo::Foo @weak;`
- `*-add` keys in targets in `manifest.json` and `project.json` are deprecated.
- Made "add" the default for things like `sources`, `dependencies` and other keys in project and library files.
- Give some symbol name suggestions when the path is matched.
- Don't generate .o files on `compile` and `compile-run` if there is no `main`.
- c3c init-lib does not create the directory with the .c3l suffix #1253
- Permit foreach values to be optional.
- Add `--show-backtrace` option to disable backtrace for even smaller binary.
- Untested Xtensa support.
- && doesn't work correctly with lambdas #1279.
- Fix incorrect override of optimization levels when using projects.
- Add experimental `@noalias` attribute.
- Add a `--run-once` option to delete the output file after running it.
- Add `@const` attribute for macros, for better error messages with constant macros.
- Add `wincrt` setting to libraries.
- Add `+++` `&&&` `|||` as replacement for `$concat`, `$and` and `$or`.
- Add `methodsof` to type info for struct, union and bitstruct.
- Added `@tag` `tagof` and `has_tagof` to user defined types and members.
- Added `c-include-dirs` project/manifest setting.
- The compiler now skips UTF8 BOM.
- Printable values passed to the Formatter as pointers, will print as if passed by value.
- Pointers are rendered with "0x" prefix when passed to '%s'.
- Add temp allocator scribble.
- Use PIC by default on Linux.
- `$exec` may now provide a stdin parameter.
- Introduce `$vaarg[...]` syntax and deprecate the old `$vaarg(...)`.
- Similar change to `$vasplat`: `$vasplat` and `$vasplat[1..]`.
- Add `$member.get(value)` to replace `value.$eval($member.nameof)`
- Improve the error message when the compilation does not produce any files #1390.
- Add `fmod` implementation for nolibc.
- Allow `(Foo) { 1, 2 }` syntax for compound literals.

### Fixes

- Broken WASM library code.
- Regression: Invalid is_random implementation due to changes in 0.6.
- `dbghelp.lib` was linked even on nolibc on Windows.
- Fix incorrect linker selection on some platforms.
- Struct members declared in a single line declaration were not sharing attributes. #1266
- `opt` project setting now properly documented.
- Incorrect justify formatting of integers.
- Assertion with duplicate function pointer signatures #1286
- Distinct func type would not accept direct function address assign. #1287
- Distinct inline would not implement protocol if the inlined implemented it. #1292
- Distinct inline can now be called if it is aliasing a function pointer.
- Bug in List add_array when reserving memory.
- Fix issue where a compile time parameter is followed by "...".
- Fix issue with some conversions to untyped list.
- Issue where a `if (catch e = ...)` in a defer would be incorrectly copied. Causing codegen error.
- Variable in if-try / if-catch cannot be a reused variable name.
- Vararg interfaces were broken.
- LLVM codegen for constants in enums could fail.
- Fixes to the socket functions.
- Improved output when pointer is out of range.
- Better error when casting to a distinct fails.
- With single module, name the .o file after what `-o` provides. #1306
- Bitstruct members can now have attributes.
- `%` analysis was incorrect for int vectors.
- When resolving inherited interfaces, the interface type wasn't always resolved.
- Fix issues when checking methods and interfaces hasn't been resolved yet.
- Fix Vec2.angle
- Update to libc::setjmp on Win32, to do no stack unwinding.
- Recursively follow interfaces when looking up method.
- Int128 alignment change in LLVM fixed on x64.
- Fix interface lazy resolution errors.
- Interface resolution when part of generics #1348.
- Assert not properly traced #1354.
- Ordering issues with `$include` / `$exec` fixed #1302.
- Issues with wincrt linking.
- Debug info with recursive canonical type usage could cause segfault.
- Missing check on optional left hand side for `s.x`.
- Incorrect zero analysis on `foo["test"] = {}` #1360.
- Bug converting untyped list #1360.
- Benchmark / test no longer suppresses debug info. #1364.
- Bug when compile time subtracting a distinct type.
- `insert_at` incorrectly prevented inserts at the end of a list.
- Fix aligned alloc for Win32 targets.
- Compiler didn't detect when a module name was used both as a generic and regular module.
- Assigning a const zero to an aliased distinct caused an error.
- `--path` is now properly respected.
- `--test` will now provide the full filename and the column.
- Fix of bug in `defer (catch err)` with a direct return error.
- Too restrictive compile time checks for @const.
- Fixes to wasm nolibc in the standard library.
- Fixed int128 div/mod.
- Fix WASM memory init priority.
- Fix bug with `defer (catch err)` when used together with regular defer.
- Methods can now properly be aliased using `def` #1393.
- Memory leak in Object when not using temp allocators.
- Tracking allocator would double the allocations in the report.
- `printf` will now show errors in the output when there are errors.
- Bug where `if try` would work incorrectly in a macro.
- Prevent loading / storing large structs with LLVM.

### Stdlib changes

- `send` and `recv` added to `libc` for Posix / Win32.
- Add support to destroy temp allocators.
- Deprecated `path.append`, `path.tappend`, `getcwd`, `tgetcwd`, `path.absolute`, `ls`.
- Deprecated `env::get_config_dir`, replaced by `env::new_get_config_dir`.
- Added `path.has_extension`, `path.new_append`, `path.temp_append`, `new_cwd`, `temp_cwd`, `path.new_absolute`, `new_ls`, `temp_ls`.
- Added `dstring.replace`
- New hashmap type, `Map`
- Added `ElasticArray`.
- Added `types::is_signed`, `types::is_unsigned` and `types::inner_type`.

## 0.6.1 Change list

### Changes / improvements
- Addition of $append and $concat functions.
- Added $$str_hash, $$str_upper, $$str_lower, $$str_find builtins.
- Improved error notes when call expressions have errors.
- Trailing body arguments may now be `&ref`, `#hash`, `$const` and `$Type` arguments.
- "panic-msg" setting to suppress panic message output.
- Require `@export` functions to have `@export` types.
- Disallow leading/trailing/duplicate '_' in module names.
- Updated mangling.
- Added `$$unaligned_load` and `$$unaligned_store`.
- `--no-headers` option to suppress creating headers when generating a library.
- Support c-file compilation in libraries.
- Allow using $defined(&a[1]) to check if the operation is supported.
- Max number of members in a struct is limited to 65535.
- The maximum number of parameters in a call is now 255, up from 127.
- Array comparison now uses built-in memcmp on LLVM to enable optimizations.
- Prevent implicit array casts to pointers with higher alignment #1237.
- Macro `$case` statements now pick the first match and does not evaluate the rest.
- `manifest.json` is now checked for incorrect keys.
- Added `--list-manifest-properties` to list the available properties in `manifest.json`.
- Indexing into a constant array / struct now works at compile time.
- Improved error message when trying user foreach with an untyped list.
- RISCV asm support.

### Fixes
- Error with unsigned compare in `@ensure` when early returning 0 #1207.
- Prevent Mach-O from removing `@init` and `@dynamic` in a more reliable way #1200.
- Fix of missing copy of parameterized custom attributes.
- Fixed crash on certain recursive function definitions #1209.
- Return the typekind "FUNC" for a function pointer.
- No longer possible to dereference a function pointer.
- Fix bug with @jump miscompile.
- Bit negate does implicit integer promotion.
- Bitstructs, unions and flexible arrays now correctly emitted in headers.
- Fix distinct inline conversions.
- Bit negating const zero flags would give an incorrect result.
- Fix to scalar -> vector conversions.
- Bug fix for rethrow + defer catch.
- Wrong size for structs containing overaligned structs #1219
- $typeof(*x) should be valid when x is an `[out]` parameter #1226
- Fix ABI lowering for 128 bit vectors on Linux.
- Bad error message when using a generic method without generic parameters #1228
- Private function called from nested macro not visible to linker #1232
- Bitstructs in structs would not be correctly be handled in some cases.
- Fix problem where a $$FUNC would return "<GLOBAL>" when evaluated for a static in a function #1236.
- `ordinal` is no longer a valid associated value name for enums.
- Constants defined by indexing into another constant could fail codegen.
- Stdlib nolibc code bugs fixed.
- Regression: duplicate symbols with static variable declared in macro #1248.
- Unsplat with named parameters was accidentally disallowed.
- Reference parameter doesn't work with vector subscript #1250.
- The msvc_sdk script failed to work properly on windows when run in folders with spaces.
- Using winmain would call the wrong definition #1265.
- DynamicArenaAllocator would not correctly free.

### Stdlib changes
- Added `remove_first_item` `remove_last_item` and `remove_item` as aliases for the `match` functions.
- Added @str_hash, @str_upper, @str_lower, @str_find compile time macros.
- Remove "panic" text from unreachable() when safe mode is turned off.
- Added `@unaligned_store` and `@unaligned_load`.
- Null ZString, DString or pointer prints "(null)" for printf.
- Updated sorting API.
- Insertion sort and counting sort added.
- Added missing `mem` and `mem::allocator` functions for aligned allocations.
- Added `new_init_with_array` and `temp_init_with_array` for List.
- Fixed posix `NativeMutex.lock_timeout`.
- Fixed `env::ARCH_32_BIT` and `env::ARCH_64_BIT`.
- Added `time::us`.

## 0.6.0 Change list

### Changes / improvements
- `@default` implementations for interfaces removed.
- `any*` => `any`, same for interfaces.
- Private / local globals now have `internal` visibility in LLVM.
- Updated enum syntax.
- 'rgba' also available for swizzling.
- The name "subarray" has been replaced by the more well known name "slice' across the codebase.
- Improved alignment handling.
- Add `--output-dir` to command line. #1155
- Allow making distinct types out of "void", "typeid", "anyfault" and faults.
- Removed `--system-linker` setting.
- "Try" expressions may not be any binary or unary expressions. So for example `try foo() + 1` is disallowed.
- Added `$$REGISTER_SIZE` for int register size.
- `assert(false)` only allowed in unused branches or in tests. Compile time failed asserts is a compile time error.
- Require expression blocks returning values to have the value used.
- Detect "unsigned >= 0" as errors.
- Improve callstack debug information #1184.
- Request jump table using @jump for switches.
- Improved inline debug information.
- Improved error messages on inlined macros.
- Introduce MSVC compatible SIMD ABI.
- `$foreach` doesn't create an implicit syntactic scope.
- Error of `@if` depends on `@if`
- Support `defer (catch err)`
- Added `print-input` command argument to print all files used for compilation
- Allow recursive function definitions as long as they are pointers. #1182
- Default CPU to native if less than AVX, otherwise use AVX.
- Bounds checking on length for `foo[1:2]` slicing #1191.
- Foreach uses non-wrapping add/dec.

### Fixes
- Fixed issue in safe mode when converting enums.
- Better checking of operator methods.
- Bug when assigning an optional from an optional.
- Lambdas were not type checked thoroughly #1185.
- Fix problems using reflection on interface types #1203.
- `@param` with unnamed macro varargs could crash the compiler.
- Compiler crash using enum nameof from different module #1205.
- Incorrect length passed to scratch buffer printf.
- Casting to a bitstruct would be allowed even if the type was the wrong size.
- Generic modules parameterized with constants would sometimes get the wrong parameterized module name causing conversion errors #1192.
- Duplicate emit of expressions on negation would incorrectly compile negated macros.
- Casting a slice address to its pointer type should not compile #1193.
- Union is not properly zero-initialized with designated initializer #1194.
- Compile time fmod evaluates to 0 #1195.
- Assertion failed when casting (unsigned) argument to enum #1196
- Correct debug info on parameters without storage.
- Fix location on foreach debug output.
- Compiler crash on designated initializer for structs with bitstruct.

### Stdlib changes
- "init_new/init_temp" removed.
- LinkedList API rewritten.
- List "pop" and "remove" function now return Optionals.
- RingBuffer API rewritten. Allocator interface changed.
- Deprecated Allocator, DString and mem functions removed.
- "identity" functions are now constants for Matrix and Complex numbers.
- Removed 'append' from Object and List, replaced by 'push'.
- `GenericList` renamed `AnyList`.
- Proper handling of '.' and Win32 '//server' paths.
- Path normalization - fix possible null terminator out of bounds.
- Add 'zstr' variants for `string::new_format` / `string::tformat`.
- Fix mutex and wait signatures for Win32.

## 0.5.5 Change list

### Changes / improvements
- Disallow multiple `_` in a row in digits, e.g. `1__000`.
- Added `@link` attribute.
- New 'linker' build option.
- "linker" project setting updated, "system-linker" removed.

### Fixes
- Struct/union members now correctly rejects members without storage size #1147.
- `math::pow` will now correctly promote integer arguments.
- Pointer difference would fail where alignment != size (structs etc) #1150
- Fixed array calculation for npot2 vectors.
- $$memcpy_inline and $$memset_inline fixed.
- `.$Type = ...` and `.$foo = ...` now works #1156.
- `int.min` incorrect behaviour #1154.
- Bitstruct cast to other bitstruct by way of underlying type would fail #1159.
- Bug in `time.add_seconds` #1162.
- Remove initial './' in Win32 and convert '/' to '\' for paths when running a binary.
- 'output' directory for projects was incorrect in templates.
- Regression: no stacktrace.
- For MacOS, running with higher optimization would crash as initializers were removed.
- `compile-run` and `run` now returns the proper return code.
- Allow String constants -> ichar*, and allow integer pointers to explicitly convert between unsigned signed.
- Bug in unaligned return value lowering for Aarch64.

### Stdlib changes
- Added `new_aligned` and `alloc_aligned` functions to prevent accidental under-alignment when allocating simd.
- Fixes to realloc of aligned allocations
- Use native Windows calls on aligned allocations on Windows.
- mem::copy_inline, mem::clear_inline and mem::set_inline added.
- mem::copy / clear / set no longer has an `$inline` attribute.
- Native aligned libc malloc on Windows & POSIX.
- Simplification of the allocator interface.
- CoreFoundation only linked on MacOS when used.

## 0.5.4 Change list

### Changes / improvements
- Hash variables may now take a designated initializer.
- Added @safemacro to override the `@` requirement for non-function-like macros.
- More information available with debug log in non debug builds.
- Removed install_win_reqs.bat which didn't work well.
- Support `**` to mean `./**`
- MacOS init/finalizer now respects priority.
- Bitstructs supports `!=` and `==`.
- Support Windows `.def` files using `--windef`.
- Bitstructs now fold compile time constant bit ops.
- Fix issue where in some cases a constant global with a string wasn't folded (e.g. in asm stmts)
- Lateral implicit imports removed.
- Default to '.' if no libdir is specified.
- Improved error messages for `--lib`.
- Added `--linker` to set the linker #1067.

### Fixes
- Fixes to macro context evaluation with macro varargs.
- Dynamic methods registered before init functions on MacOS.
- Fixed clobber on x86 `cpuid` instruction.
- Removed invalid syntax from grammar.y.
- `output` project setting now respected.
- Aliased declarations caused errors when used in initializers.
- Aliased consts used as constant initializers caused errors.
- Exported module names replace `::` by `_`.
- Const ternary would evaluate incorrectly for ?:
- `$$MODULE` would report the incorrect module name in macros.
- Fixed debug info for globals and for/switch scopes.
- `out` now correctly detects subscript[] use.
- Ambiguous recursive imports are now correctly detected.
- Overzealous local escape check corrected #1127.
- Fixes to the matrix functions #1130.

### Stdlib changes
- Deprecated `Allocator` helper functions.
- Added `mem::allocator` functions corresponding to removed allocator functions.
- Changed `mem::new` / `mem::temp_new` to accept an optional initializer, and will clear by default.
- Mem `_clear` and `_zero` variants deprecated. "new_*" functions will clear by default.
- Mem "alloc_*" functions replace old "new_*" behaviour.
- Fixed temp memory issue with formatter.
- Added temp_push and temp_pop for pushing / popping the temp allocator manually (or from C).
- Added byte_size to `List`
- Added `GenericList`.

## 0.5.3 Change list

### Changes / improvements
- Migrate from using actual type with GEP, use i8 or i8 array instead.
- Optimize foreach for single element arrays.
- Move all calls to panic due to checks to the end of the function.

### Fixes
- Single module command line option was not respected.
- Fixed issue with compile time defined types (String in this case), which would crash the compiler in certain cases.
- Projects now correctly respect optimization directives.
- Generic modules now correctly follow the implicit import rules of regular modules.
- Passing an untyped list to a macro and then using it as a vaarg would crash the compiler.
- Extern const globals now work correctly.

### Stdlib changes
- init_new/init_temp deprecated, replaced by new_init and temp_init.

## 0.5.2 Change list

### Changes / improvements
- Allow trailing comma in calls and parameters #1092.

### Fixes
- Fixes issue where single character filenames like 'a.c3' would be rejected.
- Better errors when index type doesn't match len() when doing user defined foreach.
- Fixes to `to_int` for hexadecimal strings.
- Fixed issue when using a generic type from a generic type.
- Bug with vector parameters when the size > 2 and modified.
- Missing error on assigning to in-parameters through subscripting.
- Inference of a vector on the lhs of a binary expression would cause a crash.
- Fixes to PriorityQueue

### Stdlib changes
- Allow `to_int` family functions take a base, parsing base 2-10 and 16.

## 0.5.1 Change list

### Changes / improvements
- Improved error messages for const errors.
- Do not link with debug libraries unless using static libraries.
- Add 'print-linking' build option.
- System linker may be used even if the target arch is different from current.
- Slice -> array/vector works for constant slice lengths.

### Fixes
- On Aarch64 use the correct frame pointer type.
- On Aarch64 macOS, ensure the minimum version is 11.0 (Big Sur)
- Fixes to the yacc grammar.
- Dsym generation on macOS will correctly emit -arch.
- Stacktrace on signals on Linux when backtrace is available.

### Stdlib changes
- `delete` and `delete_range` added to DString.
- `Splitter` iterator added.
- `splitter` and `iterator` String methods.
- `load_new`, `load_buffer` and `load_temp` std::io::file functions.

## 0.5.0 Change List

### Changes / improvements
- Trackable allocator with leak allocation backtraces.
- `$defined` can take a list of expressions.
- `$and` compile time "and" which does not check expressions after the first is an error.
- `$is_const` returns true if an expression is compile time const.
- `$assignable` returns true is an expression may be implicitly cast to a type.
- `$checks` and `@checked` removed, replaced by an improved `$defined`
- Asm string blocks use AT&T syntax for better reliability.
- Distinct methods changed to separate syntax.
- 'exec' directive to run scripts at compile time.
- Project key descriptions in --list command.
- Added `init-lib` to simplify library creation.
- Local `const` work like namespaced global `const`.
- Added `$$atomic_fetch_*` builtins.
- vectors may now contain pointers.
- `void!` does not convert to `anyfault`.
- `$$masked_load` / `$$masked_store` / `$$gather` / `$$scatter` for vector masked load/store.
- `$$select` builtin for vector masked select.
- Added builtin benchmarks by `benchmark`, `compile-benchmark` commands and `@benchmark` attribute.
- Subtype matching in type switches.
- Added parentof typeid property.
- Slice assignment is expanded.
- Enforced optional handling.
- Better dead code analysis, and added dead code errors.
- Exhaustive switches with enums has better analysis.
- Globals may now be initialized with optional values.
- New generic syntax.
- Slice initialization.
- `$feature` for feature flags.
- Native stacktrace for Linux, MacOS and Windows.
- Macro ref parameters are now of pointer type and ref parameters are not assignable.
- Added `nextcase default`.
- Added `$embed` to embed binary data.
- Ad hoc generics are now allowed.
- Allow inferred type on method first argument.
- Fix to void expression blocks
- Temporary objects may now invoke methods using ref parameters.
- Delete object files after successful linking.
- Compile time subscript of constant strings and bytes.
- `@if` introduced, other top level conditional compilation removed.
- Dynamically dispatched interfaces with optional methods.
- `$if` now uses `$if <expr>:` syntax.
- `$assert` now uses `$assert <expr> : <optional message>`
- `$error` is syntax sugar for `$assert false : "Some message"`
- `$include`, `$echo` no longer has mandatory `()` around the arguments.
- `$exec` for including the output of files.
- `assert` no longer allows "try unwrap"
- Updated cpu arguments for x86
- Removed support for ranged case statements that were floats or enums, or non-constant.
- `nextcase` with a constant expression that does not match any case is an error.
- Dropped support for LLVM 13-14.
- Updated grammar and lexer definition.
- Removal of `$elif`.
- any / anyfault may now be aliased.
- `@stdcall` etc removed in favor of `@callconv`
- Empty fault definitions is now an error.
- Better errors on incorrect bitstruct syntax.
- Internal use wildcard type rather than optional wildcard.
- Experimental scaled vector type removed.
- Disallow parameterize attributes without parameters eg `define @Foo() = { @inline }`.
- Handle `@optreturn` contract, renamed `@return!`.
- Restrict interface style functions.
- Optional propagation and assignment '!' and '?' are flipped.
- Add `l` suffix (alias for i64).
- Allow getting the underlying type of anyfault.
- De-duplicate string constants.
- Change @extname => @extern.
- `define` and `typedef` removed.
- `define` is replaced by `def`.
- LLVM "wrapper" library compilation is exception free.
- `private` is replaced by attribute `@private`.
- Addition of `@local` for file local visibility.
- Addition of `@public` for overriding default visibility.
- Default visibility can be overridden per module compile unit. Eg `module foo @private`.
- Optimized macro codegen for -O0.
- Addition of unary `+`.
- Remove possibility to elide length when using ':' for slices.
- Remove the `:` and `;` used in $if, $switch etc.
- Faults have an ordinal.
- Generic module contracts.
- Type inference on enum comparisons, e.g `foo_enum == ABC`.
- Allow {} to initialize basic types.
- String literals default to `String`.
- More const modification detection.
- C3L zip support.
- Support printing object files.
- Downloading of libraries using vendor "fetch".
- Structural casts removed.
- Added "native" option for vector capability.
- `$$shufflevector` replaced with `$$swizzle` and `$$swizzle2`.
- Builtin swizzle accessors.
- Lambdas, e.g `a = int(x, y) => x + y`.
- $$FILEPATH builtin constant.
- `variant` renamed `any`.
- `anyerr` renamed `anyfault`.
- Added `$$wasm_memory_size` and `$$wasm_memory_grow` builtins.
- Add "link-args" for project.
- Possible to suppress entry points using `--no-entry`.
- Added `memory-env` option.
- Use the .wasm extension on WASM binaries.
- Update precedence clarification rules for ^|&.
- Support for casting any expression to `void`.
- Win 32-bit processor target removed.
- Insert null-check for contracts declaring & params.
- Support user defined attributes in generic modules.
- `--strip-unused` directive for small binaries.
- `$$atomic_store` and `$$atomic_load` added.
- `usz`/`isz` replaces `usize` and `isize`.
- `@export` attribute to determine what is visible in precompiled libraries.
- Disallow obviously wrong code returning a pointer to a stack variable.
- Add &^| operations for bitstructs.
- `@noinit` replaces `= void` to opt-out of implicit zeroing.
- Multiple declarations are now allowed in most places, eg `int a, b;`.
- Allow simplified (boolean) bitstruct definitions.
- Allow `@test` to be placed on module declarations.
- Updated name mangling for non-exports.
- `defer catch` and `defer try` statements added.
- Better errors from `$assert`.
- `@deprecated` attribute added.
- Allow complex array length inference, eg `int[*][2][*] a = ...`.
- Cleanup of cast code.
- Removal of `generic` keyword.
- Remove implicit cast enum <-> int.
- Allow enums to use a distinct type as the backing type.
- Update addition and subtraction on enums.
- `@ensure` checks only non-optional results.
- `assert` may now take varargs for formatting.

### Stdlib changes

- Tracking allocator with location.
- `init_new`/`init_temp` for allocating init methods.
- `DString.printf` is now `DString.appendf`.
- Tuple and Maybe types.
- `.as_str()` replaced by `.str_view()`
- Added `math::log(x , base)` and `math::ln(x)`.
- Hashmap keys implicitly copied if copy/free are defined.
- Socket handling.
- `csv` package.
- Many random functions.
- Updated posix/win32 stdlib namespacing
- `process` stdlib
- Stdlib updates to string.
- Many additions to `List`: `remove`, `array_view`, `add_all`, `compact` etc
- Added dstringwriter.
- Improved printf formatting.
- is_finite/is_nam/is_inf added.
- OnStack allocator to easily allocate a stack buffer.
- File enhancements: mkdir, rmdir, chdir.
- Path type for file path handling.
- Distinct `String` type.
- VarString replaced by DString.
- Removal of std::core::str.
- JSON parser and general Object type.
- Addition of `EnumMap`.
- RC4 crypto.
- Matrix identity macros.
- compare_exchange added.
- `printfln` and `println` renamed `printfn` and `printn`.
- Support of roundeven.
- Added easings.
- Updated complex/matrix, added quaternion maths.
- Improved support for freestanding.
- Improved windows main support, with @winmain annotations.
- `SimpleHeapAllocator` added.
- Added win32 standard types.
- Added `saturated` math.
- Added `@expect`, `@unlikely` and `@likely` macros.
- Temp allocator uses memory-env to determine starting size.
- Temp allocator is now accessed using `mem::temp()`, heap allocator using `allocator::heap()`.
- Float parsing added.
- Additions to std::net, ipv4/ipv6 parsing.
- Stream api.
- Random api.
- Sha1 hash function.
- Extended enumset functionality.
- Updated malloc/calloc/realloc/free removing old helper functions.
- Added TrackingAllocator.
- Add checks to prevent incorrect alignment on malloc.
- Updated clamp.
- Added `Clock` and `DateTime`.
- Added posix socket functions.

### Fixes
- Structs returned from macros and then indexed into directly could previously be miscompiled.
- Naked functions now correctly handles `asm`.
- Indexing into arrays would not always widen the index safely.
- Macros with implicit return didn't correctly deduct the return type.
- Reevaluating a bitstruct (due to checked) would break.
- Fix missing comparison between `any`.
- Fix issue of designated initializers containing bitstructs.
- Fix issue of designated initializers that had optional arguments.
- Fixed ++ and -- for bitstructs.
- Fix to bug where library source files were sometimes ignored.
- Types of arrays and vectors are consistently checked to be valid.
- Anonymous bitstructs check of duplicate member names fixed.
- Assignment to anonymous bitstruct members in structs.
- Fix casts on empty initializers.
- Fix to DString reserve.
- Fix where aliases did not do arithmetic promotion.
- @local declarations in generic modules available by accident.
- Fixes missing checks to body arguments.
- Do not create debug declaration for value-only parameter.
- Bug in alignment for atomics.
- Fix to bug when comparing nested arrays.
- Fix to bug when a macro is using rethrow.
- Fixes bug initializing a const struct with a const struct value.
- Fixes bug when `void` is passed to an "any"-vararg.
- Fixed defer/return value ordering in certain cases.
- Fixes to the x64 ABI.
- Updates to how variadics are implemented.
- Fixes to shift checks.
- Fixes to string parsing.
- Bug when rethrowing an optional from a macro which didn't return an optional.
- Fixed issues with ranged cases.
- Disallow trailing ',' in function parameter list.
- Fixed errors on flexible array slices.
- Fix of `readdir` issues on macOS.
- Fix to slice assignment of distinct types.
- Fix of issue casting slices to distinct types.
- Fixes to `split`, `rindex_of`.
- List no longer uses the temp allocator by default.
- Remove test global when not in test mode.
- Fix sum/product on floats.
- Fix error on void! return of macros.
- Removed too permissive casts on slices.
- Using C files correctly places objects in the build folder.
- Fix of overaligned deref.
- Fix negating a float vector.
- Fix where $typeof(x) { ... } would not be a valid compound literal.
- Fix so that using `var` in `if (var x = ...)` works correctly.
- Fix int[] -> void* casts.
- Fix in utf8to16 conversions.
- Updated builtin checking.
- Reduce formatter register memory usage.
- Fixes to the "any" type.
- Fix bug in associated values.
- More RISC-V tests and fixes to the ABI.
- Fix issue with hex floats assumed being double despite `f` suffix.
- Fix of the `tan` function.
- Fixes to the aarch64 ABI when passing invalid vectors.
- Fix creating typed compile time variables.
- Fix bug in !floatval codegen.
- Fix of visibility issues for generic methods.
- Fixes to `$include`.
- Fix of LLVM codegen for optionals in certain cases.
- Fix of `$vasplat` when invoked repeatedly.
- Fix to `$$DATE`.
- Fix of attributes on nested bitstructs.
- Fix comparing const values > 64 bits.
- Defer now correctly invoked in expressions like `return a > 0 ? Foo.ABC! : 1`.
- Fix conversion in `if (int x = foo())`.
- Delay C ABI lowering until requested to prevent circular dependencies.
- Fix issue with decls accidentally invalidated during `$checked` eval.
- Fold optional when casting slice to pointer.
- Fixed issue when using named arguments after varargs.
- Fix bug initializing nested struct/unions.
- Fix of bool -> vector cast.
- Correctly widen C style varargs for distinct types and optionals.
- Fix of too aggressive codegen in ternary codegen with array indexing.

## 0.4.0 Change List

- Compatibility with LLVM 16.
- Dropped LLVM 12 support.
- Updated vector comparisons.
- Built in unit testing with @test and compile-test
- Updated memory allocators. Added `@scoped` and `@pool` macros.
- Various bug fixes.
- Generic modules may now be generic over integers and booleans.
- Constant pointers may be compile time evaluated.
- Added many new builtins.
- Emit asm using `--emit-asm`.
- Added `--nostdlib` and `--nolibc`.
- Compiling for AVX can now select "native".
- Fixes to adding libraries at link time.
- Various improved error messages.
- Windows debug info fixes.
- Add of `foreach_r` for reverse list traversal.
- Script downloading the MSVC SDK to cross compile to windows.
- Many standard library additions.
- Extension methods may be added for built-in types.
- Macros may take vector and array arguments generic over length.
- Macro varargs with $vaarg, $vacount etc.
- Many vector builtins added as dot methods.
- in / out / inout doc parameters checked.
- Initial inline asm support for aarch64 and x64.
- Single line short function declaration.
- Added `$checks` builtin.
- Added `$include` builtin for including other text files.
- Optional single module compilation.
- Static initialization / finalization to have code running at start/end.
- C3 custom printf function in the stdlib.
- `[]=` overload now works correctly.
- Static libraries may now be built.
- More compile time reflection added and general cleanup done.
- usize/isize/iptrdiff/uptrdiff replaced by usz/isz.
- Add `var` to allow type inference on regular variables.
- LLVM codegen optimizations.
- `??` now allows chaining another optional.
- int128 support on all platforms.
- `import` is now allowed anywhere at the top level.
- `project.c3p` renamed `project.json`
- Update to project properties, e.g. "libs" -> "dependencies" etc.
- $$TIME, $$DATE and $$FUNCTION builtin defines added.
- `$echo` function to print messages at compile time.
- Improvements to untyped lists.
- Various builtins added: $$prefetch, $$reverse, $$shufflevector etc.

## 0.3.0 Change List

### Changes / improvements:

- Allow any expression as default expression.
- Allow using enums for indexing arrays.
- Added $convertable / $castable compile time functions.
- Removed ´func´ deprecated keyword
- Slicing a distinct type now returns the distinct type.
- Renamed @autoimport -> @builtin
- Zero length arrays not allowed
- Allow methods may use ref, pointer and value arguments as "self"
- Updated external name mangling
- More advanced introspection.
- @maydiscard and @nodiscard annotations
- New type promotion rules: The common type of int[x]* and int[y]* is int[]
- Added type.inner and type.len reflection.
- Support float mod operations.
- Add float.max/min.
- Allow [in] contract to be used on slices.
- Add linker and linked dir arguments to build files.
- Auto-import std::core.
- LLVM 15 support.
- Beter native file handling for MSVC
- New import rules – recursive imports
- Add lld linking for FreeBSD
- User defined attributes. @Foo = @inline
- Support enum associated values.
- @ is now part of the name of an attribute or a macro. Macros without '@' must be function-like.
- Ordinal based enums.
- Allow locals to shadow global variables.
- Prefer inferred constant over global in the case of MyEnum f = BAR;
- Enum and fault name reflection.
- Deref null error now panics in safe mode.

### Changes to stdlib:

- Updated allocators.
- Added enum_by_name.
- Moved bitcast to builtin module.
- Native printf for files and strings.
- Updated String.
- Comparison macros
- Added Binary-Heap Based Priority Queue by David Kopec
- Matrix Math Library by PixelRifts
- UTF conversions in "conv" module.

### Fixes:

- Attributes correctly checks for recursive definitions now.
- Added a max bitstruct size.
- Fix of expr location in args.
- Fixing distinct, typedef and bitstruct copying. Fix where global constants did not need to be constant.
- Better error on all upper parameter names.
- Fix constant typeid comparisons.
- Simplify and corrected if try/catch parsing.
- Fix bug with { [A] = 1 }
- Conversion unsigned int -> enum fixed.
- Fix bug preventing implicit & on optionals.
- More efficient int[] a = {}
- Fix bug in extension methods for generic types and typedefs
- Fix to extension methods in other modules.
- Disallow complist as a regular macro parameter.
- Fix in nested block handling
- Fix of error where {| |} with value return could have no final return
- Vararg abi fix
- Fix "libs" in project creation
- Fix bug with bit struct initialization and zeros
- Reduce size of memory pages used.
- Fix issues with union of const.
- Fix initialization of anonymous structs.
- Fix conversion between distinct void* and null
- Fix of default project creation target format.
- Fix of $sizeof(Type) => Type.sizeof
- Fix stack setting after error return.
- Fix module assignment of declarations
- Global @align fixed
- Fixes enum set with new ordinal based enums
- SysV ABI fix for passing certain things by struct.
- Fix implicitly converting to float in the case of myfloat *= -1<|MERGE_RESOLUTION|>--- conflicted
+++ resolved
@@ -30,12 +30,9 @@
 - '$assignable' is deprecated.
 - Deprecate allocator::heap() and allocator::temp()
 - Add `thread::fence` providing a thread fence.
-<<<<<<< HEAD
-- Add `@try` and `@try_catch`.
-=======
 - Place output in `out` by default for projects. Use temp folder for building at the command line.
 - Allow absolute paths for `$embed`.
->>>>>>> 26393384
+- Add `@try` and `@try_catch`.
 
 ### Fixes
 - mkdir/rmdir would not work properly with substring paths on non-windows platforms.
