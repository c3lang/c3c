--- conflicted
+++ resolved
@@ -32,11 +32,8 @@
 - Pthread bindings correctly return Errno instead of CInt.
 - Return of Thread `join()` is now "@maydiscard".
 - Add `poly1305` one-time Message Authentication Code and associated tests. #2639
-<<<<<<< HEAD
 - Add `chacha20` stream cipher and associated tests. #2643
-=======
 - Add `Elf32_Shdr` and `Elf64_Shdr` to `std::os::linux`.
->>>>>>> 651735f9
 
 ## 0.7.8 Change list
 
