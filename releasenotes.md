# C3C Release Notes

## 0.7.1 Change list

### Changes / improvements
- Better errors on some common casting mistakes (pointer->slice, String->ZString, deref pointer->array) #2064.
- Better errors trying to convert an enum to an int and vice versa.
- Function `@require` checks are added to the caller in safe mode. #186
- Improved error message when narrowing isn't allowed.
- Operator overloading for `+ - * / % & | ^ << >> ~ == != += -= *= /= %= &= |= ^= <<= >>=`
- Add `@operator_r` and `@operator_s` attributes.
- More stdlib tests: `sincos`, `ArenaAllocator`, `Slice2d`.
- Make aliases able to use `@deprecated`.
- Refactored stdlib file organization.
- Allow `@if` on locals.
- String str = "" is now guaranteed to be null terminated. #2083
- `Foo[1..2] = { .baz = 123 }` inference now works. #2095
<<<<<<< HEAD
- Add `array::contains` to check for a value in an array or slice.
=======
- Improved error messages on `Foo { 3, abc }` #2099.
>>>>>>> 1b82ec03

### Fixes
- Trying to cast an enum to int and back caused the compiler to crash.
- Incorrect rounding at compile time going from double to int.
- Regression with invalid setup of the WASM temp allocator.
- Correctly detect multiple overloads of the same type.
- ABI bug on x64 Linux / MacOS when passing a union containing a struct of 3 floats. #2087 
- Bug with slice acces as inline struct member #2088.
- `@if` now does implicit conversion to bool like `$if`. #2086
- Fix broken enum inline -> bool conversions #2094.
- `@if` was ignored on attrdef, regression 0.7 #2093.
- `@ensure` was not included when the function doesn't return a value #2098.

### Stdlib changes
- Hash functions for integer vectors and arrays.
- Prefer `math::I` and `math::I_F` for `math::IMAGINARY` and `math::IMAGINARYF` the latter is deprecated.

## 0.7.0 Change list

### Changes / improvements
- Removed `Foo { 1, 2 }` initializer.
- Changed `Foo(<int>)` to `Foo {int}`.
- Removed `{| |}` expression blocks.
- Removed macro `&ref` and `$varef` parameters.
- Removed `$vaexpr(0)` syntax in favour of `$vaexpr[0]`
- Enum does not cast to/from an integer (its ordinal).
- Removed use of `void!` for main, test and benchmark functions.
- Removed `$or`, `$and`, `$concat` compile time functions.
- Removed `@adhoc` attribute.
- Disallow inline use of nested generics (e.g. `List{List{int}}`.
- Remove `.allocator = allocator` syntax for functions.
- Remove `@operator(construct)`.
- Removal of "any-switch".
- Allow swizzling assign, eg. `abc.xz += { 5, 10 };`
- Added `$$wstr16` and `$$wstr32` builtins.
- `$foreach` "()" replaced by trailing ":" `$foreach ($x, $y : $foo)` -> `$foreach $x, $y : $foo:` 
- `$for` "()" replaced by trailing ":" `$for (var $x = 0; $x < FOO; $x++)` -> `$for var $x = 0; $x < FOO; $x++:`
- `$switch` "()" replaced by trailing ":" `$switch ($Type)` -> `$switch $Type:`
- Empty `$switch` requires trailing ":" `$switch` -> `$switch:`
- Rename `@return!` to `@return?` and change syntax to require ":" after faults.
- Remove `if (catch foo) { case ... }` syntax.
- Remove `[?]` syntax.
- Change `int!` to `int?` syntax.
- New `fault` declaration using `faultdef`.
- Enum associated values can reference the calling enum.
- Improve error message on `foo ?? io::EOF` with missing '?' #2036
- Make `@public` import recursive. #2018
- Fault nameof prefixes the first last module path, for instance `std::io::EOF` is rendered as `io::EOF`.
- Rename `def` to `alias`.
- Change `distinct` -> `typedef`.
- Order of attribute declaration is changed for `alias`.
- Added `LANGUAGE_DEV_VERSION` env constant.
- Rename `anyfault` -> `fault`.
- `!!foo` now works same as as `! ! foo`.
- Temp allocator now supports more than 2 in-flight stacks.
- Printing stacktrace uses its own temp allocator.
- Allow inferred type on body parameters. E.g. `@stack_mem(1024; alloc) { ... };`
- Use `@pool_init()` to set up a temp pool on a thread. Only the main thread has implicit temp pool setup.
- `tmem` is now a variable.
- Compile test and benchmark functions when invoking `--lsp` #2058.
- Added `@format` attribute for compile time printf validation #2057.
- Formatter no longer implicitly converts enums to ordinals.

### Fixes
- Fix address sanitizer to work on MachO targets (e.g. MacOS).
- Post and pre-decrement operators switched places for vector elements #2010.
- Aliases were incorrectly considered compile time constants.
- FreeBSD libc stat definitions were incorrect.
- Atomic max was incorrect.
- `"+".to_float()` would panic.
- `import` can now both be @public and @norecurse.
- Crash when trying to convert a struct slice to a vector #2039.
- Crash resolving a method on `Foo[2]` when `Foo` is distinct #2042.
- Bug due to missing cast when doing `$i[$x] = $z`.
- Incorrectly allowed getting pointer to a macro #2049.
- &self not runtime null-checked in macro #1827.
- Bug when printing a boolean value as an integer using printf.
- Show error when a generic module contains a self-generic type.
- "Single module" was not enforced when creating a static library using as a project target.

### Stdlib changes
- `new_*` functions in general moved to version without `new_` prefix.
- `string::new_from_*` changed to `string::from_*`.
- `String.to_utf16_copy` and related changed to `String.to_utf16`.
- `String.to_utf16_tcopy` and related changed to `String.to_temp_utf16`
- `mem::temp_new` changed to `mem::tnew`.
- `mem::temp_alloc` and related changed to `mem::talloc`.
- `mem::temp_new_array` changed to `mem::temp_array`.
- Add `ONHEAP` variants for List/HashMap for initializing global maps on the heap. 
- Remove Vec2 and other aliases from std::math. Replace `.length_sq()` with `sq_magnitude()`
- Change all hash functions to have a common `hash` function.
- `@wstring`, `@wstring32`, `@char32` and `@char16` compile time macros added.
- Updates to `Atomic` to handle distinct types and booleans.
- Added `math::iota`.
- `@pool` no longer takes an argument.
- `Allocator` interface removes `mark` and `reset`.
- DynamicArenaAllocator has changed init function.
- Added `BackedArenaAllocator` which is allocated to a fixed size, then allocates on the backing allocator and supports mark/reset.
- `AnyList` now also defaults to the temp allocator.
- `os::getcwd` and `os::get_home_dir` requires an explicit allocator.
- `file::load_new` and `file::load_path_new` removed.
- `os::exit` and `os::fastexit` added.

## 0.6.8 Change list

### Changes / improvements
- Increase precedence of `(Foo) { 1, 2 }`
- Add `--enable-new-generics` to enable `Foo{int}` generic syntax.
- `{| |}` expression blocks deprecated.
- c3c `--test-leak-report` flag for displaying full memory lead report if any
- Output into /.build/obj/<platform> by default.
- Output llvm/asm into llvm/<platform> and asm/<platform> by default.
- Add flag `--suppress-run`. For commands which may run executable after building, skip the run step. #1931
- Add `--build-env` for build environment information.
- Deprecation of `@operator(construct)`.

### Fixes
- Bug appearing when `??` was combined with boolean in some cases.
- Test runner --test-disable-sort didn't work, c3c was expecting --test-nosort
- Test runner with tracking allocator assertion at failed test #1963
- Test runner with tracking allocator didn't properly handle teardown_fn
- Correctly give an error if a character literal contains a line break.
- Implicitly unwrapped optional value in defer incorrectly copied #1982.
- Crash when trying to define a method macro that isn't `@construct` but has no arguments.
- Regression, `.gitkeep` files were generated incorrectly.
- Aliases are now correctly handled as if they were variables/functions in regards to namespacing and accept `@builtin`.
- Correctly handle in/out when interacting with inout.
- Don't delete .o files not produced by the compiler.
- Fix optional jumps in expression lists, #1942.
- Several fixes for .o files and -o output, improving handling and naming.
- Fix bug casting bool to int to other int #1995.
- `@if` declarations were missing from -P output #1973.
- Check exe and lib output so -o works with directories.
- Swizzling an inline vector in a struct would cause a crash.
- Fixed error and poor error message when using an invalid target name.

### Stdlib changes

## 0.6.7 Change list

### Changes / improvements
- Contracts @require/@ensure are no longer treated as conditionals, but must be explicitly bool.
- Add `win-debug` setting to be able to pick dwarf for output #1855.
- Error on switch case fallthough if there is more than one newline #1849.
- Added flags to `c3c project view` to filter displayed properties
- Compile time array assignment #1806.
- Allow `+++` to work on all types of arrays.
- Allow `(int[*]) { 1, 2 }` cast style initialization.
- Experimental change from `[*]` to `[?]`
- Warn on if-catch with just a `default` case.
- Compile time array inc/dec.
- Improve error message when using ',' in struct declarations. #1920
- Compile time array assign ops, e.g. `$c[1] += 3` #1890.
- Add `inline` to enums #1819.
- Cleaner error message when missing comma in struct initializer #1941.
- Distinct inline void causes unexpected error if used in slice #1946.
- Allow `fn int test() => @pool() { return 1; }` short function syntax usage #1906.
- Test runner will also check for leaks.
- Improve inference on `??` #1943.
- Detect unaligned loads #1951.
- `Thread` no longer allocates memory on posix.

### Fixes
- Fix issue requiring prefix on a generic interface declaration.
- Fix bug in SHA1 for longer blocks #1854.
- Fix lack of location for reporting lambdas with missing return statement #1857.
- Compiler allows a generic module to be declared with different parameters #1856.
- Fix issue with `@const` where the statement `$foo = 1;` was not considered constant.
- Const strings and bytes were not properly converted to compile time bools.
- Concatenating a const empty slice with another array caused a null pointer access.
- Fix `linux-crt` and `linux-crtbegin` not getting recognized as a project paramater
- Fix dues to crash when converting a const vector to another vector #1864.
- Filter `$exec` output from `\r`, which otherwise would cause a compiler assert #1867.
- Fixes to `"exec" use, including issue when compiling with MinGW.
- Correctly check jump table size and be generous when compiling it #1877.
- Fix bug where .min/.max would fail on a distinct int #1888.
- Fix issue where compile time declarations in expression list would not be handled properly.
- Issue where trailing body argument was allowed without type even though the definition specified it #1879.
- Fix issues with @jump on empty `default` or only `default` #1893 #1894
- Fixes miscompilation of nested `@jump` #1896.
- Fixed STB_WEAK errors when using consts in macros in the stdlib #1871.
- Missing error when placing a single statement for-body on a new row #1892.
- Fix bug where in dead code, only the first statement would be turned into a nop.
- Remove unused $inline argument to mem::copy.
- Defer is broken when placed before a $foreach #1912.
- Usage of @noreturn macro is type-checked as if it returns #1913.
- Bug when indexing into a constant array at compile time.
- Fixing various issues around shifts, like `z <<= { 1, 2 }`.
- `return (any)&foo` would not be reported as an escaping variable if `foo` was a pointer or slice.
- Incorrect error message when providing too many associated values for enum #1934.
- Allow function types to have a calling convention. #1938
- Issue with defer copying when triggered by break or continue #1936.
- Assert when using optional as init or inc part in a for loop #1942.
- Fix bigint hex parsing #1945.
- `bigint::from_int(0)` throws assertion #1944.
- `write` of qoi would leak memory.
- Issue when having an empty `Path` or just "."
- `set_env` would leak memory.
- Fix issue where aligned bitstructs did not store/load with the given alignment.
- Fix issue in GrowableBitSet with sanitizers.
- Fix issue in List with sanitizers.
- Circumvent Aarch64 miscompilations of atomics.
- Fixes to ByteBuffer allocation/free.
- Fix issue where compiling both for asm and object file would corrupt the obj file output.
- Fix `poll` and `POLL_FOREVER`.
- Missing end padding when including a packed struct #1966.
- Issue when scalar expanding a boolean from a conditional to a bool vector #1954.
- Fix issue when parsing bitstructs, preventing them from implementing interfaces.
- Regression `String! a; char* b = a.ptr;` would incorrectly be allowed.
- Fix issue where target was ignored for projects.
- Fix issue when dereferencing a constant string.
- Fix problem where a line break in a literal was allowed.

### Stdlib changes
- Added '%h' and '%H' for printing out binary data in hexadecimal using the formatter.
- Added weakly linked `__powidf2`
- Added channels for threads.
- New `std::core::test` module for unit testing machinery.
- New unit test default runner.
- Added weakly linked `fmodf`.
- Add `@select` to perform the equivalent of `a ? x : y` at compile time.
- `HashMap` is now `Printable`.
- Add `allocator::wrap` to create an arena allocator on the stack from bytes.

## 0.6.6 Change list

### Changes / improvements
- Split help into normal and "full" help, #1703
- Removed 'headers' command line option.
- Add `enum.from_ordinal` and `fault.from_ordinal`
- Deprecate cast-style conversion from integer <-> enum.
- Make deprecation an error in test mode.
- Add `--win-vs-dirs` to override VS detection dirs.
- Add `"name"` project property to override the name of the resulting binary. #1719
- Improved `add-project` to take arguments.
- Improve error reporting when using type names as the function argument #1750.
- Improve ordering of method registration to support adding methods to generic modules with method constraints #1746
- Support experimental `@operator(construct)` operator overload.
- Allow using 'var' to declare lambdas in functions.
- Add 'validation' setting and make dead code a warning.
- Allow compile time `$foreach` iteration over constant Strings and bytes.
- Improved error message when accessing `@private` from other modules #1769.
- Include `@name` when searching for possible matches to `name` in the error message. #1779
- Improve `@param` parse errors #1777
- Improved `#foo` resolution inside of the compiler.
- Deprecated '&' macro arguments.
- Deprecate `fn void! main() type main functions.
- Deprecate old `void!` @benchmark and @test functions.
- Allow test runners to take String[] arguments.
- Added `--lsp` output.
- Improve the error message when running out of memory.
- Allowed passing arguments to @test / @benchmark runners via `c3c test[benchmark] -- -o --opt1 <arg1>`
- Handle bytes and string literals the same way in terms of zero termination.
- Function comments are stored and displayed with -P.
- Prevent `#hash` arguments from taking code that modifies ct variables. #1794
- Make stringify to recursively enter `#hash` expressions #1834.

### Fixes
- Fix case trying to initialize a `char[*]*` from a String.
- Fix Map & HashMap `put_all_for_create` not copying all elements, causing `init_from_map` to create incomplete copy.
- Fix bug when a macro calling an extern function was called in another module also declaring and calling the same function. #1690
- `static-lib` and `dynamic-lib` options from the command line now produces headers.
- Fix bug outputting exported functions without predefined extname.
- Fix problem where crt1 was linked for dynamic libraries on Linux and BSD. #1710
- Fix CRT detection on Arch Linux.
- Fix lexer allowing a trailing underscore (_) with hex and binary literals.
- Fix `--list-operators` CLI command printing underscore (_) and hash (#).
- Fix bug in temp allocator when temp memory is exhausted and allocation needs overaligned mem. #1715
- Incorrectly handles distinct enums and pointers with '+=' and '-=' #1717.
- Prevent DString from being initialized with "".
- Fix bug in OnStackAllocator when freeing overallocated data. #1720
- Use `weak_odr` rather than `weak` on Windows which seems to prevent issues such as #1704.
- Use `weak` on dyn-symbols on Linux.
- Fix crash on project.json not having an empty set of targets.
- Miscompile when indexing an array with small unsigned types for enums.
- Change CBool to be 1 byte.
- `any_to_int` checks value to be int and no longer works with enum.
- Add check in formatter printing "%c".
- Fix bug where `!!` and `!` was not recognized to jump out of the current scope.
- Fix bug when including compile time parameters in trailing body more than once.
- Fix issue with compiling a constant struct containing a string array in a local context.
- Fix error where panic would not properly stop the program when stacktrace couldn't be printed #1751.
- Macros with default arguments to `&`, `#` and type parameters didn't work as expected. #1754.
- `net::poll()` with negative timeout behaved incorrectly.
- Return type inference bugs with macros #1757
- `$defined` in a global scope should accept testing normal macros.
- Assert on add to uninitialized ct variable #1765.
- Dynamic function lookup fails after changing type without dummy anycast #1761
- $vasplat was allowed inside of a function when passed as an argument to a function.
- Prohibit raw vaargs in regular functions with a function body.
- Assert on certain slice to slice casts. #1768.
- Fix vector float -> bool conversion.
- Fix `+a = 1` erronously being accepted.
- Fix not freeing a zero length String
- Macros with trailing bodys aren't allowed as the single statement after a while loop with no body #1772.
- Deref subscripts as needed for macro ref method arguments. #1789
- Change ordering to simplify adding methods to type in conditional modules.
- `#foo` style arguments were not type checked when given a type. #1790
- Bug when using +++ on value build a slice or array: the rhs cast was not done.
- Fix bug preventing compile time slices from being iterated over with `$foreach`.
- Fix bug with defer assignment in macro #1807.
- Fix regression with swizzle references for vectors #1810.
- Assert when partially initializing a constant struct containing a slice #1812.
- Assert concatenating constant slices #1805.
- Do not link "ld" on Linux with no libc.
- Fix bug when multiple `$else` clauses followed an `$if` #1824.
- Report the correct type as not having a method when access fails #1828.
- Prevent temp arena scribbling from causing an asan warning. #1825
- Fix bug where `&i[0] = null` was not detected to be an error #1833.

### Stdlib changes
- Increase BitWriter.write_bits limit up to 32 bits.
- Updates to `Slice2d`, like `get_xy` and others.
- Added `iter()` `value_iter()` and `key_iter()` to HashMap.
- Add "tokenizer" to String.
- Add "skip_empty" to split methods. Add split_to_buffer method.
- Add `@enum_from_value`.
- Updated hash function.
- Added URL parser.
- Added convenience functions to `Maybe`.
- Added `String.trim_left()` and `.trim_right()`.
- Deprecation of several `&` macros.
- Format functions for timedates.
- Add `@assert_leak()` to assert on memory leaks in the scope.
- Added `double.set_high_word()`, `double.set_low_word()`, and `float.set_word()`.

## 0.6.5 Change list

### Changes / improvements
- Allow splat in initializers.
- Init command will now add `test-sources` to `project.json` #1520
- `a++` may be discarded if `a` is optional and ++/-- works for overloaded operators.
- Improve support for Windows cross compilation on targets with case sensitive file systems.
- Add "sources" support to library `manifest.json`, defaults to root folder if unspecified.
- Add char_at method in DString and operators [], len, []= and &[].
- Add `-q` option, make `--run-once` implicitly `-q`.
- Add `-v`, `-vv` and `-vvv` options for increasing verbosity, replacing debug-log and debug-stats options.

### Fixes
- Fix bug where `a > 0 ? f() : g()` could cause a compiler crash if both returned `void!`.
- `@builtin` was not respected for generic modules #1617.
- Fix issue writing a single byte in the WriteBuffer
- A distinct inline pointer type can now participate in pointer arithmetics.
- Support &a[0] returning the distinct type when applying it to a distinct of a pointer.
- Fix error when calling `HashMap.remove` on uninitialized `HashMap`.
- Fix issue with resolved try-unwrap in defer.
- Fix issue with overloaded subscript and ++/-- and assign ops (e.g. `*=`)
- Fix issue with properties in different targets not being respected #1633.
- Indexing an Optional slice would crash in codegen #1636.
- SimpleHeapAllocator bug when splitting blocks allowed memory overrun.
- Not possible to alias or take reference for extension methods on non-user defined types. #1637
- Prevent methods from using names of properties or fields. #1638
- b64 / hex data strings can now be used with \` as well.
- Contracts on generic modules would evaluate too late, sometimes not catching the error until it already occurred elsewhere.
- Fix bug preventing optionals from being used in ranges or as indices.
- Crash compiling for arm64 when returning 16 byte and smaller structs by value not a power of 2 #1649.
- Enforce single module compilation for static libraries to make constructors run properly.
- Crash when using --no-obj without compile-only. #1653
- Do not produce expression locations for windows.
- Issue where multiple methods were accepted for the same type.
- Issue where a method was linked to a type alias instead of the underlying type.
- Fix Fnv1a encoding.
- Fix issue with accessing arrays in access-overloaded types, e.g. `list[1][2]` #1665.
- Cast removing arbitrary array indices and converting them to pointers should always be fine #1664
- Incorrect "no-libc" definition of `cos`, making it unavailable for wasm.
- Fix issue with the adjoint and inverse calculations for `Matrix2x2`.
- It was possible to create 0 length arrays using byte literals. #1678
- Crash when a constant null typeid is checked for properties. #1679

### Stdlib changes
- Add `io::MultiReader`, `io::MultiWriter`, and `io::TeeReader` structs.
- Updated Base32 API.
- Add `file::save`.
- Add `memcpy` / `memset` / `memcmp` to nolibc.
- Add `sort::quickselect` to find the k-th smallest element in an unordered list.
- Add `sort::is_sorted` to determine if a list is sorted.
- Implement RFC 3986 for url encoding and decoding.

## 0.6.4 Change list

### Changes / improvements
- Const vector -> const slice implicit conversion.
- Slicing arrays, slices and bytes at compile time #1466.
- Better error for `int a[4] = ...`. #1518
- Better error for `int Foo(int a)` declarations #1516
- Improve error message in the case of `MyInterface x = foo;` #1522
- Deprecate `@adhoc`, allow non-nested ad hoc generic types.
- Constant bytes <=> char[] conversion should work #1514.
- Infer now works across ternary.
- Interfaces now support .ptr and .type directly without casting to `any`.
- Switch to `<* *>` docs.
- Improve error messages on expressions like `var $type = int;` #1553.
- Disallow casting a `void*` to `any` or an interface, unless it is `null`.
- Defer resolution of declarations when looked up in `def` aliased #1559.
- Adding constants to the Json AST #1540
- Adding info to the globals inside Json AST #1541
- Null-check function pointer invocation #1573.
- `string::new_struct_to_str` and `io::struct_to_format` to dump struct data.
- `io::print` will now print structs.
- Improve error message when using `void` aliases as variable storage type.
- Add a target type: "prepare" which doesn't compile anything (but may run `exec`)
- Improve error message on incorrect inner struct/union name #1847.

### Fixes
- `Unsupported int[*] $x = { 1, 2, 3, 4 }` #1489.
- Unexpected compile error using a typed constant with `copysign` #1517
- Incorrect subscript resolution #1519.
- Segfault with passing a program with `-` using stdin.
- Using no module with `-` would reject the program.
- Unintended deref of pointers with methods caused regression with hash function.
- Fix broken sincos function.
- Bug when a continue is copied in a defer.
- Compiler error when any/interface initialized using {} #1533.
- Bug when defers and $if were combined in a macro, which would cause miscompilation.
- Fixes to the CSV reader.
- Crash returning struct or vector from function using ternary expression #1537.
- Improved error message on invalid subscript index type #1535.
- Improved error message when declaring a variable `void!`.
- Cannot use void as a generic parameter #1546
- Interfaces not correctly copied with generics #1545
- Memory leak in keys.new_list fixed.
- Standard library is now correctly weakly linked, fixing the use of C3 .so together with executable. #1549, #1107.
- Wrong error message for interface methods with body #1536.
- Empty expression block would crash compiler with debug on #1554.
- Improve infer conversions on constants, e.g. `ZString a = foo ? "a" : "b";` #1561
- Show error when declarations do not start with `fn` in interfaces. #1565
- `if (try foo)` was handled incorrectly inside a defer.
- `&self` argument not implicitly null checked. #1556.
- `(uptr)&((Foo*)null).a` incorrectly inserts a null check. #1544
- Incorrect error message when `$eval` is provided an invalid string. #1570
- `HashMap.copy_keys` did not properly copy keys which needed to be allocated #1569
- Named vector component access would not fold at compile time. #1574
- `$define` would occasionally not properly evaluate declarations it encountered.
- Fixes with error handling recursive `@tag` #1583.
- Sometimes generating introspection info would not be in the global scope causing a crash #1586.
- @tag on macros cannot be retrieved with tagof #1582
- Taking the $typeof of a wildcard optional returns `void!`.
- Fix bug with enums with jump tables #1840.
- Enum associated declarations accidentally allowed declaration in function style. #1841
- Quicksort and insertsort incorrectly allowing arrays and vectors by value. #1845.

### Stdlib changes
- Remove unintended print of `char[]` as String
- Add read/write to stream with big endian ints.
- Move accidently hidden "wrap_bytes".
- Added CBool #1530.
- Added encoding/base32 module.

## 0.6.3 Change list

### Changes / improvements
- Introduce `arg: x` named arguments instead of `.arg = x`, deprecate old style.
- Support splat for varargs #1352.
- Allow `var` in lambdas in macros.
- Support `int[*] { 1, 2, 3 }` expressions.
- Support inline struct designated init as if inline was anonymous.
- Introduce the `.paramsof` property.
- Support environment variable 'C3C_LIB' to find the standard library.
- Support environment variable 'C3C_CC' to find the default C compiler.
- Support casting bitstructs to bool.
- Allow user-defined attributes to have typed parameters.
- Add `.gitkeep` files to project subfolders.
- Add `env::COMPILER_BUILD_HASH` and `env::COMPILER_BUILD_DATE`
- Support linking .o files in compilation command. #1417
- Slicing constant strings at compile time works.
- Add `project fetch` subcommand to fetch missing project dependencies (general and target specific)
- Ability of `vendor-fetch` to download the dependencies in the first specified path `dependencies-search-path`
- Ability of `vendor-fetch` to register the fetched dependencies in the project file.
- Allow the "self" parameter to be $/# for macro methods.
- Support compile time slicing of untyped lists.
- Allow specifying an import module using `@wasm` #1305.
- Deprecated inline generic types outside of struct definitions and macros unless marked `@adhoc`.
- Improved method detection in earlier stages of checking.
- Allow `@norecurse` attribute for non-recursive imports #1480.
- wasm32 / wasm64 targets are use-libc=no by default.
- Add hash/sha256 module

### Fixes
- Issue where a lambda wasn't correctly registered as external. #1408
- Generic methods were incorrectly registered as functions, leading to naming collisions. #1402
- Deprecated tuple / triple types.
- Converting a slice to a vector/array would copy too little data.
- Crash when reading an empty 'manifest.json'.
- "optsize" did not work correctly in project.json.
- `l[0].a = 1` now supported for overloads due to better lvalue handling #1357.
- Asserts are retained regardless of optimization when running tests.
- Limit object filename lengths. #1415
- Fix regression for `$include`.
- Correct '.so' suffix on dynamic libraries on Linux.
- Fix bug where inline index access to array in a struct would crash the compiler.
- Asserts are now correctly included and traced in when running tests.
- Use atexit to fix finalizers on Windows #1361.
- Fix bugs in "trap-on-wrap" #1434.
- Bug with casting anyfault to error.
- Lambda / function type would accidentally be processed as a method.
- Fix error message when not finding a particular function.
- Crash invoking a `@body` argument with the wrong number of parameters.
- Fix reordering semantics in struct assignment.
- Regression when passing types as `#expr` arguments. #1461
- Temp allocator overwrites data when doing reset on extra allocated pages. #1462
- User defined attributes could not have more than 1 parameter due to bug.
- Folding a constant array of structs at compile time would cause an assert.
- Enum attributes would be overwritten by enum value attributes.
- LLVM issue with try when bool is combined #1467.
- Segfault using ternary with no assignment #1468.
- Inner types make some errors misleading #1471.
- Fix bug when passing a type as a compile time value.
- Fix bug due to enum associated values not being checked for liveness.
- Regression when compile time accessing a union field not last assigned to.
- Safer seed of rand() for WASM without libc.
- Bad error message aliasing an ident with a path. #1481.
- Error when slicing a struct with an inline array #1488.
- Improved error messages on `Foo a = foo { 1 };` #1496
- Bug in json decoder escape handling.
- Fix bug when reading zip manifest, that would not return a zero terminated string. #1490
- Fix thread tests.
- Detect recursion errors on non-recursive mutexes in safe mode.
- Foreach over distinct pointer failed to be caught as error #1506.
- Foreach over distinct iterable would ignore operator(len).
- Compiler crash when compiling c code in a library without --obj-out #1503.

### Stdlib changes
- Additional init functions for hashmap.
- `format` functions are now functions and work better with splat.
- Add support for the QOI format.
- Add `io::read_new_fully` for reading to the end of a stream.
- Add `io::wrap_bytes` for reading bytes with `io` functions.
- Add `rnd` and `rand_in_range` default random functions.
- Additional timezone related functions for `datetime`.
- Added MD5 and crypto::safe_compare.
- Added generic HMAC.
- Added generic PBKDF2 implementation.
- DString `reverse`.
- `DString.insert_at` now has variants for other types.

## 0.6.2 Change list

### Changes / improvements

- Updated LLVM passes
- Added `is_substruct` type property.
- Scalar -> vector not implicit in call or assign.
- Added `--vector-conv` to enable the old scalar->vector conversion behaviour.
- Added "weak" type aliases `def Foo = my_foo::Foo @weak;`
- `*-add` keys in targets in `manifest.json` and `project.json` are deprecated.
- Made "add" the default for things like `sources`, `dependencies` and other keys in project and library files.
- Give some symbol name suggestions when the path is matched.
- Don't generate .o files on `compile` and `compile-run` if there is no `main`.
- c3c init-lib does not create the directory with the .c3l suffix #1253
- Permit foreach values to be optional.
- Add `--show-backtrace` option to disable backtrace for even smaller binary.
- Untested Xtensa support.
- && doesn't work correctly with lambdas #1279.
- Fix incorrect override of optimization levels when using projects.
- Add experimental `@noalias` attribute.
- Add a `--run-once` option to delete the output file after running it.
- Add `@const` attribute for macros, for better error messages with constant macros.
- Add `wincrt` setting to libraries.
- Add `+++` `&&&` `|||` as replacement for `$concat`, `$and` and `$or`.
- Add `methodsof` to type info for struct, union and bitstruct.
- Added `@tag` `tagof` and `has_tagof` to user defined types and members.
- Added `c-include-dirs` project/manifest setting.
- The compiler now skips UTF8 BOM.
- Printable values passed to the Formatter as pointers, will print as if passed by value.
- Pointers are rendered with "0x" prefix when passed to '%s'.
- Add temp allocator scribble.
- Use PIC by default on Linux.
- `$exec` may now provide a stdin parameter.
- Introduce `$vaarg[...]` syntax and deprecate the old `$vaarg(...)`.
- Similar change to `$vasplat`: `$vasplat` and `$vasplat[1..]`.
- Add `$member.get(value)` to replace `value.$eval($member.nameof)`
- Improve the error message when the compilation does not produce any files #1390.
- Add `fmod` implementation for nolibc.
- Allow `(Foo) { 1, 2 }` syntax for compound literals.

### Fixes

- Broken WASM library code.
- Regression: Invalid is_random implementation due to changes in 0.6.
- `dbghelp.lib` was linked even on nolibc on Windows.
- Fix incorrect linker selection on some platforms.
- Struct members declared in a single line declaration were not sharing attributes. #1266
- `opt` project setting now properly documented.
- Incorrect justify formatting of integers.
- Assertion with duplicate function pointer signatures #1286
- Distinct func type would not accept direct function address assign. #1287
- Distinct inline would not implement protocol if the inlined implemented it. #1292
- Distinct inline can now be called if it is aliasing a function pointer.
- Bug in List add_array when reserving memory.
- Fix issue where a compile time parameter is followed by "...".
- Fix issue with some conversions to untyped list.
- Issue where a `if (catch e = ...)` in a defer would be incorrectly copied. Causing codegen error.
- Variable in if-try / if-catch cannot be a reused variable name.
- Vararg interfaces were broken.
- LLVM codegen for constants in enums could fail.
- Fixes to the socket functions.
- Improved output when pointer is out of range.
- Better error when casting to a distinct fails.
- With single module, name the .o file after what `-o` provides. #1306
- Bitstruct members can now have attributes.
- `%` analysis was incorrect for int vectors.
- When resolving inherited interfaces, the interface type wasn't always resolved.
- Fix issues when checking methods and interfaces hasn't been resolved yet.
- Fix Vec2.angle
- Update to libc::setjmp on Win32, to do no stack unwinding.
- Recursively follow interfaces when looking up method.
- Int128 alignment change in LLVM fixed on x64.
- Fix interface lazy resolution errors.
- Interface resolution when part of generics #1348.
- Assert not properly traced #1354.
- Ordering issues with `$include` / `$exec` fixed #1302.
- Issues with wincrt linking.
- Debug info with recursive canonical type usage could cause segfault.
- Missing check on optional left hand side for `s.x`.
- Incorrect zero analysis on `foo["test"] = {}` #1360.
- Bug converting untyped list #1360.
- Benchmark / test no longer suppresses debug info. #1364.
- Bug when compile time subtracting a distinct type.
- `insert_at` incorrectly prevented inserts at the end of a list.
- Fix aligned alloc for Win32 targets.
- Compiler didn't detect when a module name was used both as a generic and regular module.
- Assigning a const zero to an aliased distinct caused an error.
- `--path` is now properly respected.
- `--test` will now provide the full filename and the column.
- Fix of bug in `defer (catch err)` with a direct return error.
- Too restrictive compile time checks for @const.
- Fixes to wasm nolibc in the standard library.
- Fixed int128 div/mod.
- Fix WASM memory init priority.
- Fix bug with `defer (catch err)` when used together with regular defer.
- Methods can now properly be aliased using `def` #1393.
- Memory leak in Object when not using temp allocators.
- Tracking allocator would double the allocations in the report.
- `printf` will now show errors in the output when there are errors.
- Bug where `if try` would work incorrectly in a macro.
- Prevent loading / storing large structs with LLVM.

### Stdlib changes

- `send` and `recv` added to `libc` for Posix / Win32.
- Add support to destroy temp allocators.
- Deprecated `path.append`, `path.tappend`, `getcwd`, `tgetcwd`, `path.absolute`, `ls`.
- Deprecated `env::get_config_dir`, replaced by `env::new_get_config_dir`.
- Added `path.has_extension`, `path.new_append`, `path.temp_append`, `new_cwd`, `temp_cwd`, `path.new_absolute`, `new_ls`, `temp_ls`.
- Added `dstring.replace`
- New hashmap type, `Map`
- Added `ElasticArray`.
- Added `types::is_signed`, `types::is_unsigned` and `types::inner_type`.

## 0.6.1 Change list

### Changes / improvements
- Addition of $append and $concat functions.
- Added $$str_hash, $$str_upper, $$str_lower, $$str_find builtins.
- Improved error notes when call expressions have errors.
- Trailing body arguments may now be `&ref`, `#hash`, `$const` and `$Type` arguments.
- "panic-msg" setting to suppress panic message output.
- Require `@export` functions to have `@export` types.
- Disallow leading/trailing/duplicate '_' in module names.
- Updated mangling.
- Added `$$unaligned_load` and `$$unaligned_store`.
- `--no-headers` option to suppress creating headers when generating a library.
- Support c-file compilation in libraries.
- Allow using $defined(&a[1]) to check if the operation is supported.
- Max number of members in a struct is limited to 65535.
- The maximum number of parameters in a call is now 255, up from 127.
- Array comparison now uses built-in memcmp on LLVM to enable optimizations.
- Prevent implicit array casts to pointers with higher alignment #1237.
- Macro `$case` statements now pick the first match and does not evaluate the rest.
- `manifest.json` is now checked for incorrect keys.
- Added `--list-manifest-properties` to list the available properties in `manifest.json`.
- Indexing into a constant array / struct now works at compile time.
- Improved error message when trying user foreach with an untyped list.
- RISCV asm support.

### Fixes
- Error with unsigned compare in `@ensure` when early returning 0 #1207.
- Prevent Mach-O from removing `@init` and `@dynamic` in a more reliable way #1200.
- Fix of missing copy of parameterized custom attributes.
- Fixed crash on certain recursive function definitions #1209.
- Return the typekind "FUNC" for a function pointer.
- No longer possible to dereference a function pointer.
- Fix bug with @jump miscompile.
- Bit negate does implicit integer promotion.
- Bitstructs, unions and flexible arrays now correctly emitted in headers.
- Fix distinct inline conversions.
- Bit negating const zero flags would give an incorrect result.
- Fix to scalar -> vector conversions.
- Bug fix for rethrow + defer catch.
- Wrong size for structs containing overaligned structs #1219
- $typeof(*x) should be valid when x is an `[out]` parameter #1226
- Fix ABI lowering for 128 bit vectors on Linux.
- Bad error message when using a generic method without generic parameters #1228
- Private function called from nested macro not visible to linker #1232
- Bitstructs in structs would not be correctly be handled in some cases.
- Fix problem where a $$FUNC would return "<GLOBAL>" when evaluated for a static in a function #1236.
- `ordinal` is no longer a valid associated value name for enums.
- Constants defined by indexing into another constant could fail codegen.
- Stdlib nolibc code bugs fixed.
- Regression: duplicate symbols with static variable declared in macro #1248.
- Unsplat with named parameters was accidentally disallowed.
- Reference parameter doesn't work with vector subscript #1250.
- The msvc_sdk script failed to work properly on windows when run in folders with spaces.
- Using winmain would call the wrong definition #1265.
- DynamicArenaAllocator would not correctly free.

### Stdlib changes
- Added `remove_first_item` `remove_last_item` and `remove_item` as aliases for the `match` functions.
- Added @str_hash, @str_upper, @str_lower, @str_find compile time macros.
- Remove "panic" text from unreachable() when safe mode is turned off.
- Added `@unaligned_store` and `@unaligned_load`.
- Null ZString, DString or pointer prints "(null)" for printf.
- Updated sorting API.
- Insertion sort and counting sort added.
- Added missing `mem` and `mem::allocator` functions for aligned allocations.
- Added `new_init_with_array` and `temp_init_with_array` for List.
- Fixed posix `NativeMutex.lock_timeout`.
- Fixed `env::ARCH_32_BIT` and `env::ARCH_64_BIT`.
- Added `time::us`.

## 0.6.0 Change list

### Changes / improvements
- `@default` implementations for interfaces removed.
- `any*` => `any`, same for interfaces.
- Private / local globals now have `internal` visibility in LLVM.
- Updated enum syntax.
- 'rgba' also available for swizzling.
- The name "subarray" has been replaced by the more well known name "slice' across the codebase.
- Improved alignment handling.
- Add `--output-dir` to command line. #1155
- Allow making distinct types out of "void", "typeid", "anyfault" and faults.
- Removed `--system-linker` setting.
- "Try" expressions may not be any binary or unary expressions. So for example `try foo() + 1` is disallowed.
- Added `$$REGISTER_SIZE` for int register size.
- `assert(false)` only allowed in unused branches or in tests. Compile time failed asserts is a compile time error.
- Require expression blocks returning values to have the value used.
- Detect "unsigned >= 0" as errors.
- Improve callstack debug information #1184.
- Request jump table using @jump for switches.
- Improved inline debug information.
- Improved error messages on inlined macros.
- Introduce MSVC compatible SIMD ABI.
- `$foreach` doesn't create an implicit syntactic scope.
- Error of `@if` depends on `@if`
- Support `defer (catch err)`
- Added `print-input` command argument to print all files used for compilation
- Allow recursive function definitions as long as they are pointers. #1182
- Default CPU to native if less than AVX, otherwise use AVX.
- Bounds checking on length for `foo[1:2]` slicing #1191.
- Foreach uses non-wrapping add/dec.

### Fixes
- Fixed issue in safe mode when converting enums.
- Better checking of operator methods.
- Bug when assigning an optional from an optional.
- Lambdas were not type checked thoroughly #1185.
- Fix problems using reflection on interface types #1203.
- `@param` with unnamed macro varargs could crash the compiler.
- Compiler crash using enum nameof from different module #1205.
- Incorrect length passed to scratch buffer printf.
- Casting to a bitstruct would be allowed even if the type was the wrong size.
- Generic modules parameterized with constants would sometimes get the wrong parameterized module name causing conversion errors #1192.
- Duplicate emit of expressions on negation would incorrectly compile negated macros.
- Casting a slice address to its pointer type should not compile #1193.
- Union is not properly zero-initialized with designated initializer #1194.
- Compile time fmod evaluates to 0 #1195.
- Assertion failed when casting (unsigned) argument to enum #1196
- Correct debug info on parameters without storage.
- Fix location on foreach debug output.
- Compiler crash on designated initializer for structs with bitstruct.

### Stdlib changes
- "init_new/init_temp" removed.
- LinkedList API rewritten.
- List "pop" and "remove" function now return Optionals.
- RingBuffer API rewritten. Allocator interface changed.
- Deprecated Allocator, DString and mem functions removed.
- "identity" functions are now constants for Matrix and Complex numbers.
- Removed 'append' from Object and List, replaced by 'push'.
- `GenericList` renamed `AnyList`.
- Proper handling of '.' and Win32 '//server' paths.
- Path normalization - fix possible null terminator out of bounds.
- Add 'zstr' variants for `string::new_format` / `string::tformat`.
- Fix mutex and wait signatures for Win32.

## 0.5.5 Change list

### Changes / improvements
- Disallow multiple `_` in a row in digits, e.g. `1__000`.
- Added `@link` attribute.
- New 'linker' build option.
- "linker" project setting updated, "system-linker" removed.

### Fixes
- Struct/union members now correctly rejects members without storage size #1147.
- `math::pow` will now correctly promote integer arguments.
- Pointer difference would fail where alignment != size (structs etc) #1150
- Fixed array calculation for npot2 vectors.
- $$memcpy_inline and $$memset_inline fixed.
- `.$Type = ...` and `.$foo = ...` now works #1156.
- `int.min` incorrect behaviour #1154.
- Bitstruct cast to other bitstruct by way of underlying type would fail #1159.
- Bug in `time.add_seconds` #1162.
- Remove initial './' in Win32 and convert '/' to '\' for paths when running a binary.
- 'output' directory for projects was incorrect in templates.
- Regression: no stacktrace.
- For MacOS, running with higher optimization would crash as initializers were removed.
- `compile-run` and `run` now returns the proper return code.
- Allow String constants -> ichar*, and allow integer pointers to explicitly convert between unsigned signed.
- Bug in unaligned return value lowering for Aarch64.

### Stdlib changes
- Added `new_aligned` and `alloc_aligned` functions to prevent accidental under-alignment when allocating simd.
- Fixes to realloc of aligned allocations
- Use native Windows calls on aligned allocations on Windows.
- mem::copy_inline, mem::clear_inline and mem::set_inline added.
- mem::copy / clear / set no longer has an `$inline` attribute.
- Native aligned libc malloc on Windows & POSIX.
- Simplification of the allocator interface.
- CoreFoundation only linked on MacOS when used.

## 0.5.4 Change list

### Changes / improvements
- Hash variables may now take a designated initializer.
- Added @safemacro to override the `@` requirement for non-function-like macros.
- More information available with debug log in non debug builds.
- Removed install_win_reqs.bat which didn't work well.
- Support `**` to mean `./**`
- MacOS init/finalizer now respects priority.
- Bitstructs supports `!=` and `==`.
- Support Windows `.def` files using `--windef`.
- Bitstructs now fold compile time constant bit ops.
- Fix issue where in some cases a constant global with a string wasn't folded (e.g. in asm stmts)
- Lateral implicit imports removed.
- Default to '.' if no libdir is specified.
- Improved error messages for `--lib`.
- Added `--linker` to set the linker #1067.

### Fixes
- Fixes to macro context evaluation with macro varargs.
- Dynamic methods registered before init functions on MacOS.
- Fixed clobber on x86 `cpuid` instruction.
- Removed invalid syntax from grammar.y.
- `output` project setting now respected.
- Aliased declarations caused errors when used in initializers.
- Aliased consts used as constant initializers caused errors.
- Exported module names replace `::` by `_`.
- Const ternary would evaluate incorrectly for ?:
- `$$MODULE` would report the incorrect module name in macros.
- Fixed debug info for globals and for/switch scopes.
- `out` now correctly detects subscript[] use.
- Ambiguous recursive imports are now correctly detected.
- Overzealous local escape check corrected #1127.
- Fixes to the matrix functions #1130.

### Stdlib changes
- Deprecated `Allocator` helper functions.
- Added `mem::allocator` functions corresponding to removed allocator functions.
- Changed `mem::new` / `mem::temp_new` to accept an optional initializer, and will clear by default.
- Mem `_clear` and `_zero` variants deprecated. "new_*" functions will clear by default.
- Mem "alloc_*" functions replace old "new_*" behaviour.
- Fixed temp memory issue with formatter.
- Added temp_push and temp_pop for pushing / popping the temp allocator manually (or from C).
- Added byte_size to `List`
- Added `GenericList`.

## 0.5.3 Change list

### Changes / improvements
- Migrate from using actual type with GEP, use i8 or i8 array instead.
- Optimize foreach for single element arrays.
- Move all calls to panic due to checks to the end of the function.

### Fixes
- Single module command line option was not respected.
- Fixed issue with compile time defined types (String in this case), which would crash the compiler in certain cases.
- Projects now correctly respect optimization directives.
- Generic modules now correctly follow the implicit import rules of regular modules.
- Passing an untyped list to a macro and then using it as a vaarg would crash the compiler.
- Extern const globals now work correctly.

### Stdlib changes
- init_new/init_temp deprecated, replaced by new_init and temp_init.

## 0.5.2 Change list

### Changes / improvements
- Allow trailing comma in calls and parameters #1092.

### Fixes
- Fixes issue where single character filenames like 'a.c3' would be rejected.
- Better errors when index type doesn't match len() when doing user defined foreach.
- Fixes to `to_int` for hexadecimal strings.
- Fixed issue when using a generic type from a generic type.
- Bug with vector parameters when the size > 2 and modified.
- Missing error on assigning to in-parameters through subscripting.
- Inference of a vector on the lhs of a binary expression would cause a crash.
- Fixes to PriorityQueue

### Stdlib changes
- Allow `to_int` family functions take a base, parsing base 2-10 and 16.

## 0.5.1 Change list

### Changes / improvements
- Improved error messages for const errors.
- Do not link with debug libraries unless using static libraries.
- Add 'print-linking' build option.
- System linker may be used even if the target arch is different from current.
- Slice -> array/vector works for constant slice lengths.

### Fixes
- On Aarch64 use the correct frame pointer type.
- On Aarch64 macOS, ensure the minimum version is 11.0 (Big Sur)
- Fixes to the yacc grammar.
- Dsym generation on macOS will correctly emit -arch.
- Stacktrace on signals on Linux when backtrace is available.

### Stdlib changes
- `delete` and `delete_range` added to DString.
- `Splitter` iterator added.
- `splitter` and `iterator` String methods.
- `load_new`, `load_buffer` and `load_temp` std::io::file functions.

## 0.5.0 Change List

### Changes / improvements
- Trackable allocator with leak allocation backtraces.
- `$defined` can take a list of expressions.
- `$and` compile time "and" which does not check expressions after the first is an error.
- `$is_const` returns true if an expression is compile time const.
- `$assignable` returns true is an expression may be implicitly cast to a type.
- `$checks` and `@checked` removed, replaced by an improved `$defined`
- Asm string blocks use AT&T syntax for better reliability.
- Distinct methods changed to separate syntax.
- 'exec' directive to run scripts at compile time.
- Project key descriptions in --list command.
- Added `init-lib` to simplify library creation.
- Local `const` work like namespaced global `const`.
- Added `$$atomic_fetch_*` builtins.
- vectors may now contain pointers.
- `void!` does not convert to `anyfault`.
- `$$masked_load` / `$$masked_store` / `$$gather` / `$$scatter` for vector masked load/store.
- `$$select` builtin for vector masked select.
- Added builtin benchmarks by `benchmark`, `compile-benchmark` commands and `@benchmark` attribute.
- Subtype matching in type switches.
- Added parentof typeid property.
- Slice assignment is expanded.
- Enforced optional handling.
- Better dead code analysis, and added dead code errors.
- Exhaustive switches with enums has better analysis.
- Globals may now be initialized with optional values.
- New generic syntax.
- Slice initialization.
- `$feature` for feature flags.
- Native stacktrace for Linux, MacOS and Windows.
- Macro ref parameters are now of pointer type and ref parameters are not assignable.
- Added `nextcase default`.
- Added `$embed` to embed binary data.
- Ad hoc generics are now allowed.
- Allow inferred type on method first argument.
- Fix to void expression blocks
- Temporary objects may now invoke methods using ref parameters.
- Delete object files after successful linking.
- Compile time subscript of constant strings and bytes.
- `@if` introduced, other top level conditional compilation removed.
- Dynamically dispatched interfaces with optional methods.
- `$if` now uses `$if <expr>:` syntax.
- `$assert` now uses `$assert <expr> : <optional message>`
- `$error` is syntax sugar for `$assert false : "Some message"`
- `$include`, `$echo` no longer has mandatory `()` around the arguments.
- `$exec` for including the output of files.
- `assert` no longer allows "try unwrap"
- Updated cpu arguments for x86
- Removed support for ranged case statements that were floats or enums, or non-constant.
- `nextcase` with a constant expression that does not match any case is an error.
- Dropped support for LLVM 13-14.
- Updated grammar and lexer definition.
- Removal of `$elif`.
- any / anyfault may now be aliased.
- `@stdcall` etc removed in favor of `@callconv`
- Empty fault definitions is now an error.
- Better errors on incorrect bitstruct syntax.
- Internal use wildcard type rather than optional wildcard.
- Experimental scaled vector type removed.
- Disallow parameterize attributes without parameters eg `define @Foo() = { @inline }`.
- Handle `@optreturn` contract, renamed `@return!`.
- Restrict interface style functions.
- Optional propagation and assignment '!' and '?' are flipped.
- Add `l` suffix (alias for i64).
- Allow getting the underlying type of anyfault.
- De-duplicate string constants.
- Change @extname => @extern.
- `define` and `typedef` removed.
- `define` is replaced by `def`.
- LLVM "wrapper" library compilation is exception free.
- `private` is replaced by attribute `@private`.
- Addition of `@local` for file local visibility.
- Addition of `@public` for overriding default visibility.
- Default visibility can be overridden per module compile unit. Eg `module foo @private`.
- Optimized macro codegen for -O0.
- Addition of unary `+`.
- Remove possibility to elide length when using ':' for slices.
- Remove the `:` and `;` used in $if, $switch etc.
- Faults have an ordinal.
- Generic module contracts.
- Type inference on enum comparisons, e.g `foo_enum == ABC`.
- Allow {} to initialize basic types.
- String literals default to `String`.
- More const modification detection.
- C3L zip support.
- Support printing object files.
- Downloading of libraries using vendor "fetch".
- Structural casts removed.
- Added "native" option for vector capability.
- `$$shufflevector` replaced with `$$swizzle` and `$$swizzle2`.
- Builtin swizzle accessors.
- Lambdas, e.g `a = int(x, y) => x + y`.
- $$FILEPATH builtin constant.
- `variant` renamed `any`.
- `anyerr` renamed `anyfault`.
- Added `$$wasm_memory_size` and `$$wasm_memory_grow` builtins.
- Add "link-args" for project.
- Possible to suppress entry points using `--no-entry`.
- Added `memory-env` option.
- Use the .wasm extension on WASM binaries.
- Update precedence clarification rules for ^|&.
- Support for casting any expression to `void`.
- Win 32-bit processor target removed.
- Insert null-check for contracts declaring & params.
- Support user defined attributes in generic modules.
- `--strip-unused` directive for small binaries.
- `$$atomic_store` and `$$atomic_load` added.
- `usz`/`isz` replaces `usize` and `isize`.
- `@export` attribute to determine what is visible in precompiled libraries.
- Disallow obviously wrong code returning a pointer to a stack variable.
- Add &^| operations for bitstructs.
- `@noinit` replaces `= void` to opt-out of implicit zeroing.
- Multiple declarations are now allowed in most places, eg `int a, b;`.
- Allow simplified (boolean) bitstruct definitions.
- Allow `@test` to be placed on module declarations.
- Updated name mangling for non-exports.
- `defer catch` and `defer try` statements added.
- Better errors from `$assert`.
- `@deprecated` attribute added.
- Allow complex array length inference, eg `int[*][2][*] a = ...`.
- Cleanup of cast code.
- Removal of `generic` keyword.
- Remove implicit cast enum <-> int.
- Allow enums to use a distinct type as the backing type.
- Update addition and subtraction on enums.
- `@ensure` checks only non-optional results.
- `assert` may now take varargs for formatting.

### Stdlib changes

- Tracking allocator with location.
- `init_new`/`init_temp` for allocating init methods.
- `DString.printf` is now `DString.appendf`.
- Tuple and Maybe types.
- `.as_str()` replaced by `.str_view()`
- Added `math::log(x , base)` and `math::ln(x)`.
- Hashmap keys implicitly copied if copy/free are defined.
- Socket handling.
- `csv` package.
- Many random functions.
- Updated posix/win32 stdlib namespacing
- `process` stdlib
- Stdlib updates to string.
- Many additions to `List`: `remove`, `array_view`, `add_all`, `compact` etc
- Added dstringwriter.
- Improved printf formatting.
- is_finite/is_nam/is_inf added.
- OnStack allocator to easily allocate a stack buffer.
- File enhancements: mkdir, rmdir, chdir.
- Path type for file path handling.
- Distinct `String` type.
- VarString replaced by DString.
- Removal of std::core::str.
- JSON parser and general Object type.
- Addition of `EnumMap`.
- RC4 crypto.
- Matrix identity macros.
- compare_exchange added.
- `printfln` and `println` renamed `printfn` and `printn`.
- Support of roundeven.
- Added easings.
- Updated complex/matrix, added quaternion maths.
- Improved support for freestanding.
- Improved windows main support, with @winmain annotations.
- `SimpleHeapAllocator` added.
- Added win32 standard types.
- Added `saturated` math.
- Added `@expect`, `@unlikely` and `@likely` macros.
- Temp allocator uses memory-env to determine starting size.
- Temp allocator is now accessed using `mem::temp()`, heap allocator using `allocator::heap()`.
- Float parsing added.
- Additions to std::net, ipv4/ipv6 parsing.
- Stream api.
- Random api.
- Sha1 hash function.
- Extended enumset functionality.
- Updated malloc/calloc/realloc/free removing old helper functions.
- Added TrackingAllocator.
- Add checks to prevent incorrect alignment on malloc.
- Updated clamp.
- Added `Clock` and `DateTime`.
- Added posix socket functions.

### Fixes
- Structs returned from macros and then indexed into directly could previously be miscompiled.
- Naked functions now correctly handles `asm`.
- Indexing into arrays would not always widen the index safely.
- Macros with implicit return didn't correctly deduct the return type.
- Reevaluating a bitstruct (due to checked) would break.
- Fix missing comparison between `any`.
- Fix issue of designated initializers containing bitstructs.
- Fix issue of designated initializers that had optional arguments.
- Fixed ++ and -- for bitstructs.
- Fix to bug where library source files were sometimes ignored.
- Types of arrays and vectors are consistently checked to be valid.
- Anonymous bitstructs check of duplicate member names fixed.
- Assignment to anonymous bitstruct members in structs.
- Fix casts on empty initializers.
- Fix to DString reserve.
- Fix where aliases did not do arithmetic promotion.
- @local declarations in generic modules available by accident.
- Fixes missing checks to body arguments.
- Do not create debug declaration for value-only parameter.
- Bug in alignment for atomics.
- Fix to bug when comparing nested arrays.
- Fix to bug when a macro is using rethrow.
- Fixes bug initializing a const struct with a const struct value.
- Fixes bug when `void` is passed to an "any"-vararg.
- Fixed defer/return value ordering in certain cases.
- Fixes to the x64 ABI.
- Updates to how variadics are implemented.
- Fixes to shift checks.
- Fixes to string parsing.
- Bug when rethrowing an optional from a macro which didn't return an optional.
- Fixed issues with ranged cases.
- Disallow trailing ',' in function parameter list.
- Fixed errors on flexible array slices.
- Fix of `readdir` issues on macOS.
- Fix to slice assignment of distinct types.
- Fix of issue casting slices to distinct types.
- Fixes to `split`, `rindex_of`.
- List no longer uses the temp allocator by default.
- Remove test global when not in test mode.
- Fix sum/product on floats.
- Fix error on void! return of macros.
- Removed too permissive casts on slices.
- Using C files correctly places objects in the build folder.
- Fix of overaligned deref.
- Fix negating a float vector.
- Fix where $typeof(x) { ... } would not be a valid compound literal.
- Fix so that using `var` in `if (var x = ...)` works correctly.
- Fix int[] -> void* casts.
- Fix in utf8to16 conversions.
- Updated builtin checking.
- Reduce formatter register memory usage.
- Fixes to the "any" type.
- Fix bug in associated values.
- More RISC-V tests and fixes to the ABI.
- Fix issue with hex floats assumed being double despite `f` suffix.
- Fix of the `tan` function.
- Fixes to the aarch64 ABI when passing invalid vectors.
- Fix creating typed compile time variables.
- Fix bug in !floatval codegen.
- Fix of visibility issues for generic methods.
- Fixes to `$include`.
- Fix of LLVM codegen for optionals in certain cases.
- Fix of `$vasplat` when invoked repeatedly.
- Fix to `$$DATE`.
- Fix of attributes on nested bitstructs.
- Fix comparing const values > 64 bits.
- Defer now correctly invoked in expressions like `return a > 0 ? Foo.ABC! : 1`.
- Fix conversion in `if (int x = foo())`.
- Delay C ABI lowering until requested to prevent circular dependencies.
- Fix issue with decls accidentally invalidated during `$checked` eval.
- Fold optional when casting slice to pointer.
- Fixed issue when using named arguments after varargs.
- Fix bug initializing nested struct/unions.
- Fix of bool -> vector cast.
- Correctly widen C style varargs for distinct types and optionals.
- Fix of too aggressive codegen in ternary codegen with array indexing.

## 0.4.0 Change List

- Compatibility with LLVM 16.
- Dropped LLVM 12 support.
- Updated vector comparisons.
- Built in unit testing with @test and compile-test
- Updated memory allocators. Added `@scoped` and `@pool` macros.
- Various bug fixes.
- Generic modules may now be generic over integers and booleans.
- Constant pointers may be compile time evaluated.
- Added many new builtins.
- Emit asm using `--emit-asm`.
- Added `--nostdlib` and `--nolibc`.
- Compiling for AVX can now select "native".
- Fixes to adding libraries at link time.
- Various improved error messages.
- Windows debug info fixes.
- Add of `foreach_r` for reverse list traversal.
- Script downloading the MSVC SDK to cross compile to windows.
- Many standard library additions.
- Extension methods may be added for built-in types.
- Macros may take vector and array arguments generic over length.
- Macro varargs with $vaarg, $vacount etc.
- Many vector builtins added as dot methods.
- in / out / inout doc parameters checked.
- Initial inline asm support for aarch64 and x64.
- Single line short function declaration.
- Added `$checks` builtin.
- Added `$include` builtin for including other text files.
- Optional single module compilation.
- Static initialization / finalization to have code running at start/end.
- C3 custom printf function in the stdlib.
- `[]=` overload now works correctly.
- Static libraries may now be built.
- More compile time reflection added and general cleanup done.
- usize/isize/iptrdiff/uptrdiff replaced by usz/isz.
- Add `var` to allow type inference on regular variables.
- LLVM codegen optimizations.
- `??` now allows chaining another optional.
- int128 support on all platforms.
- `import` is now allowed anywhere at the top level.
- `project.c3p` renamed `project.json`
- Update to project properties, e.g. "libs" -> "dependencies" etc.
- $$TIME, $$DATE and $$FUNCTION builtin defines added.
- `$echo` function to print messages at compile time.
- Improvements to untyped lists.
- Various builtins added: $$prefetch, $$reverse, $$shufflevector etc.

## 0.3.0 Change List

### Changes / improvements:

- Allow any expression as default expression.
- Allow using enums for indexing arrays.
- Added $convertable / $castable compile time functions.
- Removed ´func´ deprecated keyword
- Slicing a distinct type now returns the distinct type.
- Renamed @autoimport -> @builtin
- Zero length arrays not allowed
- Allow methods may use ref, pointer and value arguments as "self"
- Updated external name mangling
- More advanced introspection.
- @maydiscard and @nodiscard annotations
- New type promotion rules: The common type of int[x]* and int[y]* is int[]
- Added type.inner and type.len reflection.
- Support float mod operations.
- Add float.max/min.
- Allow [in] contract to be used on slices.
- Add linker and linked dir arguments to build files.
- Auto-import std::core.
- LLVM 15 support.
- Beter native file handling for MSVC
- New import rules – recursive imports
- Add lld linking for FreeBSD
- User defined attributes. @Foo = @inline
- Support enum associated values.
- @ is now part of the name of an attribute or a macro. Macros without '@' must be function-like.
- Ordinal based enums.
- Allow locals to shadow global variables.
- Prefer inferred constant over global in the case of MyEnum f = BAR;
- Enum and fault name reflection.
- Deref null error now panics in safe mode.

### Changes to stdlib:

- Updated allocators.
- Added enum_by_name.
- Moved bitcast to builtin module.
- Native printf for files and strings.
- Updated String.
- Comparison macros
- Added Binary-Heap Based Priority Queue by David Kopec
- Matrix Math Library by PixelRifts
- UTF conversions in "conv" module.

### Fixes:

- Attributes correctly checks for recursive definitions now.
- Added a max bitstruct size.
- Fix of expr location in args.
- Fixing distinct, typedef and bitstruct copying. Fix where global constants did not need to be constant.
- Better error on all upper parameter names.
- Fix constant typeid comparisons.
- Simplify and corrected if try/catch parsing.
- Fix bug with { [A] = 1 }
- Conversion unsigned int -> enum fixed.
- Fix bug preventing implicit & on optionals.
- More efficient int[] a = {}
- Fix bug in extension methods for generic types and typedefs
- Fix to extension methods in other modules.
- Disallow complist as a regular macro parameter.
- Fix in nested block handling
- Fix of error where {| |} with value return could have no final return
- Vararg abi fix
- Fix "libs" in project creation
- Fix bug with bit struct initialization and zeros
- Reduce size of memory pages used.
- Fix issues with union of const.
- Fix initialization of anonymous structs.
- Fix conversion between distinct void* and null
- Fix of default project creation target format.
- Fix of $sizeof(Type) => Type.sizeof
- Fix stack setting after error return.
- Fix module assignment of declarations
- Global @align fixed
- Fixes enum set with new ordinal based enums
- SysV ABI fix for passing certain things by struct.
- Fix implicitly converting to float in the case of myfloat *= -1<|MERGE_RESOLUTION|>--- conflicted
+++ resolved
@@ -15,11 +15,7 @@
 - Allow `@if` on locals.
 - String str = "" is now guaranteed to be null terminated. #2083
 - `Foo[1..2] = { .baz = 123 }` inference now works. #2095
-<<<<<<< HEAD
-- Add `array::contains` to check for a value in an array or slice.
-=======
 - Improved error messages on `Foo { 3, abc }` #2099.
->>>>>>> 1b82ec03
 
 ### Fixes
 - Trying to cast an enum to int and back caused the compiler to crash.
@@ -36,6 +32,7 @@
 ### Stdlib changes
 - Hash functions for integer vectors and arrays.
 - Prefer `math::I` and `math::I_F` for `math::IMAGINARY` and `math::IMAGINARYF` the latter is deprecated.
+- Add `array::contains(array, element)` to check for a element in an array or slice.
 
 ## 0.7.0 Change list
 
