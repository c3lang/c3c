--- conflicted
+++ resolved
@@ -14,11 +14,8 @@
 - Improve error message for `Foo{}` when `Foo` is not a generic type #2574.
 - Support `@param` directives for `...` parameters. #2578
 - Allow splatting of structs. #2555
-<<<<<<< HEAD
+- Deprecate `--test-nocapture` in favour of `--test-show-output` #2588.
 - Xtensa target no longer enabled by default on LLVM 22, Compile with `-DXTENSA_ENABLE` to enable it instead
-=======
-- Deprecate `--test-nocapture` in favour of `--test-show-output` #2588.
->>>>>>> 5d468ccb
 
 ### Fixes
 - `Foo.is_eq` would return false if the type was a `typedef` and had an overload, but the underlying type was not comparable.
