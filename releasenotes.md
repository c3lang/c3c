# C3C Release Notes

## 0.7.5 Change list

### Changes / improvements
- Support `alias foo = module std::io` module aliasing.
- Add compile-time `@intlog2` macro to math.
- Add compile-time `@clz` builtin. #2367
- Add `bitsizeof` macro builtins. #2376

### Fixes
- List.remove_at would incorrectly trigger ASAN.
- With avx512, passing a 512 bit vector in a union would be lowered incorrectly, causing an assert. #2362
- Codegen error in `if (try x = (true ? io::EOF? : 1))`, i.e. using if-try with a known Empty.
- Codegen error in `if (try x = (false ? io::EOF? : 1))`, i.e. using if-try with a CT known value.
- Reduce allocated Vmem for the compiler on 32 bit machines.
- Bug causing a compiler error when parsing a broken lambda inside of an expression.
- Fixed: regression in comments for `@deprecated` and `@pure`.
- Detect recursive creation of generics #2366.
- Compiler assertion when defining a function with return type untyped_list #2368.
- Compiler assert when using generic parameters list without any parameters. #2369
- Parsing difference between "0x00." and "0X00." literals #2371
- Fixed bug generating `$c += 1` when `$c` was derived from a pointer but behind a cast.
- Compiler segfault when using bitwise not on number literal cast to bitstruct #2373.
- Formatter did not properly handle "null" for any, and null for empty faults. #2375
- Bitstructs no longer overloadable with bitops. #2374

### Stdlib changes
- Add `==` to `Pair`, `Triple` and TzDateTime. Add print to `Pair` and `Triple`.
- Add OpenBSD to `env::INET_DEVICES` and add required socket constants.
- Added `FileMmap` to manage memory mapped files.
- Add `vm::mmap_file` to memory map a file.
- Updated hash functions in default hash methods.
- Added `FixedBlockPool` which is a memory pool for fixed size blocks.
<<<<<<< HEAD
- Updated termios bindings to use bitstructs and fixed some constants with incorrect values #2372
=======
- Added the experimental `std::core::log` for logging.
>>>>>>> 1d25197b

## 0.7.4 Change list

### Changes / improvements
- Added const enums: `enum Foo : const`. Behaves like C enums but may be any type.
- Casting to / from an enum is now possible again. No need to use `.ordinal` and `.from_ordinal`.
- Inline associated enum values are deprecated, use `--use-old-enums` to re-enable them.
- `$typeof` may return a compile time type.
- Improved error messages on missing qualifier on enum value. #2260
- Add `--echo-prefix` to edit the prefix with `$echo` statements. Supports {FILE} and {LINE}
- Catch accidental `foo == BAR;` where `foo = BAR;` was most likely intended. #2274
- Improve error message when doing a rethrow in a function that doesn't return an optional.
- Add `--list-asm` to view all supported `asm` instructions.
- Formatting option "%h" now supports pointers.
- Improve error on unsigned implicit conversion to signed.
- Update error message for struct initialization #2286
- Add SipHash family of keyed PRFs. #2287 
- `$is_const` is deprecated in favour of `@is_const` based on `$defined`.
- Multiline contract comments #2113
- Removed the use of temp allocator in backtrace printing.
- `env::AUTHORS` and `env::AUTHOR_EMAILS` added.
- Suppress codegen of panic printing with when panic messages are set to "off".
- Implicit linking of libc math when libc math functions are used.
- Allow even smaller memory limits.
- Check unaligned array access.
- Add "@structlike" for typedefs.
- "poison" the current function early when a declaration can't be correctly resolved.
- Add komihash, a5hash, metrohash64, metrohash128, and wyhash2 variants with tests/benchmark. #2293
- '$assignable' is deprecated.
- Deprecate allocator::heap() and allocator::temp()
- Add `thread::fence` providing a thread fence.
- Place output in `out` by default for projects. Use temp folder for building at the command line.
- Allow absolute paths for `$embed`.
- Add `@try` and `@try_catch`.
- Assignment evaluation order now right->left, following C++17 and possibly C23.

### Fixes
- mkdir/rmdir would not work properly with substring paths on non-windows platforms.
- Hex string formatter check incorrectly rejected slices.
- Correctly reject interface methods `type` and `ptr`.
- Comparing a null ZString with a non-null ZString would crash.
- Switch case with const non-int / enum would be treated as ints and crash. #2263
- Missing bounds check on upper bound with const ranges `foo[1:3]`.
- Check up the hierarchy when considering if an interface cast is valid #2267.
- Fix issue with labelled break inside of a $switch.
- Non-const macros may not return untyped lists.
- `$for` ct-state not properly popped.
- Inline `r / complex` for complex numbers fixed.
- Const slice lengths were not always detected as constant.
- Const slice indexing was not bounds checked.
- Initialize pool correctly in print_backtrace.
- `--max-mem` now works correctly again.
- Casting a fault to a pointer would trigger an assert.
- Make `to_float` more tolerant to spaces.
- Fixes to thread local pointer handling.
- Fixes to JSON parsing and Object.
- Array indices are now using int64 internally.
- Bit shift operation fails with inline uint enum despite matching underlying type #2279.
- Fix to codegen when using a bitstruct constant defined using a cast with an operator #2248.
- Function pointers are now compile time constants. 
- Splat 8 arguments can sometimes cause incorrect behaviour in the compiler. #2283
- Correctly poison the analysis after a failed $assert or $error. #2284
- `$foo` variables could be assigned non-compile time values.
- `$foo[0] = ...` was incorrectly requiring that the assigned values were compile time constants.
- "Inlined at" would sometimes show the current location.
- Fixed bug splatting constants into constants.
- Resize bug when resizing memory down in ArenaAllocator, DynamicArenaAllocator, BackedArenaAllocator.
- Error message for missing arg incorrect for methods with zero args #2296.
- Fix stringify of $vaexpr #2301.
- Segfault when failing to cast subexpression to 'isz' in pointer subtraction #2305.
- Fix unexpected display of macro definition when passing a poisoned expression #2305.
- `@links` on macros would not be added to calling functions.
- Fix `Formatter.print` returning incorrect size.
- A distinct type based on an array would yield .len == 0
- Overloading addition with a pointer would not work.
- Copying const enums and regular enums incorrect #2313.
- Regression: Chaining an optional together with contracts could in some cases lose the optional.
- `char[*] b = *(char[*]*)&a;` would crash the compiler if `a` was a slice. #2320
- Implicitly cast const int expressions would sometimes not be detected as compile time const.
- Using @noreturn in a short body macro would not work properly #2326.
- Bug when reporting error in a macro return would crash the compiler #2326.
- Short body return expression would not have the correct span.
- Fix issue where recursively creating a dir would be incorrectly marked as a failure the first time.
- `@format` did not work correctly with macros #2341.
- Crash when parsing recursive type declaration #2345.
- Remove unnecessary "ret" in naked functions #2344.
- Lambdas now properly follow its attributes #2346.
- Not setting android-ndk resulted in a "set ndk-path" error.
- Lambda deduplication would be incorrect when generated at the global scope.
- Disallow accessing parameters in a naked function, as well as `return`, this fixes #1955.
- Assigning string literal to char[<*>] stores pointer rather than characters. #2357

### Stdlib changes
- Improve contract for readline. #2280
- Added Whirlpool hash.
- Added Ed25519.
- Added string::bformat.
- Virtual memory library.
- New virtual emory arena allocator.
- Added `WString.len`.
- Added `@addr` macro.
- Add `ConditionVariable.wait_until` and `ConditionVariable.wait_for`
- Added readline_to_stream that takes a stream.
- Added `Ref` and `RefCounted` experimental functionality.
- Added `Volatile` generic type.
- Added `UnalignedRef` generic type.
- Added `HashSet` generic type.
- Added `LinkedHashSet` and `LinkedHashMap` generic types.
- Add String conversion functions snake_case -> PascalCase and vice versa.

## 0.7.3 Change list

### Changes / improvements
- `$typefrom` now also accepts a constant string, and so works like `$evaltype`.
- `$evaltype` is deprecated in favour of `$typefrom`.
- Literal rules have changed, this makes `-0xFF` now a signed integer.
- Implicitly convert from constant typeid to Type in `$Type` assignment, and `$assignable`.
- Make $Type parameters accept constant typeid values.
- Deprecate `foo.#bar`.
- Allow inference across `&&` #2172.
- Added support for custom file extensions in project.json targets.
- `$eval` now also works with `@foo`, `#foo`, `$Foo` and `$foo` parameters #2114.
- `@sprintf` macro (based on the `$$sprintf` builtin) allows compile time format strings #1874.
- Improve error reports when encountering a broken "if-catch".
- Add printf format to `$assert` and `$error` #2183.
- Make accepting arguments for `main` a bit more liberal, accepting `main(int argc, ZString* argv)`
- Make `$echo` and `@sprintf` correctly stringify compile time initializers and slices.
- Add `--sources` build option to add additional files to compile. #2097
- Support untyped second argument for operator overloading.
- The form-feed character '\f' is no longer valid white space.
- Show code that caused unreachable code #2207
- Allow generics over distinct types #2216.
- Support distrinct types as the base type of bitstructs. #2218
- Add hash::sha512 module to stdlib. #2227
- Compile time type assignment (eg `$Foo = int`) is no longer an expression.
- Add `@allow_deprecated` attribute to functions to selectively allow deprecated declarations #2223.
- Improve error message on pointer diff #2239.
- Compile-time comparison of constant vectors. #1575.
- $member.get supports bitstructs.
- $member.set for setting members without the *& trick.
- Initial support for #1925, does not affect C compilation yet, and doesn't try to link etc. Using "--emit-only"

### Fixes
- `-2147483648`, MIN literals work correctly.
- Splatting const slices would not be const. #2185
- Fixes to `$define` handling of binary ops.
- Fixes methodsof to pick up all sorts of extension methods. #2192
- `--lsp` sometimes does not emit end tag #2194.
- Improve Android termux detection.
- Update Android ABI.
- Fixes to `@format` checking #2199.
- Distinct versions of builtin types ignore @operator overloads #2204.
- @operator macro using untyped parameter causes compiler segfault #2200.
- Make `unreachable()` only panic in safe mode.
- `cflags` additions for targets was not handed properly. #2209
- `$echo` would suppress warning about unreachable code. #2205
- Correctly format '%c' when given a width. #2199
- Fix to `is_array_or_slice_of_char` #2214.
- Method on array slice caused segfault #2211.
- In some cases, the compiler would dereference a compile time null. #2215
- Incorrect codegen if a macro ends with unreachable and is assigned to something. #2210
- Fix error for named arguments-order with compile-time arguments #2212
- Bug in AST copying would make operator overloading like `+=` compile incorrectly #2217.
- `$defined(#expr)` broken with binary. #2219 
- Method ambiguity when importing parent module publicly in private submodule. #2208
- Linker errors when shadowing @local with public function #2198
- Bug when offsetting pointers of large structs using ++ and --.
- `x++` and `x--` works on pointer vectors #2222.
- `x += 1` and `x -= 1` works propertly on pointer vectors #2222.
- Fixes to `x += { 1, 1 }` for enum and pointer vectors #2222.
- Linking fails on operator method imported as `@public` #2224.
- Lambda C-style vaargs were not properly rejected, leading to crash #2229.
- Incorrect handling of constant null fault causing compiler crash #2232.
- Overload resolution fixes to inline typedef #2226.
- `math::overflow_*` wrappers incorrectly don't allow distinct integers #2221.
- Compiler segfault when using distinct type in attribute imported from other module #2234.
- Assert casting bitstruct to short/char #2237.
- @tag didn't work with members #2236.
- Assert comparing untyped lists #2240.
- Fix bugs relating to optional interface addr-of #2244.
- Compiler null pointer when building a static-lib with -o somedir/... #2246
- Segfault in the compiler when using a bitstruct constant defined using a cast with an operator #2248.
- Default assert() message drops parens #2249.

### Stdlib changes
- Deprecate `String.is_zstr` and `String.quick_zstr` #2188.
- Add comparison with `==` for ZString types.
- `is_array_or_slice_of_char` and `is_arrayptr_or_slice_of_char` are replaced by constant `@` variants.
- `@pool` now has an optional `reserve` parameter, some minor changes to the temp_allocator API
- io::struct_to_format now supports bitstructs.
- Add `String.escape`, `String.unescape` for escaping and unescaping a string.

## 0.7.2 Change list

### Changes / improvements
- Better default assert messages when no message is specified #2122
- Add `--run-dir`, to specify directory for running executable using `compile-run` and `run` #2121.
- Add `run-dir` to project.json.
- Add `quiet` to project.json.
- Deprecate uXX and iXX bit suffixes.
- Add experimental LL / ULL suffixes for int128 and uint128 literals.
- Allow the right hand side of `|||` and `&&&` be runtime values.
- Added `@rnd()` compile time random function (using the `$$rnd()` builtin). #2078
- Add `math::@ceil()` compile time ceil function. #2134
- Improve error message when using keywords as functions/macros/variables #2133.
- Deprecate `MyEnum.elements`.
- Deprecate `SomeFn.params`.
- Improve error message when encountering recursively defined structs. #2146
- Limit vector max size, default is 4096 bits, but may be increased using --max-vector-size.
- Allow the use of `has_tagof` on builtin types.
- `@jump` now included in `--list-attributes` #2155.
- Add `$$matrix_mul` and `$$matrix_transpose` builtins.
- Add `d` as floating point suffix for `double` types.
- Deprecate `f32`, `f64` and `f128` suffixes.
- Allow recursive generic modules.
- Add deprecation for `@param foo "abc"`.
- Add `--header-output` and `header-output` options for controlling header output folder.
- Generic faults is disallowed.
- Detect when a slice on the stack is accidentally returned from a function.

### Fixes
- Assert triggered when casting from `int[2]` to `uint[2]` #2115
- Assert when a macro with compile time value is discarded, e.g. `foo();` where `foo()` returns an untyped list. #2117
- Fix stringify for compound initializers #2120.
- Fix No index OOB check for `[:^n]` #2123.
- Fix regression in Time diff due to operator overloading #2124.
- attrdef with any invalid name causes compiler assert #2128.
- Correctly error on `@attrdef Foo = ;`.
- Contract on trying to use Object without initializing it.
- Variable aliases of aliases would not resolve correctly. #2131
- Variable aliases could not be assigned to.
- Some folding was missing in binary op compile time resolution #2135.
- Defining an enum like `ABC = { 1 2 }` was accidentally allowed.
- Using a non-const as the end range for a bitstruct would trigger an assert.
- Incorrect parsing of ad hoc generic types, like `Foo{int}****` #2140.
- $define did not correctly handle generic types #2140.
- Incorrect parsing of call attributes #2144.
- Error when using named argument on trailing macro body expansion #2139.
- Designated const initializers with `{}` would overwrite the parent field.
- Empty default case in @jump switch does not fallthrough #2147.
- `&&&` was accidentally available as a valid prefix operator.
- Missing error on default values for body with default arguments #2148.
- `--path` does not interact correctly with relative path arguments #2149.
- Add missing `@noreturn` to `os::exit`.
- Implicit casting from struct to interface failure for inheriting interfaces #2151.
- Distinct types could not be used with tagof #2152.
- `$$sat_mul` was missing.
- `for` with incorrect `var` declaration caused crash #2154.
- Check pointer/slice/etc on `[out]` and `&` params. #2156.
- Compiler didn't check foreach over flexible array member, and folding a flexible array member was allowed #2164.
- Too strict project view #2163.
- Bug using `#foo` arguments with `$defined` #2173
- Incorrect ensure on String.split.
- Removed the naive check for compile time modification, which fixes #1997 but regresses in detection.

### Stdlib changes
- Added `String.quick_ztr` and `String.is_zstr`
- std::ascii moved into std::core::ascii. Old _m variants are deprecated, as is uint methods.
- Add `String.tokenize_all` to replace the now deprecated `String.splitter`
- Add `String.count` to count the number of instances of a string.
- Add `String.replace` and `String.treplace` to replace substrings within a string.
- Add `Duration * Int` and `Clock - Clock` overload.
- Add `DateTime + Duration` overloads.
- Add `Maybe.equals` and respective `==` operator when the inner type is equatable.
- Add `inherit_stdio` option to `SubProcessOptions` to inherit parent's stdin, stdout, and stderr instead of creating pipes. #2012
- Remove superfluous `cleanup` parameter in `os::exit` and `os::fastexit`.
- Add `extern fn ioctl(CInt fd, ulong request, ...)` binding to libc;

## 0.7.1 Change list

### Changes / improvements
- Better errors on some common casting mistakes (pointer->slice, String->ZString, deref pointer->array) #2064.
- Better errors trying to convert an enum to an int and vice versa.
- Function `@require` checks are added to the caller in safe mode. #186
- Improved error message when narrowing isn't allowed.
- Operator overloading for `+ - * / % & | ^ << >> ~ == != += -= *= /= %= &= |= ^= <<= >>=`
- Add `@operator_r` and `@operator_s` attributes.
- More stdlib tests: `sincos`, `ArenaAllocator`, `Slice2d`.
- Make aliases able to use `@deprecated`.
- Refactored stdlib file organization.
- Allow `@if` on locals.
- String str = "" is now guaranteed to be null terminated. #2083
- Improved error messages on `Foo { 3, abc }` #2099.
- `Foo[1..2] = { .baz = 123 }` inference now works. #2095
- Deprecated old inference with slice copy. Copying must now ensure a slicing operator at the end of the right hand side: `foo[1..2] = bar[..]` rather than the old `foo[1..2] = bar`. The old behaviour can be mostly retained with `--use-old-slice-copy`).
- Added `Enum.lookup` and `Enum.lookup_field`.
- `c3c build` picks first target rather than the first executable #2105.
- New Win32 Mutex, ConditionVariable and OnceFlag implementation

### Fixes
- Trying to cast an enum to int and back caused the compiler to crash.
- Incorrect rounding at compile time going from double to int.
- Regression with invalid setup of the WASM temp allocator.
- Correctly detect multiple overloads of the same type.
- ABI bug on x64 Linux / MacOS when passing a union containing a struct of 3 floats. #2087
- Bug with slice acces as inline struct member #2088.
- `@if` now does implicit conversion to bool like `$if`. #2086
- Fix broken enum inline -> bool conversions #2094.
- `@if` was ignored on attrdef, regression 0.7 #2093.
- `@ensure` was not included when the function doesn't return a value #2098.
- Added missing `@clone_aligned` and add checks to `@tclone`
- Comparing a distinct type with an enum with an inline distinct type failed unexpectedly.
- The `%s` would not properly print function pointers.
- Compiler crash when passing an untyped list as an argument to `assert` #2108.
- `@ensure` should be allowed to read "out" variables. #2107
- Error message for casting generic to incompatible type does not work properly with nested generics #1953
- Fixed enum regression after 0.7.0 enum change.
- ConditionVariable now properly works on Win32

### Stdlib changes
- Hash functions for integer vectors and arrays.
- Prefer `math::I` and `math::I_F` for `math::IMAGINARY` and `math::IMAGINARYF` the latter is deprecated.
- Add `array::contains` to check for a value in an array or slice.

## 0.7.0 Change list

### Changes / improvements
- Removed `Foo { 1, 2 }` initializer.
- Changed `Foo(<int>)` to `Foo {int}`.
- Removed `{| |}` expression blocks.
- Removed macro `&ref` and `$varef` parameters.
- Removed `$vaexpr(0)` syntax in favour of `$vaexpr[0]`
- Enum does not cast to/from an integer (its ordinal).
- Removed use of `void!` for main, test and benchmark functions.
- Removed `$or`, `$and`, `$concat` compile time functions.
- Removed `@adhoc` attribute.
- Disallow inline use of nested generics (e.g. `List{List{int}}`.
- Remove `.allocator = allocator` syntax for functions.
- Remove `@operator(construct)`.
- Removal of "any-switch".
- Allow swizzling assign, eg. `abc.xz += { 5, 10 };`
- Added `$$wstr16` and `$$wstr32` builtins.
- `$foreach` "()" replaced by trailing ":" `$foreach ($x, $y : $foo)` -> `$foreach $x, $y : $foo:`
- `$for` "()" replaced by trailing ":" `$for (var $x = 0; $x < FOO; $x++)` -> `$for var $x = 0; $x < FOO; $x++:`
- `$switch` "()" replaced by trailing ":" `$switch ($Type)` -> `$switch $Type:`
- Empty `$switch` requires trailing ":" `$switch` -> `$switch:`
- Rename `@return!` to `@return?` and change syntax to require ":" after faults.
- Remove `if (catch foo) { case ... }` syntax.
- Remove `[?]` syntax.
- Change `int!` to `int?` syntax.
- New `fault` declaration using `faultdef`.
- Enum associated values can reference the calling enum.
- Improve error message on `foo ?? io::EOF` with missing '?' #2036
- Make `@public` import recursive. #2018
- Fault nameof prefixes the first last module path, for instance `std::io::EOF` is rendered as `io::EOF`.
- Rename `def` to `alias`.
- Change `distinct` -> `typedef`.
- Order of attribute declaration is changed for `alias`.
- Added `LANGUAGE_DEV_VERSION` env constant.
- Rename `anyfault` -> `fault`.
- `!!foo` now works same as as `! ! foo`.
- Temp allocator now supports more than 2 in-flight stacks.
- Printing stacktrace uses its own temp allocator.
- Allow inferred type on body parameters. E.g. `@stack_mem(1024; alloc) { ... };`
- Use `@pool_init()` to set up a temp pool on a thread. Only the main thread has implicit temp pool setup.
- `tmem` is now a variable.
- Compile test and benchmark functions when invoking `--lsp` #2058.
- Added `@format` attribute for compile time printf validation #2057.
- Formatter no longer implicitly converts enums to ordinals.

### Fixes
- Fix address sanitizer to work on MachO targets (e.g. MacOS).
- Post and pre-decrement operators switched places for vector elements #2010.
- Aliases were incorrectly considered compile time constants.
- FreeBSD libc stat definitions were incorrect.
- Atomic max was incorrect.
- `"+".to_float()` would panic.
- `import` can now both be @public and @norecurse.
- Crash when trying to convert a struct slice to a vector #2039.
- Crash resolving a method on `Foo[2]` when `Foo` is distinct #2042.
- Bug due to missing cast when doing `$i[$x] = $z`.
- Incorrectly allowed getting pointer to a macro #2049.
- &self not runtime null-checked in macro #1827.
- Bug when printing a boolean value as an integer using printf.
- Show error when a generic module contains a self-generic type.
- "Single module" was not enforced when creating a static library using as a project target.

### Stdlib changes
- `new_*` functions in general moved to version without `new_` prefix.
- `string::new_from_*` changed to `string::from_*`.
- `String.to_utf16_copy` and related changed to `String.to_utf16`.
- `String.to_utf16_tcopy` and related changed to `String.to_temp_utf16`
- `mem::temp_new` changed to `mem::tnew`.
- `mem::temp_alloc` and related changed to `mem::talloc`.
- `mem::temp_new_array` changed to `mem::temp_array`.
- Add `ONHEAP` variants for List/HashMap for initializing global maps on the heap.
- Remove Vec2 and other aliases from std::math. Replace `.length_sq()` with `sq_magnitude()`
- Change all hash functions to have a common `hash` function.
- `@wstring`, `@wstring32`, `@char32` and `@char16` compile time macros added.
- Updates to `Atomic` to handle distinct types and booleans.
- Added `math::iota`.
- `@pool` no longer takes an argument.
- `Allocator` interface removes `mark` and `reset`.
- DynamicArenaAllocator has changed init function.
- Added `BackedArenaAllocator` which is allocated to a fixed size, then allocates on the backing allocator and supports mark/reset.
- `AnyList` now also defaults to the temp allocator.
- `os::getcwd` and `os::get_home_dir` requires an explicit allocator.
- `file::load_new` and `file::load_path_new` removed.
- `os::exit` and `os::fastexit` added.

## 0.6.8 Change list

### Changes / improvements
- Increase precedence of `(Foo) { 1, 2 }`
- Add `--enable-new-generics` to enable `Foo{int}` generic syntax.
- `{| |}` expression blocks deprecated.
- c3c `--test-leak-report` flag for displaying full memory lead report if any
- Output into /.build/obj/<platform> by default.
- Output llvm/asm into llvm/<platform> and asm/<platform> by default.
- Add flag `--suppress-run`. For commands which may run executable after building, skip the run step. #1931
- Add `--build-env` for build environment information.
- Deprecation of `@operator(construct)`.

### Fixes
- Bug appearing when `??` was combined with boolean in some cases.
- Test runner --test-disable-sort didn't work, c3c was expecting --test-nosort
- Test runner with tracking allocator assertion at failed test #1963
- Test runner with tracking allocator didn't properly handle teardown_fn
- Correctly give an error if a character literal contains a line break.
- Implicitly unwrapped optional value in defer incorrectly copied #1982.
- Crash when trying to define a method macro that isn't `@construct` but has no arguments.
- Regression, `.gitkeep` files were generated incorrectly.
- Aliases are now correctly handled as if they were variables/functions in regards to namespacing and accept `@builtin`.
- Correctly handle in/out when interacting with inout.
- Don't delete .o files not produced by the compiler.
- Fix optional jumps in expression lists, #1942.
- Several fixes for .o files and -o output, improving handling and naming.
- Fix bug casting bool to int to other int #1995.
- `@if` declarations were missing from -P output #1973.
- Check exe and lib output so -o works with directories.
- Swizzling an inline vector in a struct would cause a crash.
- Fixed error and poor error message when using an invalid target name.

### Stdlib changes

## 0.6.7 Change list

### Changes / improvements
- Contracts @require/@ensure are no longer treated as conditionals, but must be explicitly bool.
- Add `win-debug` setting to be able to pick dwarf for output #1855.
- Error on switch case fallthough if there is more than one newline #1849.
- Added flags to `c3c project view` to filter displayed properties
- Compile time array assignment #1806.
- Allow `+++` to work on all types of arrays.
- Allow `(int[*]) { 1, 2 }` cast style initialization.
- Experimental change from `[*]` to `[?]`
- Warn on if-catch with just a `default` case.
- Compile time array inc/dec.
- Improve error message when using ',' in struct declarations. #1920
- Compile time array assign ops, e.g. `$c[1] += 3` #1890.
- Add `inline` to enums #1819.
- Cleaner error message when missing comma in struct initializer #1941.
- Distinct inline void causes unexpected error if used in slice #1946.
- Allow `fn int test() => @pool() { return 1; }` short function syntax usage #1906.
- Test runner will also check for leaks.
- Improve inference on `??` #1943.
- Detect unaligned loads #1951.
- `Thread` no longer allocates memory on posix.

### Fixes
- Fix issue requiring prefix on a generic interface declaration.
- Fix bug in SHA1 for longer blocks #1854.
- Fix lack of location for reporting lambdas with missing return statement #1857.
- Compiler allows a generic module to be declared with different parameters #1856.
- Fix issue with `@const` where the statement `$foo = 1;` was not considered constant.
- Const strings and bytes were not properly converted to compile time bools.
- Concatenating a const empty slice with another array caused a null pointer access.
- Fix `linux-crt` and `linux-crtbegin` not getting recognized as a project paramater
- Fix dues to crash when converting a const vector to another vector #1864.
- Filter `$exec` output from `\r`, which otherwise would cause a compiler assert #1867.
- Fixes to `"exec" use, including issue when compiling with MinGW.
- Correctly check jump table size and be generous when compiling it #1877.
- Fix bug where .min/.max would fail on a distinct int #1888.
- Fix issue where compile time declarations in expression list would not be handled properly.
- Issue where trailing body argument was allowed without type even though the definition specified it #1879.
- Fix issues with @jump on empty `default` or only `default` #1893 #1894
- Fixes miscompilation of nested `@jump` #1896.
- Fixed STB_WEAK errors when using consts in macros in the stdlib #1871.
- Missing error when placing a single statement for-body on a new row #1892.
- Fix bug where in dead code, only the first statement would be turned into a nop.
- Remove unused $inline argument to mem::copy.
- Defer is broken when placed before a $foreach #1912.
- Usage of @noreturn macro is type-checked as if it returns #1913.
- Bug when indexing into a constant array at compile time.
- Fixing various issues around shifts, like `z <<= { 1, 2 }`.
- `return (any)&foo` would not be reported as an escaping variable if `foo` was a pointer or slice.
- Incorrect error message when providing too many associated values for enum #1934.
- Allow function types to have a calling convention. #1938
- Issue with defer copying when triggered by break or continue #1936.
- Assert when using optional as init or inc part in a for loop #1942.
- Fix bigint hex parsing #1945.
- `bigint::from_int(0)` throws assertion #1944.
- `write` of qoi would leak memory.
- Issue when having an empty `Path` or just "."
- `set_env` would leak memory.
- Fix issue where aligned bitstructs did not store/load with the given alignment.
- Fix issue in GrowableBitSet with sanitizers.
- Fix issue in List with sanitizers.
- Circumvent Aarch64 miscompilations of atomics.
- Fixes to ByteBuffer allocation/free.
- Fix issue where compiling both for asm and object file would corrupt the obj file output.
- Fix `poll` and `POLL_FOREVER`.
- Missing end padding when including a packed struct #1966.
- Issue when scalar expanding a boolean from a conditional to a bool vector #1954.
- Fix issue when parsing bitstructs, preventing them from implementing interfaces.
- Regression `String! a; char* b = a.ptr;` would incorrectly be allowed.
- Fix issue where target was ignored for projects.
- Fix issue when dereferencing a constant string.
- Fix problem where a line break in a literal was allowed.

### Stdlib changes
- Added '%h' and '%H' for printing out binary data in hexadecimal using the formatter.
- Added weakly linked `__powidf2`
- Added channels for threads.
- New `std::core::test` module for unit testing machinery.
- New unit test default runner.
- Added weakly linked `fmodf`.
- Add `@select` to perform the equivalent of `a ? x : y` at compile time.
- `HashMap` is now `Printable`.
- Add `allocator::wrap` to create an arena allocator on the stack from bytes.

## 0.6.6 Change list

### Changes / improvements
- Split help into normal and "full" help, #1703
- Removed 'headers' command line option.
- Add `enum.from_ordinal` and `fault.from_ordinal`
- Deprecate cast-style conversion from integer <-> enum.
- Make deprecation an error in test mode.
- Add `--win-vs-dirs` to override VS detection dirs.
- Add `"name"` project property to override the name of the resulting binary. #1719
- Improved `add-project` to take arguments.
- Improve error reporting when using type names as the function argument #1750.
- Improve ordering of method registration to support adding methods to generic modules with method constraints #1746
- Support experimental `@operator(construct)` operator overload.
- Allow using 'var' to declare lambdas in functions.
- Add 'validation' setting and make dead code a warning.
- Allow compile time `$foreach` iteration over constant Strings and bytes.
- Improved error message when accessing `@private` from other modules #1769.
- Include `@name` when searching for possible matches to `name` in the error message. #1779
- Improve `@param` parse errors #1777
- Improved `#foo` resolution inside of the compiler.
- Deprecated '&' macro arguments.
- Deprecate `fn void! main() type main functions.
- Deprecate old `void!` @benchmark and @test functions.
- Allow test runners to take String[] arguments.
- Added `--lsp` output.
- Improve the error message when running out of memory.
- Allowed passing arguments to @test / @benchmark runners via `c3c test[benchmark] -- -o --opt1 <arg1>`
- Handle bytes and string literals the same way in terms of zero termination.
- Function comments are stored and displayed with -P.
- Prevent `#hash` arguments from taking code that modifies ct variables. #1794
- Make stringify to recursively enter `#hash` expressions #1834.

### Fixes
- Fix case trying to initialize a `char[*]*` from a String.
- Fix Map & HashMap `put_all_for_create` not copying all elements, causing `init_from_map` to create incomplete copy.
- Fix bug when a macro calling an extern function was called in another module also declaring and calling the same function. #1690
- `static-lib` and `dynamic-lib` options from the command line now produces headers.
- Fix bug outputting exported functions without predefined extname.
- Fix problem where crt1 was linked for dynamic libraries on Linux and BSD. #1710
- Fix CRT detection on Arch Linux.
- Fix lexer allowing a trailing underscore (_) with hex and binary literals.
- Fix `--list-operators` CLI command printing underscore (_) and hash (#).
- Fix bug in temp allocator when temp memory is exhausted and allocation needs overaligned mem. #1715
- Incorrectly handles distinct enums and pointers with '+=' and '-=' #1717.
- Prevent DString from being initialized with "".
- Fix bug in OnStackAllocator when freeing overallocated data. #1720
- Use `weak_odr` rather than `weak` on Windows which seems to prevent issues such as #1704.
- Use `weak` on dyn-symbols on Linux.
- Fix crash on project.json not having an empty set of targets.
- Miscompile when indexing an array with small unsigned types for enums.
- Change CBool to be 1 byte.
- `any_to_int` checks value to be int and no longer works with enum.
- Add check in formatter printing "%c".
- Fix bug where `!!` and `!` was not recognized to jump out of the current scope.
- Fix bug when including compile time parameters in trailing body more than once.
- Fix issue with compiling a constant struct containing a string array in a local context.
- Fix error where panic would not properly stop the program when stacktrace couldn't be printed #1751.
- Macros with default arguments to `&`, `#` and type parameters didn't work as expected. #1754.
- `net::poll()` with negative timeout behaved incorrectly.
- Return type inference bugs with macros #1757
- `$defined` in a global scope should accept testing normal macros.
- Assert on add to uninitialized ct variable #1765.
- Dynamic function lookup fails after changing type without dummy anycast #1761
- $vasplat was allowed inside of a function when passed as an argument to a function.
- Prohibit raw vaargs in regular functions with a function body.
- Assert on certain slice to slice casts. #1768.
- Fix vector float -> bool conversion.
- Fix `+a = 1` erronously being accepted.
- Fix not freeing a zero length String
- Macros with trailing bodys aren't allowed as the single statement after a while loop with no body #1772.
- Deref subscripts as needed for macro ref method arguments. #1789
- Change ordering to simplify adding methods to type in conditional modules.
- `#foo` style arguments were not type checked when given a type. #1790
- Bug when using +++ on value build a slice or array: the rhs cast was not done.
- Fix bug preventing compile time slices from being iterated over with `$foreach`.
- Fix bug with defer assignment in macro #1807.
- Fix regression with swizzle references for vectors #1810.
- Assert when partially initializing a constant struct containing a slice #1812.
- Assert concatenating constant slices #1805.
- Do not link "ld" on Linux with no libc.
- Fix bug when multiple `$else` clauses followed an `$if` #1824.
- Report the correct type as not having a method when access fails #1828.
- Prevent temp arena scribbling from causing an asan warning. #1825
- Fix bug where `&i[0] = null` was not detected to be an error #1833.

### Stdlib changes
- Increase BitWriter.write_bits limit up to 32 bits.
- Updates to `Slice2d`, like `get_xy` and others.
- Added `iter()` `value_iter()` and `key_iter()` to HashMap.
- Add "tokenizer" to String.
- Add "skip_empty" to split methods. Add split_to_buffer method.
- Add `@enum_from_value`.
- Updated hash function.
- Added URL parser.
- Added convenience functions to `Maybe`.
- Added `String.trim_left()` and `.trim_right()`.
- Deprecation of several `&` macros.
- Format functions for timedates.
- Add `@assert_leak()` to assert on memory leaks in the scope.
- Added `double.set_high_word()`, `double.set_low_word()`, and `float.set_word()`.

## 0.6.5 Change list

### Changes / improvements
- Allow splat in initializers.
- Init command will now add `test-sources` to `project.json` #1520
- `a++` may be discarded if `a` is optional and ++/-- works for overloaded operators.
- Improve support for Windows cross compilation on targets with case sensitive file systems.
- Add "sources" support to library `manifest.json`, defaults to root folder if unspecified.
- Add char_at method in DString and operators [], len, []= and &[].
- Add `-q` option, make `--run-once` implicitly `-q`.
- Add `-v`, `-vv` and `-vvv` options for increasing verbosity, replacing debug-log and debug-stats options.

### Fixes
- Fix bug where `a > 0 ? f() : g()` could cause a compiler crash if both returned `void!`.
- `@builtin` was not respected for generic modules #1617.
- Fix issue writing a single byte in the WriteBuffer
- A distinct inline pointer type can now participate in pointer arithmetics.
- Support &a[0] returning the distinct type when applying it to a distinct of a pointer.
- Fix error when calling `HashMap.remove` on uninitialized `HashMap`.
- Fix issue with resolved try-unwrap in defer.
- Fix issue with overloaded subscript and ++/-- and assign ops (e.g. `*=`)
- Fix issue with properties in different targets not being respected #1633.
- Indexing an Optional slice would crash in codegen #1636.
- SimpleHeapAllocator bug when splitting blocks allowed memory overrun.
- Not possible to alias or take reference for extension methods on non-user defined types. #1637
- Prevent methods from using names of properties or fields. #1638
- b64 / hex data strings can now be used with \` as well.
- Contracts on generic modules would evaluate too late, sometimes not catching the error until it already occurred elsewhere.
- Fix bug preventing optionals from being used in ranges or as indices.
- Crash compiling for arm64 when returning 16 byte and smaller structs by value not a power of 2 #1649.
- Enforce single module compilation for static libraries to make constructors run properly.
- Crash when using --no-obj without compile-only. #1653
- Do not produce expression locations for windows.
- Issue where multiple methods were accepted for the same type.
- Issue where a method was linked to a type alias instead of the underlying type.
- Fix Fnv1a encoding.
- Fix issue with accessing arrays in access-overloaded types, e.g. `list[1][2]` #1665.
- Cast removing arbitrary array indices and converting them to pointers should always be fine #1664
- Incorrect "no-libc" definition of `cos`, making it unavailable for wasm.
- Fix issue with the adjoint and inverse calculations for `Matrix2x2`.
- It was possible to create 0 length arrays using byte literals. #1678
- Crash when a constant null typeid is checked for properties. #1679

### Stdlib changes
- Add `io::MultiReader`, `io::MultiWriter`, and `io::TeeReader` structs.
- Updated Base32 API.
- Add `file::save`.
- Add `memcpy` / `memset` / `memcmp` to nolibc.
- Add `sort::quickselect` to find the k-th smallest element in an unordered list.
- Add `sort::is_sorted` to determine if a list is sorted.
- Implement RFC 3986 for url encoding and decoding.

## 0.6.4 Change list

### Changes / improvements
- Const vector -> const slice implicit conversion.
- Slicing arrays, slices and bytes at compile time #1466.
- Better error for `int a[4] = ...`. #1518
- Better error for `int Foo(int a)` declarations #1516
- Improve error message in the case of `MyInterface x = foo;` #1522
- Deprecate `@adhoc`, allow non-nested ad hoc generic types.
- Constant bytes <=> char[] conversion should work #1514.
- Infer now works across ternary.
- Interfaces now support .ptr and .type directly without casting to `any`.
- Switch to `<* *>` docs.
- Improve error messages on expressions like `var $type = int;` #1553.
- Disallow casting a `void*` to `any` or an interface, unless it is `null`.
- Defer resolution of declarations when looked up in `def` aliased #1559.
- Adding constants to the Json AST #1540
- Adding info to the globals inside Json AST #1541
- Null-check function pointer invocation #1573.
- `string::new_struct_to_str` and `io::struct_to_format` to dump struct data.
- `io::print` will now print structs.
- Improve error message when using `void` aliases as variable storage type.
- Add a target type: "prepare" which doesn't compile anything (but may run `exec`)
- Improve error message on incorrect inner struct/union name #1847.

### Fixes
- `Unsupported int[*] $x = { 1, 2, 3, 4 }` #1489.
- Unexpected compile error using a typed constant with `copysign` #1517
- Incorrect subscript resolution #1519.
- Segfault with passing a program with `-` using stdin.
- Using no module with `-` would reject the program.
- Unintended deref of pointers with methods caused regression with hash function.
- Fix broken sincos function.
- Bug when a continue is copied in a defer.
- Compiler error when any/interface initialized using {} #1533.
- Bug when defers and $if were combined in a macro, which would cause miscompilation.
- Fixes to the CSV reader.
- Crash returning struct or vector from function using ternary expression #1537.
- Improved error message on invalid subscript index type #1535.
- Improved error message when declaring a variable `void!`.
- Cannot use void as a generic parameter #1546
- Interfaces not correctly copied with generics #1545
- Memory leak in keys.new_list fixed.
- Standard library is now correctly weakly linked, fixing the use of C3 .so together with executable. #1549, #1107.
- Wrong error message for interface methods with body #1536.
- Empty expression block would crash compiler with debug on #1554.
- Improve infer conversions on constants, e.g. `ZString a = foo ? "a" : "b";` #1561
- Show error when declarations do not start with `fn` in interfaces. #1565
- `if (try foo)` was handled incorrectly inside a defer.
- `&self` argument not implicitly null checked. #1556.
- `(uptr)&((Foo*)null).a` incorrectly inserts a null check. #1544
- Incorrect error message when `$eval` is provided an invalid string. #1570
- `HashMap.copy_keys` did not properly copy keys which needed to be allocated #1569
- Named vector component access would not fold at compile time. #1574
- `$define` would occasionally not properly evaluate declarations it encountered.
- Fixes with error handling recursive `@tag` #1583.
- Sometimes generating introspection info would not be in the global scope causing a crash #1586.
- @tag on macros cannot be retrieved with tagof #1582
- Taking the $typeof of a wildcard optional returns `void!`.
- Fix bug with enums with jump tables #1840.
- Enum associated declarations accidentally allowed declaration in function style. #1841
- Quicksort and insertsort incorrectly allowing arrays and vectors by value. #1845.

### Stdlib changes
- Remove unintended print of `char[]` as String
- Add read/write to stream with big endian ints.
- Move accidently hidden "wrap_bytes".
- Added CBool #1530.
- Added encoding/base32 module.

## 0.6.3 Change list

### Changes / improvements
- Introduce `arg: x` named arguments instead of `.arg = x`, deprecate old style.
- Support splat for varargs #1352.
- Allow `var` in lambdas in macros.
- Support `int[*] { 1, 2, 3 }` expressions.
- Support inline struct designated init as if inline was anonymous.
- Introduce the `.paramsof` property.
- Support environment variable 'C3C_LIB' to find the standard library.
- Support environment variable 'C3C_CC' to find the default C compiler.
- Support casting bitstructs to bool.
- Allow user-defined attributes to have typed parameters.
- Add `.gitkeep` files to project subfolders.
- Add `env::COMPILER_BUILD_HASH` and `env::COMPILER_BUILD_DATE`
- Support linking .o files in compilation command. #1417
- Slicing constant strings at compile time works.
- Add `project fetch` subcommand to fetch missing project dependencies (general and target specific)
- Ability of `vendor-fetch` to download the dependencies in the first specified path `dependencies-search-path`
- Ability of `vendor-fetch` to register the fetched dependencies in the project file.
- Allow the "self" parameter to be $/# for macro methods.
- Support compile time slicing of untyped lists.
- Allow specifying an import module using `@wasm` #1305.
- Deprecated inline generic types outside of struct definitions and macros unless marked `@adhoc`.
- Improved method detection in earlier stages of checking.
- Allow `@norecurse` attribute for non-recursive imports #1480.
- wasm32 / wasm64 targets are use-libc=no by default.
- Add hash/sha256 module

### Fixes
- Issue where a lambda wasn't correctly registered as external. #1408
- Generic methods were incorrectly registered as functions, leading to naming collisions. #1402
- Deprecated tuple / triple types.
- Converting a slice to a vector/array would copy too little data.
- Crash when reading an empty 'manifest.json'.
- "optsize" did not work correctly in project.json.
- `l[0].a = 1` now supported for overloads due to better lvalue handling #1357.
- Asserts are retained regardless of optimization when running tests.
- Limit object filename lengths. #1415
- Fix regression for `$include`.
- Correct '.so' suffix on dynamic libraries on Linux.
- Fix bug where inline index access to array in a struct would crash the compiler.
- Asserts are now correctly included and traced in when running tests.
- Use atexit to fix finalizers on Windows #1361.
- Fix bugs in "trap-on-wrap" #1434.
- Bug with casting anyfault to error.
- Lambda / function type would accidentally be processed as a method.
- Fix error message when not finding a particular function.
- Crash invoking a `@body` argument with the wrong number of parameters.
- Fix reordering semantics in struct assignment.
- Regression when passing types as `#expr` arguments. #1461
- Temp allocator overwrites data when doing reset on extra allocated pages. #1462
- User defined attributes could not have more than 1 parameter due to bug.
- Folding a constant array of structs at compile time would cause an assert.
- Enum attributes would be overwritten by enum value attributes.
- LLVM issue with try when bool is combined #1467.
- Segfault using ternary with no assignment #1468.
- Inner types make some errors misleading #1471.
- Fix bug when passing a type as a compile time value.
- Fix bug due to enum associated values not being checked for liveness.
- Regression when compile time accessing a union field not last assigned to.
- Safer seed of rand() for WASM without libc.
- Bad error message aliasing an ident with a path. #1481.
- Error when slicing a struct with an inline array #1488.
- Improved error messages on `Foo a = foo { 1 };` #1496
- Bug in json decoder escape handling.
- Fix bug when reading zip manifest, that would not return a zero terminated string. #1490
- Fix thread tests.
- Detect recursion errors on non-recursive mutexes in safe mode.
- Foreach over distinct pointer failed to be caught as error #1506.
- Foreach over distinct iterable would ignore operator(len).
- Compiler crash when compiling c code in a library without --obj-out #1503.

### Stdlib changes
- Additional init functions for hashmap.
- `format` functions are now functions and work better with splat.
- Add support for the QOI format.
- Add `io::read_new_fully` for reading to the end of a stream.
- Add `io::wrap_bytes` for reading bytes with `io` functions.
- Add `rnd` and `rand_in_range` default random functions.
- Additional timezone related functions for `datetime`.
- Added MD5 and crypto::safe_compare.
- Added generic HMAC.
- Added generic PBKDF2 implementation.
- DString `reverse`.
- `DString.insert_at` now has variants for other types.

## 0.6.2 Change list

### Changes / improvements

- Updated LLVM passes
- Added `is_substruct` type property.
- Scalar -> vector not implicit in call or assign.
- Added `--vector-conv` to enable the old scalar->vector conversion behaviour.
- Added "weak" type aliases `def Foo = my_foo::Foo @weak;`
- `*-add` keys in targets in `manifest.json` and `project.json` are deprecated.
- Made "add" the default for things like `sources`, `dependencies` and other keys in project and library files.
- Give some symbol name suggestions when the path is matched.
- Don't generate .o files on `compile` and `compile-run` if there is no `main`.
- c3c init-lib does not create the directory with the .c3l suffix #1253
- Permit foreach values to be optional.
- Add `--show-backtrace` option to disable backtrace for even smaller binary.
- Untested Xtensa support.
- && doesn't work correctly with lambdas #1279.
- Fix incorrect override of optimization levels when using projects.
- Add experimental `@noalias` attribute.
- Add a `--run-once` option to delete the output file after running it.
- Add `@const` attribute for macros, for better error messages with constant macros.
- Add `wincrt` setting to libraries.
- Add `+++` `&&&` `|||` as replacement for `$concat`, `$and` and `$or`.
- Add `methodsof` to type info for struct, union and bitstruct.
- Added `@tag` `tagof` and `has_tagof` to user defined types and members.
- Added `c-include-dirs` project/manifest setting.
- The compiler now skips UTF8 BOM.
- Printable values passed to the Formatter as pointers, will print as if passed by value.
- Pointers are rendered with "0x" prefix when passed to '%s'.
- Add temp allocator scribble.
- Use PIC by default on Linux.
- `$exec` may now provide a stdin parameter.
- Introduce `$vaarg[...]` syntax and deprecate the old `$vaarg(...)`.
- Similar change to `$vasplat`: `$vasplat` and `$vasplat[1..]`.
- Add `$member.get(value)` to replace `value.$eval($member.nameof)`
- Improve the error message when the compilation does not produce any files #1390.
- Add `fmod` implementation for nolibc.
- Allow `(Foo) { 1, 2 }` syntax for compound literals.

### Fixes

- Broken WASM library code.
- Regression: Invalid is_random implementation due to changes in 0.6.
- `dbghelp.lib` was linked even on nolibc on Windows.
- Fix incorrect linker selection on some platforms.
- Struct members declared in a single line declaration were not sharing attributes. #1266
- `opt` project setting now properly documented.
- Incorrect justify formatting of integers.
- Assertion with duplicate function pointer signatures #1286
- Distinct func type would not accept direct function address assign. #1287
- Distinct inline would not implement protocol if the inlined implemented it. #1292
- Distinct inline can now be called if it is aliasing a function pointer.
- Bug in List add_array when reserving memory.
- Fix issue where a compile time parameter is followed by "...".
- Fix issue with some conversions to untyped list.
- Issue where a `if (catch e = ...)` in a defer would be incorrectly copied. Causing codegen error.
- Variable in if-try / if-catch cannot be a reused variable name.
- Vararg interfaces were broken.
- LLVM codegen for constants in enums could fail.
- Fixes to the socket functions.
- Improved output when pointer is out of range.
- Better error when casting to a distinct fails.
- With single module, name the .o file after what `-o` provides. #1306
- Bitstruct members can now have attributes.
- `%` analysis was incorrect for int vectors.
- When resolving inherited interfaces, the interface type wasn't always resolved.
- Fix issues when checking methods and interfaces hasn't been resolved yet.
- Fix Vec2.angle
- Update to libc::setjmp on Win32, to do no stack unwinding.
- Recursively follow interfaces when looking up method.
- Int128 alignment change in LLVM fixed on x64.
- Fix interface lazy resolution errors.
- Interface resolution when part of generics #1348.
- Assert not properly traced #1354.
- Ordering issues with `$include` / `$exec` fixed #1302.
- Issues with wincrt linking.
- Debug info with recursive canonical type usage could cause segfault.
- Missing check on optional left hand side for `s.x`.
- Incorrect zero analysis on `foo["test"] = {}` #1360.
- Bug converting untyped list #1360.
- Benchmark / test no longer suppresses debug info. #1364.
- Bug when compile time subtracting a distinct type.
- `insert_at` incorrectly prevented inserts at the end of a list.
- Fix aligned alloc for Win32 targets.
- Compiler didn't detect when a module name was used both as a generic and regular module.
- Assigning a const zero to an aliased distinct caused an error.
- `--path` is now properly respected.
- `--test` will now provide the full filename and the column.
- Fix of bug in `defer (catch err)` with a direct return error.
- Too restrictive compile time checks for @const.
- Fixes to wasm nolibc in the standard library.
- Fixed int128 div/mod.
- Fix WASM memory init priority.
- Fix bug with `defer (catch err)` when used together with regular defer.
- Methods can now properly be aliased using `def` #1393.
- Memory leak in Object when not using temp allocators.
- Tracking allocator would double the allocations in the report.
- `printf` will now show errors in the output when there are errors.
- Bug where `if try` would work incorrectly in a macro.
- Prevent loading / storing large structs with LLVM.

### Stdlib changes

- `send` and `recv` added to `libc` for Posix / Win32.
- Add support to destroy temp allocators.
- Deprecated `path.append`, `path.tappend`, `getcwd`, `tgetcwd`, `path.absolute`, `ls`.
- Deprecated `env::get_config_dir`, replaced by `env::new_get_config_dir`.
- Added `path.has_extension`, `path.new_append`, `path.temp_append`, `new_cwd`, `temp_cwd`, `path.new_absolute`, `new_ls`, `temp_ls`.
- Added `dstring.replace`
- New hashmap type, `Map`
- Added `ElasticArray`.
- Added `types::is_signed`, `types::is_unsigned` and `types::inner_type`.

## 0.6.1 Change list

### Changes / improvements
- Addition of $append and $concat functions.
- Added $$str_hash, $$str_upper, $$str_lower, $$str_find builtins.
- Improved error notes when call expressions have errors.
- Trailing body arguments may now be `&ref`, `#hash`, `$const` and `$Type` arguments.
- "panic-msg" setting to suppress panic message output.
- Require `@export` functions to have `@export` types.
- Disallow leading/trailing/duplicate '_' in module names.
- Updated mangling.
- Added `$$unaligned_load` and `$$unaligned_store`.
- `--no-headers` option to suppress creating headers when generating a library.
- Support c-file compilation in libraries.
- Allow using $defined(&a[1]) to check if the operation is supported.
- Max number of members in a struct is limited to 65535.
- The maximum number of parameters in a call is now 255, up from 127.
- Array comparison now uses built-in memcmp on LLVM to enable optimizations.
- Prevent implicit array casts to pointers with higher alignment #1237.
- Macro `$case` statements now pick the first match and does not evaluate the rest.
- `manifest.json` is now checked for incorrect keys.
- Added `--list-manifest-properties` to list the available properties in `manifest.json`.
- Indexing into a constant array / struct now works at compile time.
- Improved error message when trying user foreach with an untyped list.
- RISCV asm support.

### Fixes
- Error with unsigned compare in `@ensure` when early returning 0 #1207.
- Prevent Mach-O from removing `@init` and `@dynamic` in a more reliable way #1200.
- Fix of missing copy of parameterized custom attributes.
- Fixed crash on certain recursive function definitions #1209.
- Return the typekind "FUNC" for a function pointer.
- No longer possible to dereference a function pointer.
- Fix bug with @jump miscompile.
- Bit negate does implicit integer promotion.
- Bitstructs, unions and flexible arrays now correctly emitted in headers.
- Fix distinct inline conversions.
- Bit negating const zero flags would give an incorrect result.
- Fix to scalar -> vector conversions.
- Bug fix for rethrow + defer catch.
- Wrong size for structs containing overaligned structs #1219
- $typeof(*x) should be valid when x is an `[out]` parameter #1226
- Fix ABI lowering for 128 bit vectors on Linux.
- Bad error message when using a generic method without generic parameters #1228
- Private function called from nested macro not visible to linker #1232
- Bitstructs in structs would not be correctly be handled in some cases.
- Fix problem where a $$FUNC would return "<GLOBAL>" when evaluated for a static in a function #1236.
- `ordinal` is no longer a valid associated value name for enums.
- Constants defined by indexing into another constant could fail codegen.
- Stdlib nolibc code bugs fixed.
- Regression: duplicate symbols with static variable declared in macro #1248.
- Unsplat with named parameters was accidentally disallowed.
- Reference parameter doesn't work with vector subscript #1250.
- The msvc_sdk script failed to work properly on windows when run in folders with spaces.
- Using winmain would call the wrong definition #1265.
- DynamicArenaAllocator would not correctly free.

### Stdlib changes
- Added `remove_first_item` `remove_last_item` and `remove_item` as aliases for the `match` functions.
- Added @str_hash, @str_upper, @str_lower, @str_find compile time macros.
- Remove "panic" text from unreachable() when safe mode is turned off.
- Added `@unaligned_store` and `@unaligned_load`.
- Null ZString, DString or pointer prints "(null)" for printf.
- Updated sorting API.
- Insertion sort and counting sort added.
- Added missing `mem` and `mem::allocator` functions for aligned allocations.
- Added `new_init_with_array` and `temp_init_with_array` for List.
- Fixed posix `NativeMutex.lock_timeout`.
- Fixed `env::ARCH_32_BIT` and `env::ARCH_64_BIT`.
- Added `time::us`.

## 0.6.0 Change list

### Changes / improvements
- `@default` implementations for interfaces removed.
- `any*` => `any`, same for interfaces.
- Private / local globals now have `internal` visibility in LLVM.
- Updated enum syntax.
- 'rgba' also available for swizzling.
- The name "subarray" has been replaced by the more well known name "slice' across the codebase.
- Improved alignment handling.
- Add `--output-dir` to command line. #1155
- Allow making distinct types out of "void", "typeid", "anyfault" and faults.
- Removed `--system-linker` setting.
- "Try" expressions may not be any binary or unary expressions. So for example `try foo() + 1` is disallowed.
- Added `$$REGISTER_SIZE` for int register size.
- `assert(false)` only allowed in unused branches or in tests. Compile time failed asserts is a compile time error.
- Require expression blocks returning values to have the value used.
- Detect "unsigned >= 0" as errors.
- Improve callstack debug information #1184.
- Request jump table using @jump for switches.
- Improved inline debug information.
- Improved error messages on inlined macros.
- Introduce MSVC compatible SIMD ABI.
- `$foreach` doesn't create an implicit syntactic scope.
- Error of `@if` depends on `@if`
- Support `defer (catch err)`
- Added `print-input` command argument to print all files used for compilation
- Allow recursive function definitions as long as they are pointers. #1182
- Default CPU to native if less than AVX, otherwise use AVX.
- Bounds checking on length for `foo[1:2]` slicing #1191.
- Foreach uses non-wrapping add/dec.

### Fixes
- Fixed issue in safe mode when converting enums.
- Better checking of operator methods.
- Bug when assigning an optional from an optional.
- Lambdas were not type checked thoroughly #1185.
- Fix problems using reflection on interface types #1203.
- `@param` with unnamed macro varargs could crash the compiler.
- Compiler crash using enum nameof from different module #1205.
- Incorrect length passed to scratch buffer printf.
- Casting to a bitstruct would be allowed even if the type was the wrong size.
- Generic modules parameterized with constants would sometimes get the wrong parameterized module name causing conversion errors #1192.
- Duplicate emit of expressions on negation would incorrectly compile negated macros.
- Casting a slice address to its pointer type should not compile #1193.
- Union is not properly zero-initialized with designated initializer #1194.
- Compile time fmod evaluates to 0 #1195.
- Assertion failed when casting (unsigned) argument to enum #1196
- Correct debug info on parameters without storage.
- Fix location on foreach debug output.
- Compiler crash on designated initializer for structs with bitstruct.

### Stdlib changes
- "init_new/init_temp" removed.
- LinkedList API rewritten.
- List "pop" and "remove" function now return Optionals.
- RingBuffer API rewritten. Allocator interface changed.
- Deprecated Allocator, DString and mem functions removed.
- "identity" functions are now constants for Matrix and Complex numbers.
- Removed 'append' from Object and List, replaced by 'push'.
- `GenericList` renamed `AnyList`.
- Proper handling of '.' and Win32 '//server' paths.
- Path normalization - fix possible null terminator out of bounds.
- Add 'zstr' variants for `string::new_format` / `string::tformat`.
- Fix mutex and wait signatures for Win32.

## 0.5.5 Change list

### Changes / improvements
- Disallow multiple `_` in a row in digits, e.g. `1__000`.
- Added `@link` attribute.
- New 'linker' build option.
- "linker" project setting updated, "system-linker" removed.

### Fixes
- Struct/union members now correctly rejects members without storage size #1147.
- `math::pow` will now correctly promote integer arguments.
- Pointer difference would fail where alignment != size (structs etc) #1150
- Fixed array calculation for npot2 vectors.
- $$memcpy_inline and $$memset_inline fixed.
- `.$Type = ...` and `.$foo = ...` now works #1156.
- `int.min` incorrect behaviour #1154.
- Bitstruct cast to other bitstruct by way of underlying type would fail #1159.
- Bug in `time.add_seconds` #1162.
- Remove initial './' in Win32 and convert '/' to '\' for paths when running a binary.
- 'output' directory for projects was incorrect in templates.
- Regression: no stacktrace.
- For MacOS, running with higher optimization would crash as initializers were removed.
- `compile-run` and `run` now returns the proper return code.
- Allow String constants -> ichar*, and allow integer pointers to explicitly convert between unsigned signed.
- Bug in unaligned return value lowering for Aarch64.

### Stdlib changes
- Added `new_aligned` and `alloc_aligned` functions to prevent accidental under-alignment when allocating simd.
- Fixes to realloc of aligned allocations
- Use native Windows calls on aligned allocations on Windows.
- mem::copy_inline, mem::clear_inline and mem::set_inline added.
- mem::copy / clear / set no longer has an `$inline` attribute.
- Native aligned libc malloc on Windows & POSIX.
- Simplification of the allocator interface.
- CoreFoundation only linked on MacOS when used.

## 0.5.4 Change list

### Changes / improvements
- Hash variables may now take a designated initializer.
- Added @safemacro to override the `@` requirement for non-function-like macros.
- More information available with debug log in non debug builds.
- Removed install_win_reqs.bat which didn't work well.
- Support `**` to mean `./**`
- MacOS init/finalizer now respects priority.
- Bitstructs supports `!=` and `==`.
- Support Windows `.def` files using `--windef`.
- Bitstructs now fold compile time constant bit ops.
- Fix issue where in some cases a constant global with a string wasn't folded (e.g. in asm stmts)
- Lateral implicit imports removed.
- Default to '.' if no libdir is specified.
- Improved error messages for `--lib`.
- Added `--linker` to set the linker #1067.

### Fixes
- Fixes to macro context evaluation with macro varargs.
- Dynamic methods registered before init functions on MacOS.
- Fixed clobber on x86 `cpuid` instruction.
- Removed invalid syntax from grammar.y.
- `output` project setting now respected.
- Aliased declarations caused errors when used in initializers.
- Aliased consts used as constant initializers caused errors.
- Exported module names replace `::` by `_`.
- Const ternary would evaluate incorrectly for ?:
- `$$MODULE` would report the incorrect module name in macros.
- Fixed debug info for globals and for/switch scopes.
- `out` now correctly detects subscript[] use.
- Ambiguous recursive imports are now correctly detected.
- Overzealous local escape check corrected #1127.
- Fixes to the matrix functions #1130.

### Stdlib changes
- Deprecated `Allocator` helper functions.
- Added `mem::allocator` functions corresponding to removed allocator functions.
- Changed `mem::new` / `mem::temp_new` to accept an optional initializer, and will clear by default.
- Mem `_clear` and `_zero` variants deprecated. "new_*" functions will clear by default.
- Mem "alloc_*" functions replace old "new_*" behaviour.
- Fixed temp memory issue with formatter.
- Added temp_push and temp_pop for pushing / popping the temp allocator manually (or from C).
- Added byte_size to `List`
- Added `GenericList`.

## 0.5.3 Change list

### Changes / improvements
- Migrate from using actual type with GEP, use i8 or i8 array instead.
- Optimize foreach for single element arrays.
- Move all calls to panic due to checks to the end of the function.

### Fixes
- Single module command line option was not respected.
- Fixed issue with compile time defined types (String in this case), which would crash the compiler in certain cases.
- Projects now correctly respect optimization directives.
- Generic modules now correctly follow the implicit import rules of regular modules.
- Passing an untyped list to a macro and then using it as a vaarg would crash the compiler.
- Extern const globals now work correctly.

### Stdlib changes
- init_new/init_temp deprecated, replaced by new_init and temp_init.

## 0.5.2 Change list

### Changes / improvements
- Allow trailing comma in calls and parameters #1092.

### Fixes
- Fixes issue where single character filenames like 'a.c3' would be rejected.
- Better errors when index type doesn't match len() when doing user defined foreach.
- Fixes to `to_int` for hexadecimal strings.
- Fixed issue when using a generic type from a generic type.
- Bug with vector parameters when the size > 2 and modified.
- Missing error on assigning to in-parameters through subscripting.
- Inference of a vector on the lhs of a binary expression would cause a crash.
- Fixes to PriorityQueue

### Stdlib changes
- Allow `to_int` family functions take a base, parsing base 2-10 and 16.

## 0.5.1 Change list

### Changes / improvements
- Improved error messages for const errors.
- Do not link with debug libraries unless using static libraries.
- Add 'print-linking' build option.
- System linker may be used even if the target arch is different from current.
- Slice -> array/vector works for constant slice lengths.

### Fixes
- On Aarch64 use the correct frame pointer type.
- On Aarch64 macOS, ensure the minimum version is 11.0 (Big Sur)
- Fixes to the yacc grammar.
- Dsym generation on macOS will correctly emit -arch.
- Stacktrace on signals on Linux when backtrace is available.

### Stdlib changes
- `delete` and `delete_range` added to DString.
- `Splitter` iterator added.
- `splitter` and `iterator` String methods.
- `load_new`, `load_buffer` and `load_temp` std::io::file functions.

## 0.5.0 Change List

### Changes / improvements
- Trackable allocator with leak allocation backtraces.
- `$defined` can take a list of expressions.
- `$and` compile time "and" which does not check expressions after the first is an error.
- `$is_const` returns true if an expression is compile time const.
- `$assignable` returns true is an expression may be implicitly cast to a type.
- `$checks` and `@checked` removed, replaced by an improved `$defined`
- Asm string blocks use AT&T syntax for better reliability.
- Distinct methods changed to separate syntax.
- 'exec' directive to run scripts at compile time.
- Project key descriptions in --list command.
- Added `init-lib` to simplify library creation.
- Local `const` work like namespaced global `const`.
- Added `$$atomic_fetch_*` builtins.
- vectors may now contain pointers.
- `void!` does not convert to `anyfault`.
- `$$masked_load` / `$$masked_store` / `$$gather` / `$$scatter` for vector masked load/store.
- `$$select` builtin for vector masked select.
- Added builtin benchmarks by `benchmark`, `compile-benchmark` commands and `@benchmark` attribute.
- Subtype matching in type switches.
- Added parentof typeid property.
- Slice assignment is expanded.
- Enforced optional handling.
- Better dead code analysis, and added dead code errors.
- Exhaustive switches with enums has better analysis.
- Globals may now be initialized with optional values.
- New generic syntax.
- Slice initialization.
- `$feature` for feature flags.
- Native stacktrace for Linux, MacOS and Windows.
- Macro ref parameters are now of pointer type and ref parameters are not assignable.
- Added `nextcase default`.
- Added `$embed` to embed binary data.
- Ad hoc generics are now allowed.
- Allow inferred type on method first argument.
- Fix to void expression blocks
- Temporary objects may now invoke methods using ref parameters.
- Delete object files after successful linking.
- Compile time subscript of constant strings and bytes.
- `@if` introduced, other top level conditional compilation removed.
- Dynamically dispatched interfaces with optional methods.
- `$if` now uses `$if <expr>:` syntax.
- `$assert` now uses `$assert <expr> : <optional message>`
- `$error` is syntax sugar for `$assert false : "Some message"`
- `$include`, `$echo` no longer has mandatory `()` around the arguments.
- `$exec` for including the output of files.
- `assert` no longer allows "try unwrap"
- Updated cpu arguments for x86
- Removed support for ranged case statements that were floats or enums, or non-constant.
- `nextcase` with a constant expression that does not match any case is an error.
- Dropped support for LLVM 13-14.
- Updated grammar and lexer definition.
- Removal of `$elif`.
- any / anyfault may now be aliased.
- `@stdcall` etc removed in favor of `@callconv`
- Empty fault definitions is now an error.
- Better errors on incorrect bitstruct syntax.
- Internal use wildcard type rather than optional wildcard.
- Experimental scaled vector type removed.
- Disallow parameterize attributes without parameters eg `define @Foo() = { @inline }`.
- Handle `@optreturn` contract, renamed `@return!`.
- Restrict interface style functions.
- Optional propagation and assignment '!' and '?' are flipped.
- Add `l` suffix (alias for i64).
- Allow getting the underlying type of anyfault.
- De-duplicate string constants.
- Change @extname => @extern.
- `define` and `typedef` removed.
- `define` is replaced by `def`.
- LLVM "wrapper" library compilation is exception free.
- `private` is replaced by attribute `@private`.
- Addition of `@local` for file local visibility.
- Addition of `@public` for overriding default visibility.
- Default visibility can be overridden per module compile unit. Eg `module foo @private`.
- Optimized macro codegen for -O0.
- Addition of unary `+`.
- Remove possibility to elide length when using ':' for slices.
- Remove the `:` and `;` used in $if, $switch etc.
- Faults have an ordinal.
- Generic module contracts.
- Type inference on enum comparisons, e.g `foo_enum == ABC`.
- Allow {} to initialize basic types.
- String literals default to `String`.
- More const modification detection.
- C3L zip support.
- Support printing object files.
- Downloading of libraries using vendor "fetch".
- Structural casts removed.
- Added "native" option for vector capability.
- `$$shufflevector` replaced with `$$swizzle` and `$$swizzle2`.
- Builtin swizzle accessors.
- Lambdas, e.g `a = int(x, y) => x + y`.
- $$FILEPATH builtin constant.
- `variant` renamed `any`.
- `anyerr` renamed `anyfault`.
- Added `$$wasm_memory_size` and `$$wasm_memory_grow` builtins.
- Add "link-args" for project.
- Possible to suppress entry points using `--no-entry`.
- Added `memory-env` option.
- Use the .wasm extension on WASM binaries.
- Update precedence clarification rules for ^|&.
- Support for casting any expression to `void`.
- Win 32-bit processor target removed.
- Insert null-check for contracts declaring & params.
- Support user defined attributes in generic modules.
- `--strip-unused` directive for small binaries.
- `$$atomic_store` and `$$atomic_load` added.
- `usz`/`isz` replaces `usize` and `isize`.
- `@export` attribute to determine what is visible in precompiled libraries.
- Disallow obviously wrong code returning a pointer to a stack variable.
- Add &^| operations for bitstructs.
- `@noinit` replaces `= void` to opt-out of implicit zeroing.
- Multiple declarations are now allowed in most places, eg `int a, b;`.
- Allow simplified (boolean) bitstruct definitions.
- Allow `@test` to be placed on module declarations.
- Updated name mangling for non-exports.
- `defer catch` and `defer try` statements added.
- Better errors from `$assert`.
- `@deprecated` attribute added.
- Allow complex array length inference, eg `int[*][2][*] a = ...`.
- Cleanup of cast code.
- Removal of `generic` keyword.
- Remove implicit cast enum <-> int.
- Allow enums to use a distinct type as the backing type.
- Update addition and subtraction on enums.
- `@ensure` checks only non-optional results.
- `assert` may now take varargs for formatting.

### Stdlib changes

- Tracking allocator with location.
- `init_new`/`init_temp` for allocating init methods.
- `DString.printf` is now `DString.appendf`.
- Tuple and Maybe types.
- `.as_str()` replaced by `.str_view()`
- Added `math::log(x , base)` and `math::ln(x)`.
- Hashmap keys implicitly copied if copy/free are defined.
- Socket handling.
- `csv` package.
- Many random functions.
- Updated posix/win32 stdlib namespacing
- `process` stdlib
- Stdlib updates to string.
- Many additions to `List`: `remove`, `array_view`, `add_all`, `compact` etc
- Added dstringwriter.
- Improved printf formatting.
- is_finite/is_nam/is_inf added.
- OnStack allocator to easily allocate a stack buffer.
- File enhancements: mkdir, rmdir, chdir.
- Path type for file path handling.
- Distinct `String` type.
- VarString replaced by DString.
- Removal of std::core::str.
- JSON parser and general Object type.
- Addition of `EnumMap`.
- RC4 crypto.
- Matrix identity macros.
- compare_exchange added.
- `printfln` and `println` renamed `printfn` and `printn`.
- Support of roundeven.
- Added easings.
- Updated complex/matrix, added quaternion maths.
- Improved support for freestanding.
- Improved windows main support, with @winmain annotations.
- `SimpleHeapAllocator` added.
- Added win32 standard types.
- Added `saturated` math.
- Added `@expect`, `@unlikely` and `@likely` macros.
- Temp allocator uses memory-env to determine starting size.
- Temp allocator is now accessed using `mem::temp()`, heap allocator using `allocator::heap()`.
- Float parsing added.
- Additions to std::net, ipv4/ipv6 parsing.
- Stream api.
- Random api.
- Sha1 hash function.
- Extended enumset functionality.
- Updated malloc/calloc/realloc/free removing old helper functions.
- Added TrackingAllocator.
- Add checks to prevent incorrect alignment on malloc.
- Updated clamp.
- Added `Clock` and `DateTime`.
- Added posix socket functions.

### Fixes
- Structs returned from macros and then indexed into directly could previously be miscompiled.
- Naked functions now correctly handles `asm`.
- Indexing into arrays would not always widen the index safely.
- Macros with implicit return didn't correctly deduct the return type.
- Reevaluating a bitstruct (due to checked) would break.
- Fix missing comparison between `any`.
- Fix issue of designated initializers containing bitstructs.
- Fix issue of designated initializers that had optional arguments.
- Fixed ++ and -- for bitstructs.
- Fix to bug where library source files were sometimes ignored.
- Types of arrays and vectors are consistently checked to be valid.
- Anonymous bitstructs check of duplicate member names fixed.
- Assignment to anonymous bitstruct members in structs.
- Fix casts on empty initializers.
- Fix to DString reserve.
- Fix where aliases did not do arithmetic promotion.
- @local declarations in generic modules available by accident.
- Fixes missing checks to body arguments.
- Do not create debug declaration for value-only parameter.
- Bug in alignment for atomics.
- Fix to bug when comparing nested arrays.
- Fix to bug when a macro is using rethrow.
- Fixes bug initializing a const struct with a const struct value.
- Fixes bug when `void` is passed to an "any"-vararg.
- Fixed defer/return value ordering in certain cases.
- Fixes to the x64 ABI.
- Updates to how variadics are implemented.
- Fixes to shift checks.
- Fixes to string parsing.
- Bug when rethrowing an optional from a macro which didn't return an optional.
- Fixed issues with ranged cases.
- Disallow trailing ',' in function parameter list.
- Fixed errors on flexible array slices.
- Fix of `readdir` issues on macOS.
- Fix to slice assignment of distinct types.
- Fix of issue casting slices to distinct types.
- Fixes to `split`, `rindex_of`.
- List no longer uses the temp allocator by default.
- Remove test global when not in test mode.
- Fix sum/product on floats.
- Fix error on void! return of macros.
- Removed too permissive casts on slices.
- Using C files correctly places objects in the build folder.
- Fix of overaligned deref.
- Fix negating a float vector.
- Fix where $typeof(x) { ... } would not be a valid compound literal.
- Fix so that using `var` in `if (var x = ...)` works correctly.
- Fix int[] -> void* casts.
- Fix in utf8to16 conversions.
- Updated builtin checking.
- Reduce formatter register memory usage.
- Fixes to the "any" type.
- Fix bug in associated values.
- More RISC-V tests and fixes to the ABI.
- Fix issue with hex floats assumed being double despite `f` suffix.
- Fix of the `tan` function.
- Fixes to the aarch64 ABI when passing invalid vectors.
- Fix creating typed compile time variables.
- Fix bug in !floatval codegen.
- Fix of visibility issues for generic methods.
- Fixes to `$include`.
- Fix of LLVM codegen for optionals in certain cases.
- Fix of `$vasplat` when invoked repeatedly.
- Fix to `$$DATE`.
- Fix of attributes on nested bitstructs.
- Fix comparing const values > 64 bits.
- Defer now correctly invoked in expressions like `return a > 0 ? Foo.ABC! : 1`.
- Fix conversion in `if (int x = foo())`.
- Delay C ABI lowering until requested to prevent circular dependencies.
- Fix issue with decls accidentally invalidated during `$checked` eval.
- Fold optional when casting slice to pointer.
- Fixed issue when using named arguments after varargs.
- Fix bug initializing nested struct/unions.
- Fix of bool -> vector cast.
- Correctly widen C style varargs for distinct types and optionals.
- Fix of too aggressive codegen in ternary codegen with array indexing.

## 0.4.0 Change List

- Compatibility with LLVM 16.
- Dropped LLVM 12 support.
- Updated vector comparisons.
- Built in unit testing with @test and compile-test
- Updated memory allocators. Added `@scoped` and `@pool` macros.
- Various bug fixes.
- Generic modules may now be generic over integers and booleans.
- Constant pointers may be compile time evaluated.
- Added many new builtins.
- Emit asm using `--emit-asm`.
- Added `--nostdlib` and `--nolibc`.
- Compiling for AVX can now select "native".
- Fixes to adding libraries at link time.
- Various improved error messages.
- Windows debug info fixes.
- Add of `foreach_r` for reverse list traversal.
- Script downloading the MSVC SDK to cross compile to windows.
- Many standard library additions.
- Extension methods may be added for built-in types.
- Macros may take vector and array arguments generic over length.
- Macro varargs with $vaarg, $vacount etc.
- Many vector builtins added as dot methods.
- in / out / inout doc parameters checked.
- Initial inline asm support for aarch64 and x64.
- Single line short function declaration.
- Added `$checks` builtin.
- Added `$include` builtin for including other text files.
- Optional single module compilation.
- Static initialization / finalization to have code running at start/end.
- C3 custom printf function in the stdlib.
- `[]=` overload now works correctly.
- Static libraries may now be built.
- More compile time reflection added and general cleanup done.
- usize/isize/iptrdiff/uptrdiff replaced by usz/isz.
- Add `var` to allow type inference on regular variables.
- LLVM codegen optimizations.
- `??` now allows chaining another optional.
- int128 support on all platforms.
- `import` is now allowed anywhere at the top level.
- `project.c3p` renamed `project.json`
- Update to project properties, e.g. "libs" -> "dependencies" etc.
- $$TIME, $$DATE and $$FUNCTION builtin defines added.
- `$echo` function to print messages at compile time.
- Improvements to untyped lists.
- Various builtins added: $$prefetch, $$reverse, $$shufflevector etc.

## 0.3.0 Change List

### Changes / improvements:

- Allow any expression as default expression.
- Allow using enums for indexing arrays.
- Added $convertable / $castable compile time functions.
- Removed ´func´ deprecated keyword
- Slicing a distinct type now returns the distinct type.
- Renamed @autoimport -> @builtin
- Zero length arrays not allowed
- Allow methods may use ref, pointer and value arguments as "self"
- Updated external name mangling
- More advanced introspection.
- @maydiscard and @nodiscard annotations
- New type promotion rules: The common type of int[x]* and int[y]* is int[]
- Added type.inner and type.len reflection.
- Support float mod operations.
- Add float.max/min.
- Allow [in] contract to be used on slices.
- Add linker and linked dir arguments to build files.
- Auto-import std::core.
- LLVM 15 support.
- Beter native file handling for MSVC
- New import rules – recursive imports
- Add lld linking for FreeBSD
- User defined attributes. @Foo = @inline
- Support enum associated values.
- @ is now part of the name of an attribute or a macro. Macros without '@' must be function-like.
- Ordinal based enums.
- Allow locals to shadow global variables.
- Prefer inferred constant over global in the case of MyEnum f = BAR;
- Enum and fault name reflection.
- Deref null error now panics in safe mode.

### Changes to stdlib:

- Updated allocators.
- Added enum_by_name.
- Moved bitcast to builtin module.
- Native printf for files and strings.
- Updated String.
- Comparison macros
- Added Binary-Heap Based Priority Queue by David Kopec
- Matrix Math Library by PixelRifts
- UTF conversions in "conv" module.

### Fixes:

- Attributes correctly checks for recursive definitions now.
- Added a max bitstruct size.
- Fix of expr location in args.
- Fixing distinct, typedef and bitstruct copying. Fix where global constants did not need to be constant.
- Better error on all upper parameter names.
- Fix constant typeid comparisons.
- Simplify and corrected if try/catch parsing.
- Fix bug with { [A] = 1 }
- Conversion unsigned int -> enum fixed.
- Fix bug preventing implicit & on optionals.
- More efficient int[] a = {}
- Fix bug in extension methods for generic types and typedefs
- Fix to extension methods in other modules.
- Disallow complist as a regular macro parameter.
- Fix in nested block handling
- Fix of error where {| |} with value return could have no final return
- Vararg abi fix
- Fix "libs" in project creation
- Fix bug with bit struct initialization and zeros
- Reduce size of memory pages used.
- Fix issues with union of const.
- Fix initialization of anonymous structs.
- Fix conversion between distinct void* and null
- Fix of default project creation target format.
- Fix of $sizeof(Type) => Type.sizeof
- Fix stack setting after error return.
- Fix module assignment of declarations
- Global @align fixed
- Fixes enum set with new ordinal based enums
- SysV ABI fix for passing certain things by struct.
- Fix implicitly converting to float in the case of myfloat *= -1<|MERGE_RESOLUTION|>--- conflicted
+++ resolved
@@ -32,11 +32,8 @@
 - Add `vm::mmap_file` to memory map a file.
 - Updated hash functions in default hash methods.
 - Added `FixedBlockPool` which is a memory pool for fixed size blocks.
-<<<<<<< HEAD
+- Added the experimental `std::core::log` for logging.
 - Updated termios bindings to use bitstructs and fixed some constants with incorrect values #2372
-=======
-- Added the experimental `std::core::log` for logging.
->>>>>>> 1d25197b
 
 ## 0.7.4 Change list
 
