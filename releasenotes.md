--- conflicted
+++ resolved
@@ -26,14 +26,11 @@
 - Const slice lengths were not always detected as constant.
 - Const slice indexing was not bounds checked.
 - Initialize pool correctly in print_backtrace.
-<<<<<<< HEAD
-- Fixes to JSON parsing and Object.
-=======
 - `--max-mem` now works correctly again.
 - Casting a fault to a pointer would trigger an assert.
 - Make `to_float` more tolerant to spaces.
 - Fixes to thread local pointer handling.
->>>>>>> d5559eca
+- Fixes to JSON parsing and Object.
 
 ### Stdlib changes
 
