# C3C Release Notes

## 0.7.5 Change list

### Changes / improvements
- Support `alias foo = module std::io` module aliasing.
- Add compile-time `@intlog2` macro to math.
- Add compile-time `@clz` builtin. #2367
- Add `bitsizeof` macro builtins. #2376
- Add compile-time `@min` and `@max` builtins. #2378
- Deprecate `@compact` use for comparison. Old behaviour is enabled using `--use-old-compact-eq`.
- Switch available for types implementing `@operator(==)`.
- `Type.is_eq` is now true for types with `==` overload.
- Methods ignore visibility settings.
- Allow inout etc on untyped macro parameters even if they are not pointers.
- Deprecate `add_array` in favour of `push_all` on lists.
- Fix max module name to 31 chars and the entire module path to 63 characters.
<<<<<<< HEAD
- Improved directory creation error messages in project and library creation commands.
=======
- Improve error message for missing `$endif`.
- `foo[x][y] = b` now interpreted as `(*&foo[x])[y] = b` which allows overloads to do chained [] accesses.
>>>>>>> 551ce34b

### Fixes
- List.remove_at would incorrectly trigger ASAN.
- With avx512, passing a 512 bit vector in a union would be lowered incorrectly, causing an assert. #2362
- Codegen error in `if (try x = (true ? io::EOF? : 1))`, i.e. using if-try with a known Empty.
- Codegen error in `if (try x = (false ? io::EOF? : 1))`, i.e. using if-try with a CT known value.
- Reduce allocated Vmem for the compiler on 32 bit machines.
- Bug causing a compiler error when parsing a broken lambda inside of an expression.
- Fixed: regression in comments for `@deprecated` and `@pure`.
- Detect recursive creation of generics #2366.
- Compiler assertion when defining a function with return type untyped_list #2368.
- Compiler assert when using generic parameters list without any parameters. #2369
- Parsing difference between "0x00." and "0X00." literals #2371
- Fixed bug generating `$c += 1` when `$c` was derived from a pointer but behind a cast.
- Compiler segfault when using bitwise not on number literal cast to bitstruct #2373.
- Formatter did not properly handle "null" for any, and null for empty faults. #2375
- Bitstructs no longer overloadable with bitops. #2374
- types::has_equals fails with assert for bitstructs #2377
- Fix `native_cpus` functionality for OpenBSD systems. #2387
- Assert triggered when trying to slice a struct.
- Improve codegen for stack allocated large non-zero arrays.
- Implement `a5hash` in the compiler for compile-time `$$str_hash` to match `String.hash()`.
- Functions being tested for overload are now always checked before test.
- Compile time indexing at compile time in a $typeof was no considered compile time.
- Slicing a constant array with designated initialization would not update the indexes.
- Fix for bug when `@format` encountered `*` in some cases.
- Compiler segfault on global slice initialization with null[:0] #2404.
- Use correct allocator in `replace`.
- Regression: 1 character module names would create an error.
- Compiler segfault with struct containing list of structs with an inline member #2416
- Occasionally when using macro method extensions on built-in types, the liveness checker would try to process them. #2398
- Miscompilation of do-while when the while starts with a branch #2394.
- Compiler assert when calling unassigned CT functions #2418.
- Fixed crash in header generation when exporting functions with const enums (#2384).
- Fix incorrect panic message when slicing with negative size.
- Incorrect type checking when &[] and [] return optional values.
- Failed to find subscript overloading on optional values.

### Stdlib changes
- Add `==` to `Pair`, `Triple` and TzDateTime. Add print to `Pair` and `Triple`.
- Add OpenBSD to `env::INET_DEVICES` and add required socket constants.
- Added `FileMmap` to manage memory mapped files.
- Add `vm::mmap_file` to memory map a file.
- Updated hash functions in default hash methods.
- Added `FixedBlockPool` which is a memory pool for fixed size blocks.
- Added the experimental `std::core::log` for logging.
- Added array `@zip` and `@zip_into` macros. #2370
- Updated termios bindings to use bitstructs and fixed some constants with incorrect values #2372
- Add Freestanding OS types to runtime `env::` booleans.
- Added libloaderapi to `std::os::win32`.
- Added `HashSet.values` and `String.contains_char` #2386
- Added `&[]` overload to HashMap.

## 0.7.4 Change list

### Changes / improvements
- Added const enums: `enum Foo : const`. Behaves like C enums but may be any type.
- Casting to / from an enum is now possible again. No need to use `.ordinal` and `.from_ordinal`.
- Inline associated enum values are deprecated, use `--use-old-enums` to re-enable them.
- `$typeof` may return a compile time type.
- Improved error messages on missing qualifier on enum value. #2260
- Add `--echo-prefix` to edit the prefix with `$echo` statements. Supports {FILE} and {LINE}
- Catch accidental `foo == BAR;` where `foo = BAR;` was most likely intended. #2274
- Improve error message when doing a rethrow in a function that doesn't return an optional.
- Add `--list-asm` to view all supported `asm` instructions.
- Formatting option "%h" now supports pointers.
- Improve error on unsigned implicit conversion to signed.
- Update error message for struct initialization #2286
- Add SipHash family of keyed PRFs. #2287
- `$is_const` is deprecated in favour of `@is_const` based on `$defined`.
- Multiline contract comments #2113
- Removed the use of temp allocator in backtrace printing.
- `env::AUTHORS` and `env::AUTHOR_EMAILS` added.
- Suppress codegen of panic printing with when panic messages are set to "off".
- Implicit linking of libc math when libc math functions are used.
- Allow even smaller memory limits.
- Check unaligned array access.
- Add "@structlike" for typedefs.
- "poison" the current function early when a declaration can't be correctly resolved.
- Add komihash, a5hash, metrohash64, metrohash128, and wyhash2 variants with tests/benchmark. #2293
- '$assignable' is deprecated.
- Deprecate allocator::heap() and allocator::temp()
- Add `thread::fence` providing a thread fence.
- Place output in `out` by default for projects. Use temp folder for building at the command line.
- Allow absolute paths for `$embed`.
- Add `@try` and `@try_catch`.
- Assignment evaluation order now right->left, following C++17 and possibly C23.

### Fixes
- mkdir/rmdir would not work properly with substring paths on non-windows platforms.
- Hex string formatter check incorrectly rejected slices.
- Correctly reject interface methods `type` and `ptr`.
- Comparing a null ZString with a non-null ZString would crash.
- Switch case with const non-int / enum would be treated as ints and crash. #2263
- Missing bounds check on upper bound with const ranges `foo[1:3]`.
- Check up the hierarchy when considering if an interface cast is valid #2267.
- Fix issue with labelled break inside of a $switch.
- Non-const macros may not return untyped lists.
- `$for` ct-state not properly popped.
- Inline `r / complex` for complex numbers fixed.
- Const slice lengths were not always detected as constant.
- Const slice indexing was not bounds checked.
- Initialize pool correctly in print_backtrace.
- `--max-mem` now works correctly again.
- Casting a fault to a pointer would trigger an assert.
- Make `to_float` more tolerant to spaces.
- Fixes to thread local pointer handling.
- Fixes to JSON parsing and Object.
- Array indices are now using int64 internally.
- Bit shift operation fails with inline uint enum despite matching underlying type #2279.
- Fix to codegen when using a bitstruct constant defined using a cast with an operator #2248.
- Function pointers are now compile time constants.
- Splat 8 arguments can sometimes cause incorrect behaviour in the compiler. #2283
- Correctly poison the analysis after a failed $assert or $error. #2284
- `$foo` variables could be assigned non-compile time values.
- `$foo[0] = ...` was incorrectly requiring that the assigned values were compile time constants.
- "Inlined at" would sometimes show the current location.
- Fixed bug splatting constants into constants.
- Resize bug when resizing memory down in ArenaAllocator, DynamicArenaAllocator, BackedArenaAllocator.
- Error message for missing arg incorrect for methods with zero args #2296.
- Fix stringify of $vaexpr #2301.
- Segfault when failing to cast subexpression to 'isz' in pointer subtraction #2305.
- Fix unexpected display of macro definition when passing a poisoned expression #2305.
- `@links` on macros would not be added to calling functions.
- Fix `Formatter.print` returning incorrect size.
- A distinct type based on an array would yield .len == 0
- Overloading addition with a pointer would not work.
- Copying const enums and regular enums incorrect #2313.
- Regression: Chaining an optional together with contracts could in some cases lose the optional.
- `char[*] b = *(char[*]*)&a;` would crash the compiler if `a` was a slice. #2320
- Implicitly cast const int expressions would sometimes not be detected as compile time const.
- Using @noreturn in a short body macro would not work properly #2326.
- Bug when reporting error in a macro return would crash the compiler #2326.
- Short body return expression would not have the correct span.
- Fix issue where recursively creating a dir would be incorrectly marked as a failure the first time.
- `@format` did not work correctly with macros #2341.
- Crash when parsing recursive type declaration #2345.
- Remove unnecessary "ret" in naked functions #2344.
- Lambdas now properly follow its attributes #2346.
- Not setting android-ndk resulted in a "set ndk-path" error.
- Lambda deduplication would be incorrect when generated at the global scope.
- Disallow accessing parameters in a naked function, as well as `return`, this fixes #1955.
- Assigning string literal to char[<*>] stores pointer rather than characters. #2357

### Stdlib changes
- Improve contract for readline. #2280
- Added Whirlpool hash.
- Added Ed25519.
- Added string::bformat.
- Virtual memory library.
- New virtual emory arena allocator.
- Added `WString.len`.
- Added `@addr` macro.
- Add `ConditionVariable.wait_until` and `ConditionVariable.wait_for`
- Added readline_to_stream that takes a stream.
- Added `Ref` and `RefCounted` experimental functionality.
- Added `Volatile` generic type.
- Added `UnalignedRef` generic type.
- Added `HashSet` generic type.
- Added `LinkedHashSet` and `LinkedHashMap` generic types.
- Add String conversion functions snake_case -> PascalCase and vice versa.

## 0.7.3 Change list

### Changes / improvements
- `$typefrom` now also accepts a constant string, and so works like `$evaltype`.
- `$evaltype` is deprecated in favour of `$typefrom`.
- Literal rules have changed, this makes `-0xFF` now a signed integer.
- Implicitly convert from constant typeid to Type in `$Type` assignment, and `$assignable`.
- Make $Type parameters accept constant typeid values.
- Deprecate `foo.#bar`.
- Allow inference across `&&` #2172.
- Added support for custom file extensions in project.json targets.
- `$eval` now also works with `@foo`, `#foo`, `$Foo` and `$foo` parameters #2114.
- `@sprintf` macro (based on the `$$sprintf` builtin) allows compile time format strings #1874.
- Improve error reports when encountering a broken "if-catch".
- Add printf format to `$assert` and `$error` #2183.
- Make accepting arguments for `main` a bit more liberal, accepting `main(int argc, ZString* argv)`
- Make `$echo` and `@sprintf` correctly stringify compile time initializers and slices.
- Add `--sources` build option to add additional files to compile. #2097
- Support untyped second argument for operator overloading.
- The form-feed character '\f' is no longer valid white space.
- Show code that caused unreachable code #2207
- Allow generics over distinct types #2216.
- Support distrinct types as the base type of bitstructs. #2218
- Add hash::sha512 module to stdlib. #2227
- Compile time type assignment (eg `$Foo = int`) is no longer an expression.
- Add `@allow_deprecated` attribute to functions to selectively allow deprecated declarations #2223.
- Improve error message on pointer diff #2239.
- Compile-time comparison of constant vectors. #1575.
- $member.get supports bitstructs.
- $member.set for setting members without the *& trick.
- Initial support for #1925, does not affect C compilation yet, and doesn't try to link etc. Using "--emit-only"

### Fixes
- `-2147483648`, MIN literals work correctly.
- Splatting const slices would not be const. #2185
- Fixes to `$define` handling of binary ops.
- Fixes methodsof to pick up all sorts of extension methods. #2192
- `--lsp` sometimes does not emit end tag #2194.
- Improve Android termux detection.
- Update Android ABI.
- Fixes to `@format` checking #2199.
- Distinct versions of builtin types ignore @operator overloads #2204.
- @operator macro using untyped parameter causes compiler segfault #2200.
- Make `unreachable()` only panic in safe mode.
- `cflags` additions for targets was not handed properly. #2209
- `$echo` would suppress warning about unreachable code. #2205
- Correctly format '%c' when given a width. #2199
- Fix to `is_array_or_slice_of_char` #2214.
- Method on array slice caused segfault #2211.
- In some cases, the compiler would dereference a compile time null. #2215
- Incorrect codegen if a macro ends with unreachable and is assigned to something. #2210
- Fix error for named arguments-order with compile-time arguments #2212
- Bug in AST copying would make operator overloading like `+=` compile incorrectly #2217.
- `$defined(#expr)` broken with binary. #2219
- Method ambiguity when importing parent module publicly in private submodule. #2208
- Linker errors when shadowing @local with public function #2198
- Bug when offsetting pointers of large structs using ++ and --.
- `x++` and `x--` works on pointer vectors #2222.
- `x += 1` and `x -= 1` works propertly on pointer vectors #2222.
- Fixes to `x += { 1, 1 }` for enum and pointer vectors #2222.
- Linking fails on operator method imported as `@public` #2224.
- Lambda C-style vaargs were not properly rejected, leading to crash #2229.
- Incorrect handling of constant null fault causing compiler crash #2232.
- Overload resolution fixes to inline typedef #2226.
- `math::overflow_*` wrappers incorrectly don't allow distinct integers #2221.
- Compiler segfault when using distinct type in attribute imported from other module #2234.
- Assert casting bitstruct to short/char #2237.
- @tag didn't work with members #2236.
- Assert comparing untyped lists #2240.
- Fix bugs relating to optional interface addr-of #2244.
- Compiler null pointer when building a static-lib with -o somedir/... #2246
- Segfault in the compiler when using a bitstruct constant defined using a cast with an operator #2248.
- Default assert() message drops parens #2249.

### Stdlib changes
- Deprecate `String.is_zstr` and `String.quick_zstr` #2188.
- Add comparison with `==` for ZString types.
- `is_array_or_slice_of_char` and `is_arrayptr_or_slice_of_char` are replaced by constant `@` variants.
- `@pool` now has an optional `reserve` parameter, some minor changes to the temp_allocator API
- io::struct_to_format now supports bitstructs.
- Add `String.escape`, `String.unescape` for escaping and unescaping a string.

## 0.7.2 Change list

### Changes / improvements
- Better default assert messages when no message is specified #2122
- Add `--run-dir`, to specify directory for running executable using `compile-run` and `run` #2121.
- Add `run-dir` to project.json.
- Add `quiet` to project.json.
- Deprecate uXX and iXX bit suffixes.
- Add experimental LL / ULL suffixes for int128 and uint128 literals.
- Allow the right hand side of `|||` and `&&&` be runtime values.
- Added `@rnd()` compile time random function (using the `$$rnd()` builtin). #2078
- Add `math::@ceil()` compile time ceil function. #2134
- Improve error message when using keywords as functions/macros/variables #2133.
- Deprecate `MyEnum.elements`.
- Deprecate `SomeFn.params`.
- Improve error message when encountering recursively defined structs. #2146
- Limit vector max size, default is 4096 bits, but may be increased using --max-vector-size.
- Allow the use of `has_tagof` on builtin types.
- `@jump` now included in `--list-attributes` #2155.
- Add `$$matrix_mul` and `$$matrix_transpose` builtins.
- Add `d` as floating point suffix for `double` types.
- Deprecate `f32`, `f64` and `f128` suffixes.
- Allow recursive generic modules.
- Add deprecation for `@param foo "abc"`.
- Add `--header-output` and `header-output` options for controlling header output folder.
- Generic faults is disallowed.
- Detect when a slice on the stack is accidentally returned from a function.

### Fixes
- Assert triggered when casting from `int[2]` to `uint[2]` #2115
- Assert when a macro with compile time value is discarded, e.g. `foo();` where `foo()` returns an untyped list. #2117
- Fix stringify for compound initializers #2120.
- Fix No index OOB check for `[:^n]` #2123.
- Fix regression in Time diff due to operator overloading #2124.
- attrdef with any invalid name causes compiler assert #2128.
- Correctly error on `@attrdef Foo = ;`.
- Contract on trying to use Object without initializing it.
- Variable aliases of aliases would not resolve correctly. #2131
- Variable aliases could not be assigned to.
- Some folding was missing in binary op compile time resolution #2135.
- Defining an enum like `ABC = { 1 2 }` was accidentally allowed.
- Using a non-const as the end range for a bitstruct would trigger an assert.
- Incorrect parsing of ad hoc generic types, like `Foo{int}****` #2140.
- $define did not correctly handle generic types #2140.
- Incorrect parsing of call attributes #2144.
- Error when using named argument on trailing macro body expansion #2139.
- Designated const initializers with `{}` would overwrite the parent field.
- Empty default case in @jump switch does not fallthrough #2147.
- `&&&` was accidentally available as a valid prefix operator.
- Missing error on default values for body with default arguments #2148.
- `--path` does not interact correctly with relative path arguments #2149.
- Add missing `@noreturn` to `os::exit`.
- Implicit casting from struct to interface failure for inheriting interfaces #2151.
- Distinct types could not be used with tagof #2152.
- `$$sat_mul` was missing.
- `for` with incorrect `var` declaration caused crash #2154.
- Check pointer/slice/etc on `[out]` and `&` params. #2156.
- Compiler didn't check foreach over flexible array member, and folding a flexible array member was allowed #2164.
- Too strict project view #2163.
- Bug using `#foo` arguments with `$defined` #2173
- Incorrect ensure on String.split.
- Removed the naive check for compile time modification, which fixes #1997 but regresses in detection.

### Stdlib changes
- Added `String.quick_ztr` and `String.is_zstr`
- std::ascii moved into std::core::ascii. Old _m variants are deprecated, as is uint methods.
- Add `String.tokenize_all` to replace the now deprecated `String.splitter`
- Add `String.count` to count the number of instances of a string.
- Add `String.replace` and `String.treplace` to replace substrings within a string.
- Add `Duration * Int` and `Clock - Clock` overload.
- Add `DateTime + Duration` overloads.
- Add `Maybe.equals` and respective `==` operator when the inner type is equatable.
- Add `inherit_stdio` option to `SubProcessOptions` to inherit parent's stdin, stdout, and stderr instead of creating pipes. #2012
- Remove superfluous `cleanup` parameter in `os::exit` and `os::fastexit`.
- Add `extern fn ioctl(CInt fd, ulong request, ...)` binding to libc;

## 0.7.1 Change list

### Changes / improvements
- Better errors on some common casting mistakes (pointer->slice, String->ZString, deref pointer->array) #2064.
- Better errors trying to convert an enum to an int and vice versa.
- Function `@require` checks are added to the caller in safe mode. #186
- Improved error message when narrowing isn't allowed.
- Operator overloading for `+ - * / % & | ^ << >> ~ == != += -= *= /= %= &= |= ^= <<= >>=`
- Add `@operator_r` and `@operator_s` attributes.
- More stdlib tests: `sincos`, `ArenaAllocator`, `Slice2d`.
- Make aliases able to use `@deprecated`.
- Refactored stdlib file organization.
- Allow `@if` on locals.
- String str = "" is now guaranteed to be null terminated. #2083
- Improved error messages on `Foo { 3, abc }` #2099.
- `Foo[1..2] = { .baz = 123 }` inference now works. #2095
- Deprecated old inference with slice copy. Copying must now ensure a slicing operator at the end of the right hand side: `foo[1..2] = bar[..]` rather than the old `foo[1..2] = bar`. The old behaviour can be mostly retained with `--use-old-slice-copy`).
- Added `Enum.lookup` and `Enum.lookup_field`.
- `c3c build` picks first target rather than the first executable #2105.
- New Win32 Mutex, ConditionVariable and OnceFlag implementation

### Fixes
- Trying to cast an enum to int and back caused the compiler to crash.
- Incorrect rounding at compile time going from double to int.
- Regression with invalid setup of the WASM temp allocator.
- Correctly detect multiple overloads of the same type.
- ABI bug on x64 Linux / MacOS when passing a union containing a struct of 3 floats. #2087
- Bug with slice acces as inline struct member #2088.
- `@if` now does implicit conversion to bool like `$if`. #2086
- Fix broken enum inline -> bool conversions #2094.
- `@if` was ignored on attrdef, regression 0.7 #2093.
- `@ensure` was not included when the function doesn't return a value #2098.
- Added missing `@clone_aligned` and add checks to `@tclone`
- Comparing a distinct type with an enum with an inline distinct type failed unexpectedly.
- The `%s` would not properly print function pointers.
- Compiler crash when passing an untyped list as an argument to `assert` #2108.
- `@ensure` should be allowed to read "out" variables. #2107
- Error message for casting generic to incompatible type does not work properly with nested generics #1953
- Fixed enum regression after 0.7.0 enum change.
- ConditionVariable now properly works on Win32

### Stdlib changes
- Hash functions for integer vectors and arrays.
- Prefer `math::I` and `math::I_F` for `math::IMAGINARY` and `math::IMAGINARYF` the latter is deprecated.
- Add `array::contains` to check for a value in an array or slice.

## 0.7.0 Change list

### Changes / improvements
- Removed `Foo { 1, 2 }` initializer.
- Changed `Foo(<int>)` to `Foo {int}`.
- Removed `{| |}` expression blocks.
- Removed macro `&ref` and `$varef` parameters.
- Removed `$vaexpr(0)` syntax in favour of `$vaexpr[0]`
- Enum does not cast to/from an integer (its ordinal).
- Removed use of `void!` for main, test and benchmark functions.
- Removed `$or`, `$and`, `$concat` compile time functions.
- Removed `@adhoc` attribute.
- Disallow inline use of nested generics (e.g. `List{List{int}}`.
- Remove `.allocator = allocator` syntax for functions.
- Remove `@operator(construct)`.
- Removal of "any-switch".
- Allow swizzling assign, eg. `abc.xz += { 5, 10 };`
- Added `$$wstr16` and `$$wstr32` builtins.
- `$foreach` "()" replaced by trailing ":" `$foreach ($x, $y : $foo)` -> `$foreach $x, $y : $foo:`
- `$for` "()" replaced by trailing ":" `$for (var $x = 0; $x < FOO; $x++)` -> `$for var $x = 0; $x < FOO; $x++:`
- `$switch` "()" replaced by trailing ":" `$switch ($Type)` -> `$switch $Type:`
- Empty `$switch` requires trailing ":" `$switch` -> `$switch:`
- Rename `@return!` to `@return?` and change syntax to require ":" after faults.
- Remove `if (catch foo) { case ... }` syntax.
- Remove `[?]` syntax.
- Change `int!` to `int?` syntax.
- New `fault` declaration using `faultdef`.
- Enum associated values can reference the calling enum.
- Improve error message on `foo ?? io::EOF` with missing '?' #2036
- Make `@public` import recursive. #2018
- Fault nameof prefixes the first last module path, for instance `std::io::EOF` is rendered as `io::EOF`.
- Rename `def` to `alias`.
- Change `distinct` -> `typedef`.
- Order of attribute declaration is changed for `alias`.
- Added `LANGUAGE_DEV_VERSION` env constant.
- Rename `anyfault` -> `fault`.
- `!!foo` now works same as as `! ! foo`.
- Temp allocator now supports more than 2 in-flight stacks.
- Printing stacktrace uses its own temp allocator.
- Allow inferred type on body parameters. E.g. `@stack_mem(1024; alloc) { ... };`
- Use `@pool_init()` to set up a temp pool on a thread. Only the main thread has implicit temp pool setup.
- `tmem` is now a variable.
- Compile test and benchmark functions when invoking `--lsp` #2058.
- Added `@format` attribute for compile time printf validation #2057.
- Formatter no longer implicitly converts enums to ordinals.

### Fixes
- Fix address sanitizer to work on MachO targets (e.g. MacOS).
- Post and pre-decrement operators switched places for vector elements #2010.
- Aliases were incorrectly considered compile time constants.
- FreeBSD libc stat definitions were incorrect.
- Atomic max was incorrect.
- `"+".to_float()` would panic.
- `import` can now both be @public and @norecurse.
- Crash when trying to convert a struct slice to a vector #2039.
- Crash resolving a method on `Foo[2]` when `Foo` is distinct #2042.
- Bug due to missing cast when doing `$i[$x] = $z`.
- Incorrectly allowed getting pointer to a macro #2049.
- &self not runtime null-checked in macro #1827.
- Bug when printing a boolean value as an integer using printf.
- Show error when a generic module contains a self-generic type.
- "Single module" was not enforced when creating a static library using as a project target.

### Stdlib changes
- `new_*` functions in general moved to version without `new_` prefix.
- `string::new_from_*` changed to `string::from_*`.
- `String.to_utf16_copy` and related changed to `String.to_utf16`.
- `String.to_utf16_tcopy` and related changed to `String.to_temp_utf16`
- `mem::temp_new` changed to `mem::tnew`.
- `mem::temp_alloc` and related changed to `mem::talloc`.
- `mem::temp_new_array` changed to `mem::temp_array`.
- Add `ONHEAP` variants for List/HashMap for initializing global maps on the heap.
- Remove Vec2 and other aliases from std::math. Replace `.length_sq()` with `sq_magnitude()`
- Change all hash functions to have a common `hash` function.
- `@wstring`, `@wstring32`, `@char32` and `@char16` compile time macros added.
- Updates to `Atomic` to handle distinct types and booleans.
- Added `math::iota`.
- `@pool` no longer takes an argument.
- `Allocator` interface removes `mark` and `reset`.
- DynamicArenaAllocator has changed init function.
- Added `BackedArenaAllocator` which is allocated to a fixed size, then allocates on the backing allocator and supports mark/reset.
- `AnyList` now also defaults to the temp allocator.
- `os::getcwd` and `os::get_home_dir` requires an explicit allocator.
- `file::load_new` and `file::load_path_new` removed.
- `os::exit` and `os::fastexit` added.

## 0.6.8 Change list

### Changes / improvements
- Increase precedence of `(Foo) { 1, 2 }`
- Add `--enable-new-generics` to enable `Foo{int}` generic syntax.
- `{| |}` expression blocks deprecated.
- c3c `--test-leak-report` flag for displaying full memory lead report if any
- Output into /.build/obj/<platform> by default.
- Output llvm/asm into llvm/<platform> and asm/<platform> by default.
- Add flag `--suppress-run`. For commands which may run executable after building, skip the run step. #1931
- Add `--build-env` for build environment information.
- Deprecation of `@operator(construct)`.

### Fixes
- Bug appearing when `??` was combined with boolean in some cases.
- Test runner --test-disable-sort didn't work, c3c was expecting --test-nosort
- Test runner with tracking allocator assertion at failed test #1963
- Test runner with tracking allocator didn't properly handle teardown_fn
- Correctly give an error if a character literal contains a line break.
- Implicitly unwrapped optional value in defer incorrectly copied #1982.
- Crash when trying to define a method macro that isn't `@construct` but has no arguments.
- Regression, `.gitkeep` files were generated incorrectly.
- Aliases are now correctly handled as if they were variables/functions in regards to namespacing and accept `@builtin`.
- Correctly handle in/out when interacting with inout.
- Don't delete .o files not produced by the compiler.
- Fix optional jumps in expression lists, #1942.
- Several fixes for .o files and -o output, improving handling and naming.
- Fix bug casting bool to int to other int #1995.
- `@if` declarations were missing from -P output #1973.
- Check exe and lib output so -o works with directories.
- Swizzling an inline vector in a struct would cause a crash.
- Fixed error and poor error message when using an invalid target name.

### Stdlib changes

## 0.6.7 Change list

### Changes / improvements
- Contracts @require/@ensure are no longer treated as conditionals, but must be explicitly bool.
- Add `win-debug` setting to be able to pick dwarf for output #1855.
- Error on switch case fallthough if there is more than one newline #1849.
- Added flags to `c3c project view` to filter displayed properties
- Compile time array assignment #1806.
- Allow `+++` to work on all types of arrays.
- Allow `(int[*]) { 1, 2 }` cast style initialization.
- Experimental change from `[*]` to `[?]`
- Warn on if-catch with just a `default` case.
- Compile time array inc/dec.
- Improve error message when using ',' in struct declarations. #1920
- Compile time array assign ops, e.g. `$c[1] += 3` #1890.
- Add `inline` to enums #1819.
- Cleaner error message when missing comma in struct initializer #1941.
- Distinct inline void causes unexpected error if used in slice #1946.
- Allow `fn int test() => @pool() { return 1; }` short function syntax usage #1906.
- Test runner will also check for leaks.
- Improve inference on `??` #1943.
- Detect unaligned loads #1951.
- `Thread` no longer allocates memory on posix.

### Fixes
- Fix issue requiring prefix on a generic interface declaration.
- Fix bug in SHA1 for longer blocks #1854.
- Fix lack of location for reporting lambdas with missing return statement #1857.
- Compiler allows a generic module to be declared with different parameters #1856.
- Fix issue with `@const` where the statement `$foo = 1;` was not considered constant.
- Const strings and bytes were not properly converted to compile time bools.
- Concatenating a const empty slice with another array caused a null pointer access.
- Fix `linux-crt` and `linux-crtbegin` not getting recognized as a project paramater
- Fix dues to crash when converting a const vector to another vector #1864.
- Filter `$exec` output from `\r`, which otherwise would cause a compiler assert #1867.
- Fixes to `"exec" use, including issue when compiling with MinGW.
- Correctly check jump table size and be generous when compiling it #1877.
- Fix bug where .min/.max would fail on a distinct int #1888.
- Fix issue where compile time declarations in expression list would not be handled properly.
- Issue where trailing body argument was allowed without type even though the definition specified it #1879.
- Fix issues with @jump on empty `default` or only `default` #1893 #1894
- Fixes miscompilation of nested `@jump` #1896.
- Fixed STB_WEAK errors when using consts in macros in the stdlib #1871.
- Missing error when placing a single statement for-body on a new row #1892.
- Fix bug where in dead code, only the first statement would be turned into a nop.
- Remove unused $inline argument to mem::copy.
- Defer is broken when placed before a $foreach #1912.
- Usage of @noreturn macro is type-checked as if it returns #1913.
- Bug when indexing into a constant array at compile time.
- Fixing various issues around shifts, like `z <<= { 1, 2 }`.
- `return (any)&foo` would not be reported as an escaping variable if `foo` was a pointer or slice.
- Incorrect error message when providing too many associated values for enum #1934.
- Allow function types to have a calling convention. #1938
- Issue with defer copying when triggered by break or continue #1936.
- Assert when using optional as init or inc part in a for loop #1942.
- Fix bigint hex parsing #1945.
- `bigint::from_int(0)` throws assertion #1944.
- `write` of qoi would leak memory.
- Issue when having an empty `Path` or just "."
- `set_env` would leak memory.
- Fix issue where aligned bitstructs did not store/load with the given alignment.
- Fix issue in GrowableBitSet with sanitizers.
- Fix issue in List with sanitizers.
- Circumvent Aarch64 miscompilations of atomics.
- Fixes to ByteBuffer allocation/free.
- Fix issue where compiling both for asm and object file would corrupt the obj file output.
- Fix `poll` and `POLL_FOREVER`.
- Missing end padding when including a packed struct #1966.
- Issue when scalar expanding a boolean from a conditional to a bool vector #1954.
- Fix issue when parsing bitstructs, preventing them from implementing interfaces.
- Regression `String! a; char* b = a.ptr;` would incorrectly be allowed.
- Fix issue where target was ignored for projects.
- Fix issue when dereferencing a constant string.
- Fix problem where a line break in a literal was allowed.

### Stdlib changes
- Added '%h' and '%H' for printing out binary data in hexadecimal using the formatter.
- Added weakly linked `__powidf2`
- Added channels for threads.
- New `std::core::test` module for unit testing machinery.
- New unit test default runner.
- Added weakly linked `fmodf`.
- Add `@select` to perform the equivalent of `a ? x : y` at compile time.
- `HashMap` is now `Printable`.
- Add `allocator::wrap` to create an arena allocator on the stack from bytes.

## 0.6.6 Change list

### Changes / improvements
- Split help into normal and "full" help, #1703
- Removed 'headers' command line option.
- Add `enum.from_ordinal` and `fault.from_ordinal`
- Deprecate cast-style conversion from integer <-> enum.
- Make deprecation an error in test mode.
- Add `--win-vs-dirs` to override VS detection dirs.
- Add `"name"` project property to override the name of the resulting binary. #1719
- Improved `add-project` to take arguments.
- Improve error reporting when using type names as the function argument #1750.
- Improve ordering of method registration to support adding methods to generic modules with method constraints #1746
- Support experimental `@operator(construct)` operator overload.
- Allow using 'var' to declare lambdas in functions.
- Add 'validation' setting and make dead code a warning.
- Allow compile time `$foreach` iteration over constant Strings and bytes.
- Improved error message when accessing `@private` from other modules #1769.
- Include `@name` when searching for possible matches to `name` in the error message. #1779
- Improve `@param` parse errors #1777
- Improved `#foo` resolution inside of the compiler.
- Deprecated '&' macro arguments.
- Deprecate `fn void! main() type main functions.
- Deprecate old `void!` @benchmark and @test functions.
- Allow test runners to take String[] arguments.
- Added `--lsp` output.
- Improve the error message when running out of memory.
- Allowed passing arguments to @test / @benchmark runners via `c3c test[benchmark] -- -o --opt1 <arg1>`
- Handle bytes and string literals the same way in terms of zero termination.
- Function comments are stored and displayed with -P.
- Prevent `#hash` arguments from taking code that modifies ct variables. #1794
- Make stringify to recursively enter `#hash` expressions #1834.

### Fixes
- Fix case trying to initialize a `char[*]*` from a String.
- Fix Map & HashMap `put_all_for_create` not copying all elements, causing `init_from_map` to create incomplete copy.
- Fix bug when a macro calling an extern function was called in another module also declaring and calling the same function. #1690
- `static-lib` and `dynamic-lib` options from the command line now produces headers.
- Fix bug outputting exported functions without predefined extname.
- Fix problem where crt1 was linked for dynamic libraries on Linux and BSD. #1710
- Fix CRT detection on Arch Linux.
- Fix lexer allowing a trailing underscore (_) with hex and binary literals.
- Fix `--list-operators` CLI command printing underscore (_) and hash (#).
- Fix bug in temp allocator when temp memory is exhausted and allocation needs overaligned mem. #1715
- Incorrectly handles distinct enums and pointers with '+=' and '-=' #1717.
- Prevent DString from being initialized with "".
- Fix bug in OnStackAllocator when freeing overallocated data. #1720
- Use `weak_odr` rather than `weak` on Windows which seems to prevent issues such as #1704.
- Use `weak` on dyn-symbols on Linux.
- Fix crash on project.json not having an empty set of targets.
- Miscompile when indexing an array with small unsigned types for enums.
- Change CBool to be 1 byte.
- `any_to_int` checks value to be int and no longer works with enum.
- Add check in formatter printing "%c".
- Fix bug where `!!` and `!` was not recognized to jump out of the current scope.
- Fix bug when including compile time parameters in trailing body more than once.
- Fix issue with compiling a constant struct containing a string array in a local context.
- Fix error where panic would not properly stop the program when stacktrace couldn't be printed #1751.
- Macros with default arguments to `&`, `#` and type parameters didn't work as expected. #1754.
- `net::poll()` with negative timeout behaved incorrectly.
- Return type inference bugs with macros #1757
- `$defined` in a global scope should accept testing normal macros.
- Assert on add to uninitialized ct variable #1765.
- Dynamic function lookup fails after changing type without dummy anycast #1761
- $vasplat was allowed inside of a function when passed as an argument to a function.
- Prohibit raw vaargs in regular functions with a function body.
- Assert on certain slice to slice casts. #1768.
- Fix vector float -> bool conversion.
- Fix `+a = 1` erronously being accepted.
- Fix not freeing a zero length String
- Macros with trailing bodys aren't allowed as the single statement after a while loop with no body #1772.
- Deref subscripts as needed for macro ref method arguments. #1789
- Change ordering to simplify adding methods to type in conditional modules.
- `#foo` style arguments were not type checked when given a type. #1790
- Bug when using +++ on value build a slice or array: the rhs cast was not done.
- Fix bug preventing compile time slices from being iterated over with `$foreach`.
- Fix bug with defer assignment in macro #1807.
- Fix regression with swizzle references for vectors #1810.
- Assert when partially initializing a constant struct containing a slice #1812.
- Assert concatenating constant slices #1805.
- Do not link "ld" on Linux with no libc.
- Fix bug when multiple `$else` clauses followed an `$if` #1824.
- Report the correct type as not having a method when access fails #1828.
- Prevent temp arena scribbling from causing an asan warning. #1825
- Fix bug where `&i[0] = null` was not detected to be an error #1833.

### Stdlib changes
- Increase BitWriter.write_bits limit up to 32 bits.
- Updates to `Slice2d`, like `get_xy` and others.
- Added `iter()` `value_iter()` and `key_iter()` to HashMap.
- Add "tokenizer" to String.
- Add "skip_empty" to split methods. Add split_to_buffer method.
- Add `@enum_from_value`.
- Updated hash function.
- Added URL parser.
- Added convenience functions to `Maybe`.
- Added `String.trim_left()` and `.trim_right()`.
- Deprecation of several `&` macros.
- Format functions for timedates.
- Add `@assert_leak()` to assert on memory leaks in the scope.
- Added `double.set_high_word()`, `double.set_low_word()`, and `float.set_word()`.

## 0.6.5 Change list

### Changes / improvements
- Allow splat in initializers.
- Init command will now add `test-sources` to `project.json` #1520
- `a++` may be discarded if `a` is optional and ++/-- works for overloaded operators.
- Improve support for Windows cross compilation on targets with case sensitive file systems.
- Add "sources" support to library `manifest.json`, defaults to root folder if unspecified.
- Add char_at method in DString and operators [], len, []= and &[].
- Add `-q` option, make `--run-once` implicitly `-q`.
- Add `-v`, `-vv` and `-vvv` options for increasing verbosity, replacing debug-log and debug-stats options.

### Fixes
- Fix bug where `a > 0 ? f() : g()` could cause a compiler crash if both returned `void!`.
- `@builtin` was not respected for generic modules #1617.
- Fix issue writing a single byte in the WriteBuffer
- A distinct inline pointer type can now participate in pointer arithmetics.
- Support &a[0] returning the distinct type when applying it to a distinct of a pointer.
- Fix error when calling `HashMap.remove` on uninitialized `HashMap`.
- Fix issue with resolved try-unwrap in defer.
- Fix issue with overloaded subscript and ++/-- and assign ops (e.g. `*=`)
- Fix issue with properties in different targets not being respected #1633.
- Indexing an Optional slice would crash in codegen #1636.
- SimpleHeapAllocator bug when splitting blocks allowed memory overrun.
- Not possible to alias or take reference for extension methods on non-user defined types. #1637
- Prevent methods from using names of properties or fields. #1638
- b64 / hex data strings can now be used with \` as well.
- Contracts on generic modules would evaluate too late, sometimes not catching the error until it already occurred elsewhere.
- Fix bug preventing optionals from being used in ranges or as indices.
- Crash compiling for arm64 when returning 16 byte and smaller structs by value not a power of 2 #1649.
- Enforce single module compilation for static libraries to make constructors run properly.
- Crash when using --no-obj without compile-only. #1653
- Do not produce expression locations for windows.
- Issue where multiple methods were accepted for the same type.
- Issue where a method was linked to a type alias instead of the underlying type.
- Fix Fnv1a encoding.
- Fix issue with accessing arrays in access-overloaded types, e.g. `list[1][2]` #1665.
- Cast removing arbitrary array indices and converting them to pointers should always be fine #1664
- Incorrect "no-libc" definition of `cos`, making it unavailable for wasm.
- Fix issue with the adjoint and inverse calculations for `Matrix2x2`.
- It was possible to create 0 length arrays using byte literals. #1678
- Crash when a constant null typeid is checked for properties. #1679

### Stdlib changes
- Add `io::MultiReader`, `io::MultiWriter`, and `io::TeeReader` structs.
- Updated Base32 API.
- Add `file::save`.
- Add `memcpy` / `memset` / `memcmp` to nolibc.
- Add `sort::quickselect` to find the k-th smallest element in an unordered list.
- Add `sort::is_sorted` to determine if a list is sorted.
- Implement RFC 3986 for url encoding and decoding.

## 0.6.4 Change list

### Changes / improvements
- Const vector -> const slice implicit conversion.
- Slicing arrays, slices and bytes at compile time #1466.
- Better error for `int a[4] = ...`. #1518
- Better error for `int Foo(int a)` declarations #1516
- Improve error message in the case of `MyInterface x = foo;` #1522
- Deprecate `@adhoc`, allow non-nested ad hoc generic types.
- Constant bytes <=> char[] conversion should work #1514.
- Infer now works across ternary.
- Interfaces now support .ptr and .type directly without casting to `any`.
- Switch to `<* *>` docs.
- Improve error messages on expressions like `var $type = int;` #1553.
- Disallow casting a `void*` to `any` or an interface, unless it is `null`.
- Defer resolution of declarations when looked up in `def` aliased #1559.
- Adding constants to the Json AST #1540
- Adding info to the globals inside Json AST #1541
- Null-check function pointer invocation #1573.
- `string::new_struct_to_str` and `io::struct_to_format` to dump struct data.
- `io::print` will now print structs.
- Improve error message when using `void` aliases as variable storage type.
- Add a target type: "prepare" which doesn't compile anything (but may run `exec`)
- Improve error message on incorrect inner struct/union name #1847.

### Fixes
- `Unsupported int[*] $x = { 1, 2, 3, 4 }` #1489.
- Unexpected compile error using a typed constant with `copysign` #1517
- Incorrect subscript resolution #1519.
- Segfault with passing a program with `-` using stdin.
- Using no module with `-` would reject the program.
- Unintended deref of pointers with methods caused regression with hash function.
- Fix broken sincos function.
- Bug when a continue is copied in a defer.
- Compiler error when any/interface initialized using {} #1533.
- Bug when defers and $if were combined in a macro, which would cause miscompilation.
- Fixes to the CSV reader.
- Crash returning struct or vector from function using ternary expression #1537.
- Improved error message on invalid subscript index type #1535.
- Improved error message when declaring a variable `void!`.
- Cannot use void as a generic parameter #1546
- Interfaces not correctly copied with generics #1545
- Memory leak in keys.new_list fixed.
- Standard library is now correctly weakly linked, fixing the use of C3 .so together with executable. #1549, #1107.
- Wrong error message for interface methods with body #1536.
- Empty expression block would crash compiler with debug on #1554.
- Improve infer conversions on constants, e.g. `ZString a = foo ? "a" : "b";` #1561
- Show error when declarations do not start with `fn` in interfaces. #1565
- `if (try foo)` was handled incorrectly inside a defer.
- `&self` argument not implicitly null checked. #1556.
- `(uptr)&((Foo*)null).a` incorrectly inserts a null check. #1544
- Incorrect error message when `$eval` is provided an invalid string. #1570
- `HashMap.copy_keys` did not properly copy keys which needed to be allocated #1569
- Named vector component access would not fold at compile time. #1574
- `$define` would occasionally not properly evaluate declarations it encountered.
- Fixes with error handling recursive `@tag` #1583.
- Sometimes generating introspection info would not be in the global scope causing a crash #1586.
- @tag on macros cannot be retrieved with tagof #1582
- Taking the $typeof of a wildcard optional returns `void!`.
- Fix bug with enums with jump tables #1840.
- Enum associated declarations accidentally allowed declaration in function style. #1841
- Quicksort and insertsort incorrectly allowing arrays and vectors by value. #1845.

### Stdlib changes
- Remove unintended print of `char[]` as String
- Add read/write to stream with big endian ints.
- Move accidently hidden "wrap_bytes".
- Added CBool #1530.
- Added encoding/base32 module.

## 0.6.3 Change list

### Changes / improvements
- Introduce `arg: x` named arguments instead of `.arg = x`, deprecate old style.
- Support splat for varargs #1352.
- Allow `var` in lambdas in macros.
- Support `int[*] { 1, 2, 3 }` expressions.
- Support inline struct designated init as if inline was anonymous.
- Introduce the `.paramsof` property.
- Support environment variable 'C3C_LIB' to find the standard library.
- Support environment variable 'C3C_CC' to find the default C compiler.
- Support casting bitstructs to bool.
- Allow user-defined attributes to have typed parameters.
- Add `.gitkeep` files to project subfolders.
- Add `env::COMPILER_BUILD_HASH` and `env::COMPILER_BUILD_DATE`
- Support linking .o files in compilation command. #1417
- Slicing constant strings at compile time works.
- Add `project fetch` subcommand to fetch missing project dependencies (general and target specific)
- Ability of `vendor-fetch` to download the dependencies in the first specified path `dependencies-search-path`
- Ability of `vendor-fetch` to register the fetched dependencies in the project file.
- Allow the "self" parameter to be $/# for macro methods.
- Support compile time slicing of untyped lists.
- Allow specifying an import module using `@wasm` #1305.
- Deprecated inline generic types outside of struct definitions and macros unless marked `@adhoc`.
- Improved method detection in earlier stages of checking.
- Allow `@norecurse` attribute for non-recursive imports #1480.
- wasm32 / wasm64 targets are use-libc=no by default.
- Add hash/sha256 module

### Fixes
- Issue where a lambda wasn't correctly registered as external. #1408
- Generic methods were incorrectly registered as functions, leading to naming collisions. #1402
- Deprecated tuple / triple types.
- Converting a slice to a vector/array would copy too little data.
- Crash when reading an empty 'manifest.json'.
- "optsize" did not work correctly in project.json.
- `l[0].a = 1` now supported for overloads due to better lvalue handling #1357.
- Asserts are retained regardless of optimization when running tests.
- Limit object filename lengths. #1415
- Fix regression for `$include`.
- Correct '.so' suffix on dynamic libraries on Linux.
- Fix bug where inline index access to array in a struct would crash the compiler.
- Asserts are now correctly included and traced in when running tests.
- Use atexit to fix finalizers on Windows #1361.
- Fix bugs in "trap-on-wrap" #1434.
- Bug with casting anyfault to error.
- Lambda / function type would accidentally be processed as a method.
- Fix error message when not finding a particular function.
- Crash invoking a `@body` argument with the wrong number of parameters.
- Fix reordering semantics in struct assignment.
- Regression when passing types as `#expr` arguments. #1461
- Temp allocator overwrites data when doing reset on extra allocated pages. #1462
- User defined attributes could not have more than 1 parameter due to bug.
- Folding a constant array of structs at compile time would cause an assert.
- Enum attributes would be overwritten by enum value attributes.
- LLVM issue with try when bool is combined #1467.
- Segfault using ternary with no assignment #1468.
- Inner types make some errors misleading #1471.
- Fix bug when passing a type as a compile time value.
- Fix bug due to enum associated values not being checked for liveness.
- Regression when compile time accessing a union field not last assigned to.
- Safer seed of rand() for WASM without libc.
- Bad error message aliasing an ident with a path. #1481.
- Error when slicing a struct with an inline array #1488.
- Improved error messages on `Foo a = foo { 1 };` #1496
- Bug in json decoder escape handling.
- Fix bug when reading zip manifest, that would not return a zero terminated string. #1490
- Fix thread tests.
- Detect recursion errors on non-recursive mutexes in safe mode.
- Foreach over distinct pointer failed to be caught as error #1506.
- Foreach over distinct iterable would ignore operator(len).
- Compiler crash when compiling c code in a library without --obj-out #1503.

### Stdlib changes
- Additional init functions for hashmap.
- `format` functions are now functions and work better with splat.
- Add support for the QOI format.
- Add `io::read_new_fully` for reading to the end of a stream.
- Add `io::wrap_bytes` for reading bytes with `io` functions.
- Add `rnd` and `rand_in_range` default random functions.
- Additional timezone related functions for `datetime`.
- Added MD5 and crypto::safe_compare.
- Added generic HMAC.
- Added generic PBKDF2 implementation.
- DString `reverse`.
- `DString.insert_at` now has variants for other types.

## 0.6.2 Change list

### Changes / improvements

- Updated LLVM passes
- Added `is_substruct` type property.
- Scalar -> vector not implicit in call or assign.
- Added `--vector-conv` to enable the old scalar->vector conversion behaviour.
- Added "weak" type aliases `def Foo = my_foo::Foo @weak;`
- `*-add` keys in targets in `manifest.json` and `project.json` are deprecated.
- Made "add" the default for things like `sources`, `dependencies` and other keys in project and library files.
- Give some symbol name suggestions when the path is matched.
- Don't generate .o files on `compile` and `compile-run` if there is no `main`.
- c3c init-lib does not create the directory with the .c3l suffix #1253
- Permit foreach values to be optional.
- Add `--show-backtrace` option to disable backtrace for even smaller binary.
- Untested Xtensa support.
- && doesn't work correctly with lambdas #1279.
- Fix incorrect override of optimization levels when using projects.
- Add experimental `@noalias` attribute.
- Add a `--run-once` option to delete the output file after running it.
- Add `@const` attribute for macros, for better error messages with constant macros.
- Add `wincrt` setting to libraries.
- Add `+++` `&&&` `|||` as replacement for `$concat`, `$and` and `$or`.
- Add `methodsof` to type info for struct, union and bitstruct.
- Added `@tag` `tagof` and `has_tagof` to user defined types and members.
- Added `c-include-dirs` project/manifest setting.
- The compiler now skips UTF8 BOM.
- Printable values passed to the Formatter as pointers, will print as if passed by value.
- Pointers are rendered with "0x" prefix when passed to '%s'.
- Add temp allocator scribble.
- Use PIC by default on Linux.
- `$exec` may now provide a stdin parameter.
- Introduce `$vaarg[...]` syntax and deprecate the old `$vaarg(...)`.
- Similar change to `$vasplat`: `$vasplat` and `$vasplat[1..]`.
- Add `$member.get(value)` to replace `value.$eval($member.nameof)`
- Improve the error message when the compilation does not produce any files #1390.
- Add `fmod` implementation for nolibc.
- Allow `(Foo) { 1, 2 }` syntax for compound literals.

### Fixes

- Broken WASM library code.
- Regression: Invalid is_random implementation due to changes in 0.6.
- `dbghelp.lib` was linked even on nolibc on Windows.
- Fix incorrect linker selection on some platforms.
- Struct members declared in a single line declaration were not sharing attributes. #1266
- `opt` project setting now properly documented.
- Incorrect justify formatting of integers.
- Assertion with duplicate function pointer signatures #1286
- Distinct func type would not accept direct function address assign. #1287
- Distinct inline would not implement protocol if the inlined implemented it. #1292
- Distinct inline can now be called if it is aliasing a function pointer.
- Bug in List add_array when reserving memory.
- Fix issue where a compile time parameter is followed by "...".
- Fix issue with some conversions to untyped list.
- Issue where a `if (catch e = ...)` in a defer would be incorrectly copied. Causing codegen error.
- Variable in if-try / if-catch cannot be a reused variable name.
- Vararg interfaces were broken.
- LLVM codegen for constants in enums could fail.
- Fixes to the socket functions.
- Improved output when pointer is out of range.
- Better error when casting to a distinct fails.
- With single module, name the .o file after what `-o` provides. #1306
- Bitstruct members can now have attributes.
- `%` analysis was incorrect for int vectors.
- When resolving inherited interfaces, the interface type wasn't always resolved.
- Fix issues when checking methods and interfaces hasn't been resolved yet.
- Fix Vec2.angle
- Update to libc::setjmp on Win32, to do no stack unwinding.
- Recursively follow interfaces when looking up method.
- Int128 alignment change in LLVM fixed on x64.
- Fix interface lazy resolution errors.
- Interface resolution when part of generics #1348.
- Assert not properly traced #1354.
- Ordering issues with `$include` / `$exec` fixed #1302.
- Issues with wincrt linking.
- Debug info with recursive canonical type usage could cause segfault.
- Missing check on optional left hand side for `s.x`.
- Incorrect zero analysis on `foo["test"] = {}` #1360.
- Bug converting untyped list #1360.
- Benchmark / test no longer suppresses debug info. #1364.
- Bug when compile time subtracting a distinct type.
- `insert_at` incorrectly prevented inserts at the end of a list.
- Fix aligned alloc for Win32 targets.
- Compiler didn't detect when a module name was used both as a generic and regular module.
- Assigning a const zero to an aliased distinct caused an error.
- `--path` is now properly respected.
- `--test` will now provide the full filename and the column.
- Fix of bug in `defer (catch err)` with a direct return error.
- Too restrictive compile time checks for @const.
- Fixes to wasm nolibc in the standard library.
- Fixed int128 div/mod.
- Fix WASM memory init priority.
- Fix bug with `defer (catch err)` when used together with regular defer.
- Methods can now properly be aliased using `def` #1393.
- Memory leak in Object when not using temp allocators.
- Tracking allocator would double the allocations in the report.
- `printf` will now show errors in the output when there are errors.
- Bug where `if try` would work incorrectly in a macro.
- Prevent loading / storing large structs with LLVM.

### Stdlib changes

- `send` and `recv` added to `libc` for Posix / Win32.
- Add support to destroy temp allocators.
- Deprecated `path.append`, `path.tappend`, `getcwd`, `tgetcwd`, `path.absolute`, `ls`.
- Deprecated `env::get_config_dir`, replaced by `env::new_get_config_dir`.
- Added `path.has_extension`, `path.new_append`, `path.temp_append`, `new_cwd`, `temp_cwd`, `path.new_absolute`, `new_ls`, `temp_ls`.
- Added `dstring.replace`
- New hashmap type, `Map`
- Added `ElasticArray`.
- Added `types::is_signed`, `types::is_unsigned` and `types::inner_type`.

## 0.6.1 Change list

### Changes / improvements
- Addition of $append and $concat functions.
- Added $$str_hash, $$str_upper, $$str_lower, $$str_find builtins.
- Improved error notes when call expressions have errors.
- Trailing body arguments may now be `&ref`, `#hash`, `$const` and `$Type` arguments.
- "panic-msg" setting to suppress panic message output.
- Require `@export` functions to have `@export` types.
- Disallow leading/trailing/duplicate '_' in module names.
- Updated mangling.
- Added `$$unaligned_load` and `$$unaligned_store`.
- `--no-headers` option to suppress creating headers when generating a library.
- Support c-file compilation in libraries.
- Allow using $defined(&a[1]) to check if the operation is supported.
- Max number of members in a struct is limited to 65535.
- The maximum number of parameters in a call is now 255, up from 127.
- Array comparison now uses built-in memcmp on LLVM to enable optimizations.
- Prevent implicit array casts to pointers with higher alignment #1237.
- Macro `$case` statements now pick the first match and does not evaluate the rest.
- `manifest.json` is now checked for incorrect keys.
- Added `--list-manifest-properties` to list the available properties in `manifest.json`.
- Indexing into a constant array / struct now works at compile time.
- Improved error message when trying user foreach with an untyped list.
- RISCV asm support.

### Fixes
- Error with unsigned compare in `@ensure` when early returning 0 #1207.
- Prevent Mach-O from removing `@init` and `@dynamic` in a more reliable way #1200.
- Fix of missing copy of parameterized custom attributes.
- Fixed crash on certain recursive function definitions #1209.
- Return the typekind "FUNC" for a function pointer.
- No longer possible to dereference a function pointer.
- Fix bug with @jump miscompile.
- Bit negate does implicit integer promotion.
- Bitstructs, unions and flexible arrays now correctly emitted in headers.
- Fix distinct inline conversions.
- Bit negating const zero flags would give an incorrect result.
- Fix to scalar -> vector conversions.
- Bug fix for rethrow + defer catch.
- Wrong size for structs containing overaligned structs #1219
- $typeof(*x) should be valid when x is an `[out]` parameter #1226
- Fix ABI lowering for 128 bit vectors on Linux.
- Bad error message when using a generic method without generic parameters #1228
- Private function called from nested macro not visible to linker #1232
- Bitstructs in structs would not be correctly be handled in some cases.
- Fix problem where a $$FUNC would return "<GLOBAL>" when evaluated for a static in a function #1236.
- `ordinal` is no longer a valid associated value name for enums.
- Constants defined by indexing into another constant could fail codegen.
- Stdlib nolibc code bugs fixed.
- Regression: duplicate symbols with static variable declared in macro #1248.
- Unsplat with named parameters was accidentally disallowed.
- Reference parameter doesn't work with vector subscript #1250.
- The msvc_sdk script failed to work properly on windows when run in folders with spaces.
- Using winmain would call the wrong definition #1265.
- DynamicArenaAllocator would not correctly free.

### Stdlib changes
- Added `remove_first_item` `remove_last_item` and `remove_item` as aliases for the `match` functions.
- Added @str_hash, @str_upper, @str_lower, @str_find compile time macros.
- Remove "panic" text from unreachable() when safe mode is turned off.
- Added `@unaligned_store` and `@unaligned_load`.
- Null ZString, DString or pointer prints "(null)" for printf.
- Updated sorting API.
- Insertion sort and counting sort added.
- Added missing `mem` and `mem::allocator` functions for aligned allocations.
- Added `new_init_with_array` and `temp_init_with_array` for List.
- Fixed posix `NativeMutex.lock_timeout`.
- Fixed `env::ARCH_32_BIT` and `env::ARCH_64_BIT`.
- Added `time::us`.

## 0.6.0 Change list

### Changes / improvements
- `@default` implementations for interfaces removed.
- `any*` => `any`, same for interfaces.
- Private / local globals now have `internal` visibility in LLVM.
- Updated enum syntax.
- 'rgba' also available for swizzling.
- The name "subarray" has been replaced by the more well known name "slice' across the codebase.
- Improved alignment handling.
- Add `--output-dir` to command line. #1155
- Allow making distinct types out of "void", "typeid", "anyfault" and faults.
- Removed `--system-linker` setting.
- "Try" expressions may not be any binary or unary expressions. So for example `try foo() + 1` is disallowed.
- Added `$$REGISTER_SIZE` for int register size.
- `assert(false)` only allowed in unused branches or in tests. Compile time failed asserts is a compile time error.
- Require expression blocks returning values to have the value used.
- Detect "unsigned >= 0" as errors.
- Improve callstack debug information #1184.
- Request jump table using @jump for switches.
- Improved inline debug information.
- Improved error messages on inlined macros.
- Introduce MSVC compatible SIMD ABI.
- `$foreach` doesn't create an implicit syntactic scope.
- Error of `@if` depends on `@if`
- Support `defer (catch err)`
- Added `print-input` command argument to print all files used for compilation
- Allow recursive function definitions as long as they are pointers. #1182
- Default CPU to native if less than AVX, otherwise use AVX.
- Bounds checking on length for `foo[1:2]` slicing #1191.
- Foreach uses non-wrapping add/dec.

### Fixes
- Fixed issue in safe mode when converting enums.
- Better checking of operator methods.
- Bug when assigning an optional from an optional.
- Lambdas were not type checked thoroughly #1185.
- Fix problems using reflection on interface types #1203.
- `@param` with unnamed macro varargs could crash the compiler.
- Compiler crash using enum nameof from different module #1205.
- Incorrect length passed to scratch buffer printf.
- Casting to a bitstruct would be allowed even if the type was the wrong size.
- Generic modules parameterized with constants would sometimes get the wrong parameterized module name causing conversion errors #1192.
- Duplicate emit of expressions on negation would incorrectly compile negated macros.
- Casting a slice address to its pointer type should not compile #1193.
- Union is not properly zero-initialized with designated initializer #1194.
- Compile time fmod evaluates to 0 #1195.
- Assertion failed when casting (unsigned) argument to enum #1196
- Correct debug info on parameters without storage.
- Fix location on foreach debug output.
- Compiler crash on designated initializer for structs with bitstruct.

### Stdlib changes
- "init_new/init_temp" removed.
- LinkedList API rewritten.
- List "pop" and "remove" function now return Optionals.
- RingBuffer API rewritten. Allocator interface changed.
- Deprecated Allocator, DString and mem functions removed.
- "identity" functions are now constants for Matrix and Complex numbers.
- Removed 'append' from Object and List, replaced by 'push'.
- `GenericList` renamed `AnyList`.
- Proper handling of '.' and Win32 '//server' paths.
- Path normalization - fix possible null terminator out of bounds.
- Add 'zstr' variants for `string::new_format` / `string::tformat`.
- Fix mutex and wait signatures for Win32.

## 0.5.5 Change list

### Changes / improvements
- Disallow multiple `_` in a row in digits, e.g. `1__000`.
- Added `@link` attribute.
- New 'linker' build option.
- "linker" project setting updated, "system-linker" removed.

### Fixes
- Struct/union members now correctly rejects members without storage size #1147.
- `math::pow` will now correctly promote integer arguments.
- Pointer difference would fail where alignment != size (structs etc) #1150
- Fixed array calculation for npot2 vectors.
- $$memcpy_inline and $$memset_inline fixed.
- `.$Type = ...` and `.$foo = ...` now works #1156.
- `int.min` incorrect behaviour #1154.
- Bitstruct cast to other bitstruct by way of underlying type would fail #1159.
- Bug in `time.add_seconds` #1162.
- Remove initial './' in Win32 and convert '/' to '\' for paths when running a binary.
- 'output' directory for projects was incorrect in templates.
- Regression: no stacktrace.
- For MacOS, running with higher optimization would crash as initializers were removed.
- `compile-run` and `run` now returns the proper return code.
- Allow String constants -> ichar*, and allow integer pointers to explicitly convert between unsigned signed.
- Bug in unaligned return value lowering for Aarch64.

### Stdlib changes
- Added `new_aligned` and `alloc_aligned` functions to prevent accidental under-alignment when allocating simd.
- Fixes to realloc of aligned allocations
- Use native Windows calls on aligned allocations on Windows.
- mem::copy_inline, mem::clear_inline and mem::set_inline added.
- mem::copy / clear / set no longer has an `$inline` attribute.
- Native aligned libc malloc on Windows & POSIX.
- Simplification of the allocator interface.
- CoreFoundation only linked on MacOS when used.

## 0.5.4 Change list

### Changes / improvements
- Hash variables may now take a designated initializer.
- Added @safemacro to override the `@` requirement for non-function-like macros.
- More information available with debug log in non debug builds.
- Removed install_win_reqs.bat which didn't work well.
- Support `**` to mean `./**`
- MacOS init/finalizer now respects priority.
- Bitstructs supports `!=` and `==`.
- Support Windows `.def` files using `--windef`.
- Bitstructs now fold compile time constant bit ops.
- Fix issue where in some cases a constant global with a string wasn't folded (e.g. in asm stmts)
- Lateral implicit imports removed.
- Default to '.' if no libdir is specified.
- Improved error messages for `--lib`.
- Added `--linker` to set the linker #1067.

### Fixes
- Fixes to macro context evaluation with macro varargs.
- Dynamic methods registered before init functions on MacOS.
- Fixed clobber on x86 `cpuid` instruction.
- Removed invalid syntax from grammar.y.
- `output` project setting now respected.
- Aliased declarations caused errors when used in initializers.
- Aliased consts used as constant initializers caused errors.
- Exported module names replace `::` by `_`.
- Const ternary would evaluate incorrectly for ?:
- `$$MODULE` would report the incorrect module name in macros.
- Fixed debug info for globals and for/switch scopes.
- `out` now correctly detects subscript[] use.
- Ambiguous recursive imports are now correctly detected.
- Overzealous local escape check corrected #1127.
- Fixes to the matrix functions #1130.

### Stdlib changes
- Deprecated `Allocator` helper functions.
- Added `mem::allocator` functions corresponding to removed allocator functions.
- Changed `mem::new` / `mem::temp_new` to accept an optional initializer, and will clear by default.
- Mem `_clear` and `_zero` variants deprecated. "new_*" functions will clear by default.
- Mem "alloc_*" functions replace old "new_*" behaviour.
- Fixed temp memory issue with formatter.
- Added temp_push and temp_pop for pushing / popping the temp allocator manually (or from C).
- Added byte_size to `List`
- Added `GenericList`.

## 0.5.3 Change list

### Changes / improvements
- Migrate from using actual type with GEP, use i8 or i8 array instead.
- Optimize foreach for single element arrays.
- Move all calls to panic due to checks to the end of the function.

### Fixes
- Single module command line option was not respected.
- Fixed issue with compile time defined types (String in this case), which would crash the compiler in certain cases.
- Projects now correctly respect optimization directives.
- Generic modules now correctly follow the implicit import rules of regular modules.
- Passing an untyped list to a macro and then using it as a vaarg would crash the compiler.
- Extern const globals now work correctly.

### Stdlib changes
- init_new/init_temp deprecated, replaced by new_init and temp_init.

## 0.5.2 Change list

### Changes / improvements
- Allow trailing comma in calls and parameters #1092.

### Fixes
- Fixes issue where single character filenames like 'a.c3' would be rejected.
- Better errors when index type doesn't match len() when doing user defined foreach.
- Fixes to `to_int` for hexadecimal strings.
- Fixed issue when using a generic type from a generic type.
- Bug with vector parameters when the size > 2 and modified.
- Missing error on assigning to in-parameters through subscripting.
- Inference of a vector on the lhs of a binary expression would cause a crash.
- Fixes to PriorityQueue

### Stdlib changes
- Allow `to_int` family functions take a base, parsing base 2-10 and 16.

## 0.5.1 Change list

### Changes / improvements
- Improved error messages for const errors.
- Do not link with debug libraries unless using static libraries.
- Add 'print-linking' build option.
- System linker may be used even if the target arch is different from current.
- Slice -> array/vector works for constant slice lengths.

### Fixes
- On Aarch64 use the correct frame pointer type.
- On Aarch64 macOS, ensure the minimum version is 11.0 (Big Sur)
- Fixes to the yacc grammar.
- Dsym generation on macOS will correctly emit -arch.
- Stacktrace on signals on Linux when backtrace is available.

### Stdlib changes
- `delete` and `delete_range` added to DString.
- `Splitter` iterator added.
- `splitter` and `iterator` String methods.
- `load_new`, `load_buffer` and `load_temp` std::io::file functions.

## 0.5.0 Change List

### Changes / improvements
- Trackable allocator with leak allocation backtraces.
- `$defined` can take a list of expressions.
- `$and` compile time "and" which does not check expressions after the first is an error.
- `$is_const` returns true if an expression is compile time const.
- `$assignable` returns true is an expression may be implicitly cast to a type.
- `$checks` and `@checked` removed, replaced by an improved `$defined`
- Asm string blocks use AT&T syntax for better reliability.
- Distinct methods changed to separate syntax.
- 'exec' directive to run scripts at compile time.
- Project key descriptions in --list command.
- Added `init-lib` to simplify library creation.
- Local `const` work like namespaced global `const`.
- Added `$$atomic_fetch_*` builtins.
- vectors may now contain pointers.
- `void!` does not convert to `anyfault`.
- `$$masked_load` / `$$masked_store` / `$$gather` / `$$scatter` for vector masked load/store.
- `$$select` builtin for vector masked select.
- Added builtin benchmarks by `benchmark`, `compile-benchmark` commands and `@benchmark` attribute.
- Subtype matching in type switches.
- Added parentof typeid property.
- Slice assignment is expanded.
- Enforced optional handling.
- Better dead code analysis, and added dead code errors.
- Exhaustive switches with enums has better analysis.
- Globals may now be initialized with optional values.
- New generic syntax.
- Slice initialization.
- `$feature` for feature flags.
- Native stacktrace for Linux, MacOS and Windows.
- Macro ref parameters are now of pointer type and ref parameters are not assignable.
- Added `nextcase default`.
- Added `$embed` to embed binary data.
- Ad hoc generics are now allowed.
- Allow inferred type on method first argument.
- Fix to void expression blocks
- Temporary objects may now invoke methods using ref parameters.
- Delete object files after successful linking.
- Compile time subscript of constant strings and bytes.
- `@if` introduced, other top level conditional compilation removed.
- Dynamically dispatched interfaces with optional methods.
- `$if` now uses `$if <expr>:` syntax.
- `$assert` now uses `$assert <expr> : <optional message>`
- `$error` is syntax sugar for `$assert false : "Some message"`
- `$include`, `$echo` no longer has mandatory `()` around the arguments.
- `$exec` for including the output of files.
- `assert` no longer allows "try unwrap"
- Updated cpu arguments for x86
- Removed support for ranged case statements that were floats or enums, or non-constant.
- `nextcase` with a constant expression that does not match any case is an error.
- Dropped support for LLVM 13-14.
- Updated grammar and lexer definition.
- Removal of `$elif`.
- any / anyfault may now be aliased.
- `@stdcall` etc removed in favor of `@callconv`
- Empty fault definitions is now an error.
- Better errors on incorrect bitstruct syntax.
- Internal use wildcard type rather than optional wildcard.
- Experimental scaled vector type removed.
- Disallow parameterize attributes without parameters eg `define @Foo() = { @inline }`.
- Handle `@optreturn` contract, renamed `@return!`.
- Restrict interface style functions.
- Optional propagation and assignment '!' and '?' are flipped.
- Add `l` suffix (alias for i64).
- Allow getting the underlying type of anyfault.
- De-duplicate string constants.
- Change @extname => @extern.
- `define` and `typedef` removed.
- `define` is replaced by `def`.
- LLVM "wrapper" library compilation is exception free.
- `private` is replaced by attribute `@private`.
- Addition of `@local` for file local visibility.
- Addition of `@public` for overriding default visibility.
- Default visibility can be overridden per module compile unit. Eg `module foo @private`.
- Optimized macro codegen for -O0.
- Addition of unary `+`.
- Remove possibility to elide length when using ':' for slices.
- Remove the `:` and `;` used in $if, $switch etc.
- Faults have an ordinal.
- Generic module contracts.
- Type inference on enum comparisons, e.g `foo_enum == ABC`.
- Allow {} to initialize basic types.
- String literals default to `String`.
- More const modification detection.
- C3L zip support.
- Support printing object files.
- Downloading of libraries using vendor "fetch".
- Structural casts removed.
- Added "native" option for vector capability.
- `$$shufflevector` replaced with `$$swizzle` and `$$swizzle2`.
- Builtin swizzle accessors.
- Lambdas, e.g `a = int(x, y) => x + y`.
- $$FILEPATH builtin constant.
- `variant` renamed `any`.
- `anyerr` renamed `anyfault`.
- Added `$$wasm_memory_size` and `$$wasm_memory_grow` builtins.
- Add "link-args" for project.
- Possible to suppress entry points using `--no-entry`.
- Added `memory-env` option.
- Use the .wasm extension on WASM binaries.
- Update precedence clarification rules for ^|&.
- Support for casting any expression to `void`.
- Win 32-bit processor target removed.
- Insert null-check for contracts declaring & params.
- Support user defined attributes in generic modules.
- `--strip-unused` directive for small binaries.
- `$$atomic_store` and `$$atomic_load` added.
- `usz`/`isz` replaces `usize` and `isize`.
- `@export` attribute to determine what is visible in precompiled libraries.
- Disallow obviously wrong code returning a pointer to a stack variable.
- Add &^| operations for bitstructs.
- `@noinit` replaces `= void` to opt-out of implicit zeroing.
- Multiple declarations are now allowed in most places, eg `int a, b;`.
- Allow simplified (boolean) bitstruct definitions.
- Allow `@test` to be placed on module declarations.
- Updated name mangling for non-exports.
- `defer catch` and `defer try` statements added.
- Better errors from `$assert`.
- `@deprecated` attribute added.
- Allow complex array length inference, eg `int[*][2][*] a = ...`.
- Cleanup of cast code.
- Removal of `generic` keyword.
- Remove implicit cast enum <-> int.
- Allow enums to use a distinct type as the backing type.
- Update addition and subtraction on enums.
- `@ensure` checks only non-optional results.
- `assert` may now take varargs for formatting.

### Stdlib changes

- Tracking allocator with location.
- `init_new`/`init_temp` for allocating init methods.
- `DString.printf` is now `DString.appendf`.
- Tuple and Maybe types.
- `.as_str()` replaced by `.str_view()`
- Added `math::log(x , base)` and `math::ln(x)`.
- Hashmap keys implicitly copied if copy/free are defined.
- Socket handling.
- `csv` package.
- Many random functions.
- Updated posix/win32 stdlib namespacing
- `process` stdlib
- Stdlib updates to string.
- Many additions to `List`: `remove`, `array_view`, `add_all`, `compact` etc
- Added dstringwriter.
- Improved printf formatting.
- is_finite/is_nam/is_inf added.
- OnStack allocator to easily allocate a stack buffer.
- File enhancements: mkdir, rmdir, chdir.
- Path type for file path handling.
- Distinct `String` type.
- VarString replaced by DString.
- Removal of std::core::str.
- JSON parser and general Object type.
- Addition of `EnumMap`.
- RC4 crypto.
- Matrix identity macros.
- compare_exchange added.
- `printfln` and `println` renamed `printfn` and `printn`.
- Support of roundeven.
- Added easings.
- Updated complex/matrix, added quaternion maths.
- Improved support for freestanding.
- Improved windows main support, with @winmain annotations.
- `SimpleHeapAllocator` added.
- Added win32 standard types.
- Added `saturated` math.
- Added `@expect`, `@unlikely` and `@likely` macros.
- Temp allocator uses memory-env to determine starting size.
- Temp allocator is now accessed using `mem::temp()`, heap allocator using `allocator::heap()`.
- Float parsing added.
- Additions to std::net, ipv4/ipv6 parsing.
- Stream api.
- Random api.
- Sha1 hash function.
- Extended enumset functionality.
- Updated malloc/calloc/realloc/free removing old helper functions.
- Added TrackingAllocator.
- Add checks to prevent incorrect alignment on malloc.
- Updated clamp.
- Added `Clock` and `DateTime`.
- Added posix socket functions.

### Fixes
- Structs returned from macros and then indexed into directly could previously be miscompiled.
- Naked functions now correctly handles `asm`.
- Indexing into arrays would not always widen the index safely.
- Macros with implicit return didn't correctly deduct the return type.
- Reevaluating a bitstruct (due to checked) would break.
- Fix missing comparison between `any`.
- Fix issue of designated initializers containing bitstructs.
- Fix issue of designated initializers that had optional arguments.
- Fixed ++ and -- for bitstructs.
- Fix to bug where library source files were sometimes ignored.
- Types of arrays and vectors are consistently checked to be valid.
- Anonymous bitstructs check of duplicate member names fixed.
- Assignment to anonymous bitstruct members in structs.
- Fix casts on empty initializers.
- Fix to DString reserve.
- Fix where aliases did not do arithmetic promotion.
- @local declarations in generic modules available by accident.
- Fixes missing checks to body arguments.
- Do not create debug declaration for value-only parameter.
- Bug in alignment for atomics.
- Fix to bug when comparing nested arrays.
- Fix to bug when a macro is using rethrow.
- Fixes bug initializing a const struct with a const struct value.
- Fixes bug when `void` is passed to an "any"-vararg.
- Fixed defer/return value ordering in certain cases.
- Fixes to the x64 ABI.
- Updates to how variadics are implemented.
- Fixes to shift checks.
- Fixes to string parsing.
- Bug when rethrowing an optional from a macro which didn't return an optional.
- Fixed issues with ranged cases.
- Disallow trailing ',' in function parameter list.
- Fixed errors on flexible array slices.
- Fix of `readdir` issues on macOS.
- Fix to slice assignment of distinct types.
- Fix of issue casting slices to distinct types.
- Fixes to `split`, `rindex_of`.
- List no longer uses the temp allocator by default.
- Remove test global when not in test mode.
- Fix sum/product on floats.
- Fix error on void! return of macros.
- Removed too permissive casts on slices.
- Using C files correctly places objects in the build folder.
- Fix of overaligned deref.
- Fix negating a float vector.
- Fix where $typeof(x) { ... } would not be a valid compound literal.
- Fix so that using `var` in `if (var x = ...)` works correctly.
- Fix int[] -> void* casts.
- Fix in utf8to16 conversions.
- Updated builtin checking.
- Reduce formatter register memory usage.
- Fixes to the "any" type.
- Fix bug in associated values.
- More RISC-V tests and fixes to the ABI.
- Fix issue with hex floats assumed being double despite `f` suffix.
- Fix of the `tan` function.
- Fixes to the aarch64 ABI when passing invalid vectors.
- Fix creating typed compile time variables.
- Fix bug in !floatval codegen.
- Fix of visibility issues for generic methods.
- Fixes to `$include`.
- Fix of LLVM codegen for optionals in certain cases.
- Fix of `$vasplat` when invoked repeatedly.
- Fix to `$$DATE`.
- Fix of attributes on nested bitstructs.
- Fix comparing const values > 64 bits.
- Defer now correctly invoked in expressions like `return a > 0 ? Foo.ABC! : 1`.
- Fix conversion in `if (int x = foo())`.
- Delay C ABI lowering until requested to prevent circular dependencies.
- Fix issue with decls accidentally invalidated during `$checked` eval.
- Fold optional when casting slice to pointer.
- Fixed issue when using named arguments after varargs.
- Fix bug initializing nested struct/unions.
- Fix of bool -> vector cast.
- Correctly widen C style varargs for distinct types and optionals.
- Fix of too aggressive codegen in ternary codegen with array indexing.

## 0.4.0 Change List

- Compatibility with LLVM 16.
- Dropped LLVM 12 support.
- Updated vector comparisons.
- Built in unit testing with @test and compile-test
- Updated memory allocators. Added `@scoped` and `@pool` macros.
- Various bug fixes.
- Generic modules may now be generic over integers and booleans.
- Constant pointers may be compile time evaluated.
- Added many new builtins.
- Emit asm using `--emit-asm`.
- Added `--nostdlib` and `--nolibc`.
- Compiling for AVX can now select "native".
- Fixes to adding libraries at link time.
- Various improved error messages.
- Windows debug info fixes.
- Add of `foreach_r` for reverse list traversal.
- Script downloading the MSVC SDK to cross compile to windows.
- Many standard library additions.
- Extension methods may be added for built-in types.
- Macros may take vector and array arguments generic over length.
- Macro varargs with $vaarg, $vacount etc.
- Many vector builtins added as dot methods.
- in / out / inout doc parameters checked.
- Initial inline asm support for aarch64 and x64.
- Single line short function declaration.
- Added `$checks` builtin.
- Added `$include` builtin for including other text files.
- Optional single module compilation.
- Static initialization / finalization to have code running at start/end.
- C3 custom printf function in the stdlib.
- `[]=` overload now works correctly.
- Static libraries may now be built.
- More compile time reflection added and general cleanup done.
- usize/isize/iptrdiff/uptrdiff replaced by usz/isz.
- Add `var` to allow type inference on regular variables.
- LLVM codegen optimizations.
- `??` now allows chaining another optional.
- int128 support on all platforms.
- `import` is now allowed anywhere at the top level.
- `project.c3p` renamed `project.json`
- Update to project properties, e.g. "libs" -> "dependencies" etc.
- $$TIME, $$DATE and $$FUNCTION builtin defines added.
- `$echo` function to print messages at compile time.
- Improvements to untyped lists.
- Various builtins added: $$prefetch, $$reverse, $$shufflevector etc.

## 0.3.0 Change List

### Changes / improvements:

- Allow any expression as default expression.
- Allow using enums for indexing arrays.
- Added $convertable / $castable compile time functions.
- Removed ´func´ deprecated keyword
- Slicing a distinct type now returns the distinct type.
- Renamed @autoimport -> @builtin
- Zero length arrays not allowed
- Allow methods may use ref, pointer and value arguments as "self"
- Updated external name mangling
- More advanced introspection.
- @maydiscard and @nodiscard annotations
- New type promotion rules: The common type of int[x]* and int[y]* is int[]
- Added type.inner and type.len reflection.
- Support float mod operations.
- Add float.max/min.
- Allow [in] contract to be used on slices.
- Add linker and linked dir arguments to build files.
- Auto-import std::core.
- LLVM 15 support.
- Beter native file handling for MSVC
- New import rules – recursive imports
- Add lld linking for FreeBSD
- User defined attributes. @Foo = @inline
- Support enum associated values.
- @ is now part of the name of an attribute or a macro. Macros without '@' must be function-like.
- Ordinal based enums.
- Allow locals to shadow global variables.
- Prefer inferred constant over global in the case of MyEnum f = BAR;
- Enum and fault name reflection.
- Deref null error now panics in safe mode.

### Changes to stdlib:

- Updated allocators.
- Added enum_by_name.
- Moved bitcast to builtin module.
- Native printf for files and strings.
- Updated String.
- Comparison macros
- Added Binary-Heap Based Priority Queue by David Kopec
- Matrix Math Library by PixelRifts
- UTF conversions in "conv" module.

### Fixes:

- Attributes correctly checks for recursive definitions now.
- Added a max bitstruct size.
- Fix of expr location in args.
- Fixing distinct, typedef and bitstruct copying. Fix where global constants did not need to be constant.
- Better error on all upper parameter names.
- Fix constant typeid comparisons.
- Simplify and corrected if try/catch parsing.
- Fix bug with { [A] = 1 }
- Conversion unsigned int -> enum fixed.
- Fix bug preventing implicit & on optionals.
- More efficient int[] a = {}
- Fix bug in extension methods for generic types and typedefs
- Fix to extension methods in other modules.
- Disallow complist as a regular macro parameter.
- Fix in nested block handling
- Fix of error where {| |} with value return could have no final return
- Vararg abi fix
- Fix "libs" in project creation
- Fix bug with bit struct initialization and zeros
- Reduce size of memory pages used.
- Fix issues with union of const.
- Fix initialization of anonymous structs.
- Fix conversion between distinct void* and null
- Fix of default project creation target format.
- Fix of $sizeof(Type) => Type.sizeof
- Fix stack setting after error return.
- Fix module assignment of declarations
- Global @align fixed
- Fixes enum set with new ordinal based enums
- SysV ABI fix for passing certain things by struct.
- Fix implicitly converting to float in the case of myfloat *= -1<|MERGE_RESOLUTION|>--- conflicted
+++ resolved
@@ -15,12 +15,9 @@
 - Allow inout etc on untyped macro parameters even if they are not pointers.
 - Deprecate `add_array` in favour of `push_all` on lists.
 - Fix max module name to 31 chars and the entire module path to 63 characters.
-<<<<<<< HEAD
-- Improved directory creation error messages in project and library creation commands.
-=======
 - Improve error message for missing `$endif`.
 - `foo[x][y] = b` now interpreted as `(*&foo[x])[y] = b` which allows overloads to do chained [] accesses.
->>>>>>> 551ce34b
+- Improved directory creation error messages in project and library creation commands.
 
 ### Fixes
 - List.remove_at would incorrectly trigger ASAN.
