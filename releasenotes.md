# C3C Release Notes

## 0.7.3 Change list

### Changes / improvements
<<<<<<< HEAD
- Added support for custom file extensions in project.json targets.
=======
- `$typefrom` now also accepts a constant string, and so works like `$evaltype`.
- `$evaltype` is deprecated in favour of `$typefrom`.
>>>>>>> 9645bd32

### Fixes

### Stdlib changes

## 0.7.2 Change list

### Changes / improvements
- Better default assert messages when no message is specified #2122
- Add `--run-dir`, to specify directory for running executable using `compile-run` and `run` #2121.
- Add `run-dir` to project.json.
- Add `quiet` to project.json.
- Deprecate uXX and iXX bit suffixes.
- Add experimental LL / ULL suffixes for int128 and uint128 literals.
- Allow the right hand side of `|||` and `&&&` be runtime values.
- Added `@rnd()` compile time random function (using the `$$rnd()` builtin). #2078
- Add `math::@ceil()` compile time ceil function. #2134
- Improve error message when using keywords as functions/macros/variables #2133.
- Deprecate `MyEnum.elements`.
- Deprecate `SomeFn.params`.
- Improve error message when encountering recursively defined structs. #2146
- Limit vector max size, default is 4096 bits, but may be increased using --max-vector-size.
- Allow the use of `has_tagof` on builtin types.
- `@jump` now included in `--list-attributes` #2155.
- Add `$$matrix_mul` and `$$matrix_transpose` builtins.
- Add `d` as floating point suffix for `double` types.
- Deprecate `f32`, `f64` and `f128` suffixes.
- Allow recursive generic modules.
- Add deprecation for `@param foo "abc"`.
- Add `--header-output` and `header-output` options for controlling header output folder.
- Generic faults is disallowed.

### Fixes
- Assert triggered when casting from `int[2]` to `uint[2]` #2115
- Assert when a macro with compile time value is discarded, e.g. `foo();` where `foo()` returns an untyped list. #2117
- Fix stringify for compound initializers #2120.
- Fix No index OOB check for `[:^n]` #2123.
- Fix regression in Time diff due to operator overloading #2124.
- attrdef with any invalid name causes compiler assert #2128.
- Correctly error on `@attrdef Foo = ;`.
- Contract on trying to use Object without initializing it.
- Variable aliases of aliases would not resolve correctly. #2131
- Variable aliases could not be assigned to.
- Some folding was missing in binary op compile time resolution #2135.
- Defining an enum like `ABC = { 1 2 }` was accidentally allowed.
- Using a non-const as the end range for a bitstruct would trigger an assert.
- Incorrect parsing of ad hoc generic types, like `Foo{int}****` #2140.
- $define did not correctly handle generic types #2140.
- Incorrect parsing of call attributes #2144.
- Error when using named argument on trailing macro body expansion #2139.
- Designated const initializers with `{}` would overwrite the parent field.
- Empty default case in @jump switch does not fallthrough #2147.
- `&&&` was accidentally available as a valid prefix operator.
- Missing error on default values for body with default arguments #2148.
- `--path` does not interact correctly with relative path arguments #2149.
- Add missing `@noreturn` to `os::exit`.
- Implicit casting from struct to interface failure for inheriting interfaces #2151.
- Distinct types could not be used with tagof #2152.
- `$$sat_mul` was missing.
- `for` with incorrect `var` declaration caused crash #2154.
- Check pointer/slice/etc on `[out]` and `&` params. #2156.
- Compiler didn't check foreach over flexible array member, and folding a flexible array member was allowed #2164.
- Too strict project view #2163.
- Bug using `#foo` arguments with `$defined` #2173
- Incorrect ensure on String.split.
- Removed the naive check for compile time modification, which fixes #1997 but regresses in detection.

### Stdlib changes
- Added `String.quick_ztr` and `String.is_zstr`
- std::ascii moved into std::core::ascii. Old _m variants are deprecated, as is uint methods.
- Add `String.tokenize_all` to replace the now deprecated `String.splitter`
- Add `String.count` to count the number of instances of a string.
- Add `String.replace` and `String.treplace` to replace substrings within a string.
- Add `Duration * Int` and `Clock - Clock` overload.
- Add `DateTime + Duration` overloads.
- Add `Maybe.equals` and respective `==` operator when the inner type is equatable.
- Add `inherit_stdio` option to `SubProcessOptions` to inherit parent's stdin, stdout, and stderr instead of creating pipes. #2012
- Remove superfluous `cleanup` parameter in `os::exit` and `os::fastexit`.
- Add `extern fn ioctl(CInt fd, ulong request, ...)` binding to libc;

## 0.7.1 Change list

### Changes / improvements
- Better errors on some common casting mistakes (pointer->slice, String->ZString, deref pointer->array) #2064.
- Better errors trying to convert an enum to an int and vice versa.
- Function `@require` checks are added to the caller in safe mode. #186
- Improved error message when narrowing isn't allowed.
- Operator overloading for `+ - * / % & | ^ << >> ~ == != += -= *= /= %= &= |= ^= <<= >>=`
- Add `@operator_r` and `@operator_s` attributes.
- More stdlib tests: `sincos`, `ArenaAllocator`, `Slice2d`.
- Make aliases able to use `@deprecated`.
- Refactored stdlib file organization.
- Allow `@if` on locals.
- String str = "" is now guaranteed to be null terminated. #2083
- Improved error messages on `Foo { 3, abc }` #2099.
- `Foo[1..2] = { .baz = 123 }` inference now works. #2095
- Deprecated old inference with slice copy. Copying must now ensure a slicing operator at the end of the right hand side: `foo[1..2] = bar[..]` rather than the old `foo[1..2] = bar`. The old behaviour can be mostly retained with `--use-old-slice-copy`).
- Added `Enum.lookup` and `Enum.lookup_field`.
- `c3c build` picks first target rather than the first executable #2105.
- New Win32 Mutex, ConditionVariable and OnceFlag implementation

### Fixes
- Trying to cast an enum to int and back caused the compiler to crash.
- Incorrect rounding at compile time going from double to int.
- Regression with invalid setup of the WASM temp allocator.
- Correctly detect multiple overloads of the same type.
- ABI bug on x64 Linux / MacOS when passing a union containing a struct of 3 floats. #2087
- Bug with slice acces as inline struct member #2088.
- `@if` now does implicit conversion to bool like `$if`. #2086
- Fix broken enum inline -> bool conversions #2094.
- `@if` was ignored on attrdef, regression 0.7 #2093.
- `@ensure` was not included when the function doesn't return a value #2098.
- Added missing `@clone_aligned` and add checks to `@tclone`
- Comparing a distinct type with an enum with an inline distinct type failed unexpectedly.
- The `%s` would not properly print function pointers.
- Compiler crash when passing an untyped list as an argument to `assert` #2108.
- `@ensure` should be allowed to read "out" variables. #2107
- Error message for casting generic to incompatible type does not work properly with nested generics #1953
- Fixed enum regression after 0.7.0 enum change.
- ConditionVariable now properly works on Win32

### Stdlib changes
- Hash functions for integer vectors and arrays.
- Prefer `math::I` and `math::I_F` for `math::IMAGINARY` and `math::IMAGINARYF` the latter is deprecated.
- Add `array::contains` to check for a value in an array or slice.

## 0.7.0 Change list

### Changes / improvements
- Removed `Foo { 1, 2 }` initializer.
- Changed `Foo(<int>)` to `Foo {int}`.
- Removed `{| |}` expression blocks.
- Removed macro `&ref` and `$varef` parameters.
- Removed `$vaexpr(0)` syntax in favour of `$vaexpr[0]`
- Enum does not cast to/from an integer (its ordinal).
- Removed use of `void!` for main, test and benchmark functions.
- Removed `$or`, `$and`, `$concat` compile time functions.
- Removed `@adhoc` attribute.
- Disallow inline use of nested generics (e.g. `List{List{int}}`.
- Remove `.allocator = allocator` syntax for functions.
- Remove `@operator(construct)`.
- Removal of "any-switch".
- Allow swizzling assign, eg. `abc.xz += { 5, 10 };`
- Added `$$wstr16` and `$$wstr32` builtins.
- `$foreach` "()" replaced by trailing ":" `$foreach ($x, $y : $foo)` -> `$foreach $x, $y : $foo:`
- `$for` "()" replaced by trailing ":" `$for (var $x = 0; $x < FOO; $x++)` -> `$for var $x = 0; $x < FOO; $x++:`
- `$switch` "()" replaced by trailing ":" `$switch ($Type)` -> `$switch $Type:`
- Empty `$switch` requires trailing ":" `$switch` -> `$switch:`
- Rename `@return!` to `@return?` and change syntax to require ":" after faults.
- Remove `if (catch foo) { case ... }` syntax.
- Remove `[?]` syntax.
- Change `int!` to `int?` syntax.
- New `fault` declaration using `faultdef`.
- Enum associated values can reference the calling enum.
- Improve error message on `foo ?? io::EOF` with missing '?' #2036
- Make `@public` import recursive. #2018
- Fault nameof prefixes the first last module path, for instance `std::io::EOF` is rendered as `io::EOF`.
- Rename `def` to `alias`.
- Change `distinct` -> `typedef`.
- Order of attribute declaration is changed for `alias`.
- Added `LANGUAGE_DEV_VERSION` env constant.
- Rename `anyfault` -> `fault`.
- `!!foo` now works same as as `! ! foo`.
- Temp allocator now supports more than 2 in-flight stacks.
- Printing stacktrace uses its own temp allocator.
- Allow inferred type on body parameters. E.g. `@stack_mem(1024; alloc) { ... };`
- Use `@pool_init()` to set up a temp pool on a thread. Only the main thread has implicit temp pool setup.
- `tmem` is now a variable.
- Compile test and benchmark functions when invoking `--lsp` #2058.
- Added `@format` attribute for compile time printf validation #2057.
- Formatter no longer implicitly converts enums to ordinals.

### Fixes
- Fix address sanitizer to work on MachO targets (e.g. MacOS).
- Post and pre-decrement operators switched places for vector elements #2010.
- Aliases were incorrectly considered compile time constants.
- FreeBSD libc stat definitions were incorrect.
- Atomic max was incorrect.
- `"+".to_float()` would panic.
- `import` can now both be @public and @norecurse.
- Crash when trying to convert a struct slice to a vector #2039.
- Crash resolving a method on `Foo[2]` when `Foo` is distinct #2042.
- Bug due to missing cast when doing `$i[$x] = $z`.
- Incorrectly allowed getting pointer to a macro #2049.
- &self not runtime null-checked in macro #1827.
- Bug when printing a boolean value as an integer using printf.
- Show error when a generic module contains a self-generic type.
- "Single module" was not enforced when creating a static library using as a project target.

### Stdlib changes
- `new_*` functions in general moved to version without `new_` prefix.
- `string::new_from_*` changed to `string::from_*`.
- `String.to_utf16_copy` and related changed to `String.to_utf16`.
- `String.to_utf16_tcopy` and related changed to `String.to_temp_utf16`
- `mem::temp_new` changed to `mem::tnew`.
- `mem::temp_alloc` and related changed to `mem::talloc`.
- `mem::temp_new_array` changed to `mem::temp_array`.
- Add `ONHEAP` variants for List/HashMap for initializing global maps on the heap.
- Remove Vec2 and other aliases from std::math. Replace `.length_sq()` with `sq_magnitude()`
- Change all hash functions to have a common `hash` function.
- `@wstring`, `@wstring32`, `@char32` and `@char16` compile time macros added.
- Updates to `Atomic` to handle distinct types and booleans.
- Added `math::iota`.
- `@pool` no longer takes an argument.
- `Allocator` interface removes `mark` and `reset`.
- DynamicArenaAllocator has changed init function.
- Added `BackedArenaAllocator` which is allocated to a fixed size, then allocates on the backing allocator and supports mark/reset.
- `AnyList` now also defaults to the temp allocator.
- `os::getcwd` and `os::get_home_dir` requires an explicit allocator.
- `file::load_new` and `file::load_path_new` removed.
- `os::exit` and `os::fastexit` added.

## 0.6.8 Change list

### Changes / improvements
- Increase precedence of `(Foo) { 1, 2 }`
- Add `--enable-new-generics` to enable `Foo{int}` generic syntax.
- `{| |}` expression blocks deprecated.
- c3c `--test-leak-report` flag for displaying full memory lead report if any
- Output into /.build/obj/<platform> by default.
- Output llvm/asm into llvm/<platform> and asm/<platform> by default.
- Add flag `--suppress-run`. For commands which may run executable after building, skip the run step. #1931
- Add `--build-env` for build environment information.
- Deprecation of `@operator(construct)`.

### Fixes
- Bug appearing when `??` was combined with boolean in some cases.
- Test runner --test-disable-sort didn't work, c3c was expecting --test-nosort
- Test runner with tracking allocator assertion at failed test #1963
- Test runner with tracking allocator didn't properly handle teardown_fn
- Correctly give an error if a character literal contains a line break.
- Implicitly unwrapped optional value in defer incorrectly copied #1982.
- Crash when trying to define a method macro that isn't `@construct` but has no arguments.
- Regression, `.gitkeep` files were generated incorrectly.
- Aliases are now correctly handled as if they were variables/functions in regards to namespacing and accept `@builtin`.
- Correctly handle in/out when interacting with inout.
- Don't delete .o files not produced by the compiler.
- Fix optional jumps in expression lists, #1942.
- Several fixes for .o files and -o output, improving handling and naming.
- Fix bug casting bool to int to other int #1995.
- `@if` declarations were missing from -P output #1973.
- Check exe and lib output so -o works with directories.
- Swizzling an inline vector in a struct would cause a crash.
- Fixed error and poor error message when using an invalid target name.

### Stdlib changes

## 0.6.7 Change list

### Changes / improvements
- Contracts @require/@ensure are no longer treated as conditionals, but must be explicitly bool.
- Add `win-debug` setting to be able to pick dwarf for output #1855.
- Error on switch case fallthough if there is more than one newline #1849.
- Added flags to `c3c project view` to filter displayed properties
- Compile time array assignment #1806.
- Allow `+++` to work on all types of arrays.
- Allow `(int[*]) { 1, 2 }` cast style initialization.
- Experimental change from `[*]` to `[?]`
- Warn on if-catch with just a `default` case.
- Compile time array inc/dec.
- Improve error message when using ',' in struct declarations. #1920
- Compile time array assign ops, e.g. `$c[1] += 3` #1890.
- Add `inline` to enums #1819.
- Cleaner error message when missing comma in struct initializer #1941.
- Distinct inline void causes unexpected error if used in slice #1946.
- Allow `fn int test() => @pool() { return 1; }` short function syntax usage #1906.
- Test runner will also check for leaks.
- Improve inference on `??` #1943.
- Detect unaligned loads #1951.
- `Thread` no longer allocates memory on posix.

### Fixes
- Fix issue requiring prefix on a generic interface declaration.
- Fix bug in SHA1 for longer blocks #1854.
- Fix lack of location for reporting lambdas with missing return statement #1857.
- Compiler allows a generic module to be declared with different parameters #1856.
- Fix issue with `@const` where the statement `$foo = 1;` was not considered constant.
- Const strings and bytes were not properly converted to compile time bools.
- Concatenating a const empty slice with another array caused a null pointer access.
- Fix `linux-crt` and `linux-crtbegin` not getting recognized as a project paramater
- Fix dues to crash when converting a const vector to another vector #1864.
- Filter `$exec` output from `\r`, which otherwise would cause a compiler assert #1867.
- Fixes to `"exec" use, including issue when compiling with MinGW.
- Correctly check jump table size and be generous when compiling it #1877.
- Fix bug where .min/.max would fail on a distinct int #1888.
- Fix issue where compile time declarations in expression list would not be handled properly.
- Issue where trailing body argument was allowed without type even though the definition specified it #1879.
- Fix issues with @jump on empty `default` or only `default` #1893 #1894
- Fixes miscompilation of nested `@jump` #1896.
- Fixed STB_WEAK errors when using consts in macros in the stdlib #1871.
- Missing error when placing a single statement for-body on a new row #1892.
- Fix bug where in dead code, only the first statement would be turned into a nop.
- Remove unused $inline argument to mem::copy.
- Defer is broken when placed before a $foreach #1912.
- Usage of @noreturn macro is type-checked as if it returns #1913.
- Bug when indexing into a constant array at compile time.
- Fixing various issues around shifts, like `z <<= { 1, 2 }`.
- `return (any)&foo` would not be reported as an escaping variable if `foo` was a pointer or slice.
- Incorrect error message when providing too many associated values for enum #1934.
- Allow function types to have a calling convention. #1938
- Issue with defer copying when triggered by break or continue #1936.
- Assert when using optional as init or inc part in a for loop #1942.
- Fix bigint hex parsing #1945.
- `bigint::from_int(0)` throws assertion #1944.
- `write` of qoi would leak memory.
- Issue when having an empty `Path` or just "."
- `set_env` would leak memory.
- Fix issue where aligned bitstructs did not store/load with the given alignment.
- Fix issue in GrowableBitSet with sanitizers.
- Fix issue in List with sanitizers.
- Circumvent Aarch64 miscompilations of atomics.
- Fixes to ByteBuffer allocation/free.
- Fix issue where compiling both for asm and object file would corrupt the obj file output.
- Fix `poll` and `POLL_FOREVER`.
- Missing end padding when including a packed struct #1966.
- Issue when scalar expanding a boolean from a conditional to a bool vector #1954.
- Fix issue when parsing bitstructs, preventing them from implementing interfaces.
- Regression `String! a; char* b = a.ptr;` would incorrectly be allowed.
- Fix issue where target was ignored for projects.
- Fix issue when dereferencing a constant string.
- Fix problem where a line break in a literal was allowed.

### Stdlib changes
- Added '%h' and '%H' for printing out binary data in hexadecimal using the formatter.
- Added weakly linked `__powidf2`
- Added channels for threads.
- New `std::core::test` module for unit testing machinery.
- New unit test default runner.
- Added weakly linked `fmodf`.
- Add `@select` to perform the equivalent of `a ? x : y` at compile time.
- `HashMap` is now `Printable`.
- Add `allocator::wrap` to create an arena allocator on the stack from bytes.

## 0.6.6 Change list

### Changes / improvements
- Split help into normal and "full" help, #1703
- Removed 'headers' command line option.
- Add `enum.from_ordinal` and `fault.from_ordinal`
- Deprecate cast-style conversion from integer <-> enum.
- Make deprecation an error in test mode.
- Add `--win-vs-dirs` to override VS detection dirs.
- Add `"name"` project property to override the name of the resulting binary. #1719
- Improved `add-project` to take arguments.
- Improve error reporting when using type names as the function argument #1750.
- Improve ordering of method registration to support adding methods to generic modules with method constraints #1746
- Support experimental `@operator(construct)` operator overload.
- Allow using 'var' to declare lambdas in functions.
- Add 'validation' setting and make dead code a warning.
- Allow compile time `$foreach` iteration over constant Strings and bytes.
- Improved error message when accessing `@private` from other modules #1769.
- Include `@name` when searching for possible matches to `name` in the error message. #1779
- Improve `@param` parse errors #1777
- Improved `#foo` resolution inside of the compiler.
- Deprecated '&' macro arguments.
- Deprecate `fn void! main() type main functions.
- Deprecate old `void!` @benchmark and @test functions.
- Allow test runners to take String[] arguments.
- Added `--lsp` output.
- Improve the error message when running out of memory.
- Allowed passing arguments to @test / @benchmark runners via `c3c test[benchmark] -- -o --opt1 <arg1>`
- Handle bytes and string literals the same way in terms of zero termination.
- Function comments are stored and displayed with -P.
- Prevent `#hash` arguments from taking code that modifies ct variables. #1794
- Make stringify to recursively enter `#hash` expressions #1834.

### Fixes
- Fix case trying to initialize a `char[*]*` from a String.
- Fix Map & HashMap `put_all_for_create` not copying all elements, causing `init_from_map` to create incomplete copy.
- Fix bug when a macro calling an extern function was called in another module also declaring and calling the same function. #1690
- `static-lib` and `dynamic-lib` options from the command line now produces headers.
- Fix bug outputting exported functions without predefined extname.
- Fix problem where crt1 was linked for dynamic libraries on Linux and BSD. #1710
- Fix CRT detection on Arch Linux.
- Fix lexer allowing a trailing underscore (_) with hex and binary literals.
- Fix `--list-operators` CLI command printing underscore (_) and hash (#).
- Fix bug in temp allocator when temp memory is exhausted and allocation needs overaligned mem. #1715
- Incorrectly handles distinct enums and pointers with '+=' and '-=' #1717.
- Prevent DString from being initialized with "".
- Fix bug in OnStackAllocator when freeing overallocated data. #1720
- Use `weak_odr` rather than `weak` on Windows which seems to prevent issues such as #1704.
- Use `weak` on dyn-symbols on Linux.
- Fix crash on project.json not having an empty set of targets.
- Miscompile when indexing an array with small unsigned types for enums.
- Change CBool to be 1 byte.
- `any_to_int` checks value to be int and no longer works with enum.
- Add check in formatter printing "%c".
- Fix bug where `!!` and `!` was not recognized to jump out of the current scope.
- Fix bug when including compile time parameters in trailing body more than once.
- Fix issue with compiling a constant struct containing a string array in a local context.
- Fix error where panic would not properly stop the program when stacktrace couldn't be printed #1751.
- Macros with default arguments to `&`, `#` and type parameters didn't work as expected. #1754.
- `net::poll()` with negative timeout behaved incorrectly.
- Return type inference bugs with macros #1757
- `$defined` in a global scope should accept testing normal macros.
- Assert on add to uninitialized ct variable #1765.
- Dynamic function lookup fails after changing type without dummy anycast #1761
- $vasplat was allowed inside of a function when passed as an argument to a function.
- Prohibit raw vaargs in regular functions with a function body.
- Assert on certain slice to slice casts. #1768.
- Fix vector float -> bool conversion.
- Fix `+a = 1` erronously being accepted.
- Fix not freeing a zero length String
- Macros with trailing bodys aren't allowed as the single statement after a while loop with no body #1772.
- Deref subscripts as needed for macro ref method arguments. #1789
- Change ordering to simplify adding methods to type in conditional modules.
- `#foo` style arguments were not type checked when given a type. #1790
- Bug when using +++ on value build a slice or array: the rhs cast was not done.
- Fix bug preventing compile time slices from being iterated over with `$foreach`.
- Fix bug with defer assignment in macro #1807.
- Fix regression with swizzle references for vectors #1810.
- Assert when partially initializing a constant struct containing a slice #1812.
- Assert concatenating constant slices #1805.
- Do not link "ld" on Linux with no libc.
- Fix bug when multiple `$else` clauses followed an `$if` #1824.
- Report the correct type as not having a method when access fails #1828.
- Prevent temp arena scribbling from causing an asan warning. #1825
- Fix bug where `&i[0] = null` was not detected to be an error #1833.

### Stdlib changes
- Increase BitWriter.write_bits limit up to 32 bits.
- Updates to `Slice2d`, like `get_xy` and others.
- Added `iter()` `value_iter()` and `key_iter()` to HashMap.
- Add "tokenizer" to String.
- Add "skip_empty" to split methods. Add split_to_buffer method.
- Add `@enum_from_value`.
- Updated hash function.
- Added URL parser.
- Added convenience functions to `Maybe`.
- Added `String.trim_left()` and `.trim_right()`.
- Deprecation of several `&` macros.
- Format functions for timedates.
- Add `@assert_leak()` to assert on memory leaks in the scope.
- Added `double.set_high_word()`, `double.set_low_word()`, and `float.set_word()`.

## 0.6.5 Change list

### Changes / improvements
- Allow splat in initializers.
- Init command will now add `test-sources` to `project.json` #1520
- `a++` may be discarded if `a` is optional and ++/-- works for overloaded operators.
- Improve support for Windows cross compilation on targets with case sensitive file systems.
- Add "sources" support to library `manifest.json`, defaults to root folder if unspecified.
- Add char_at method in DString and operators [], len, []= and &[].
- Add `-q` option, make `--run-once` implicitly `-q`.
- Add `-v`, `-vv` and `-vvv` options for increasing verbosity, replacing debug-log and debug-stats options.

### Fixes
- Fix bug where `a > 0 ? f() : g()` could cause a compiler crash if both returned `void!`.
- `@builtin` was not respected for generic modules #1617.
- Fix issue writing a single byte in the WriteBuffer
- A distinct inline pointer type can now participate in pointer arithmetics.
- Support &a[0] returning the distinct type when applying it to a distinct of a pointer.
- Fix error when calling `HashMap.remove` on uninitialized `HashMap`.
- Fix issue with resolved try-unwrap in defer.
- Fix issue with overloaded subscript and ++/-- and assign ops (e.g. `*=`)
- Fix issue with properties in different targets not being respected #1633.
- Indexing an Optional slice would crash in codegen #1636.
- SimpleHeapAllocator bug when splitting blocks allowed memory overrun.
- Not possible to alias or take reference for extension methods on non-user defined types. #1637
- Prevent methods from using names of properties or fields. #1638
- b64 / hex data strings can now be used with \` as well.
- Contracts on generic modules would evaluate too late, sometimes not catching the error until it already occurred elsewhere.
- Fix bug preventing optionals from being used in ranges or as indices.
- Crash compiling for arm64 when returning 16 byte and smaller structs by value not a power of 2 #1649.
- Enforce single module compilation for static libraries to make constructors run properly.
- Crash when using --no-obj without compile-only. #1653
- Do not produce expression locations for windows.
- Issue where multiple methods were accepted for the same type.
- Issue where a method was linked to a type alias instead of the underlying type.
- Fix Fnv1a encoding.
- Fix issue with accessing arrays in access-overloaded types, e.g. `list[1][2]` #1665.
- Cast removing arbitrary array indices and converting them to pointers should always be fine #1664
- Incorrect "no-libc" definition of `cos`, making it unavailable for wasm.
- Fix issue with the adjoint and inverse calculations for `Matrix2x2`.
- It was possible to create 0 length arrays using byte literals. #1678
- Crash when a constant null typeid is checked for properties. #1679

### Stdlib changes
- Add `io::MultiReader`, `io::MultiWriter`, and `io::TeeReader` structs.
- Updated Base32 API.
- Add `file::save`.
- Add `memcpy` / `memset` / `memcmp` to nolibc.
- Add `sort::quickselect` to find the k-th smallest element in an unordered list.
- Add `sort::is_sorted` to determine if a list is sorted.
- Implement RFC 3986 for url encoding and decoding.

## 0.6.4 Change list

### Changes / improvements
- Const vector -> const slice implicit conversion.
- Slicing arrays, slices and bytes at compile time #1466.
- Better error for `int a[4] = ...`. #1518
- Better error for `int Foo(int a)` declarations #1516
- Improve error message in the case of `MyInterface x = foo;` #1522
- Deprecate `@adhoc`, allow non-nested ad hoc generic types.
- Constant bytes <=> char[] conversion should work #1514.
- Infer now works across ternary.
- Interfaces now support .ptr and .type directly without casting to `any`.
- Switch to `<* *>` docs.
- Improve error messages on expressions like `var $type = int;` #1553.
- Disallow casting a `void*` to `any` or an interface, unless it is `null`.
- Defer resolution of declarations when looked up in `def` aliased #1559.
- Adding constants to the Json AST #1540
- Adding info to the globals inside Json AST #1541
- Null-check function pointer invocation #1573.
- `string::new_struct_to_str` and `io::struct_to_format` to dump struct data.
- `io::print` will now print structs.
- Improve error message when using `void` aliases as variable storage type.
- Add a target type: "prepare" which doesn't compile anything (but may run `exec`)
- Improve error message on incorrect inner struct/union name #1847.

### Fixes
- `Unsupported int[*] $x = { 1, 2, 3, 4 }` #1489.
- Unexpected compile error using a typed constant with `copysign` #1517
- Incorrect subscript resolution #1519.
- Segfault with passing a program with `-` using stdin.
- Using no module with `-` would reject the program.
- Unintended deref of pointers with methods caused regression with hash function.
- Fix broken sincos function.
- Bug when a continue is copied in a defer.
- Compiler error when any/interface initialized using {} #1533.
- Bug when defers and $if were combined in a macro, which would cause miscompilation.
- Fixes to the CSV reader.
- Crash returning struct or vector from function using ternary expression #1537.
- Improved error message on invalid subscript index type #1535.
- Improved error message when declaring a variable `void!`.
- Cannot use void as a generic parameter #1546
- Interfaces not correctly copied with generics #1545
- Memory leak in keys.new_list fixed.
- Standard library is now correctly weakly linked, fixing the use of C3 .so together with executable. #1549, #1107.
- Wrong error message for interface methods with body #1536.
- Empty expression block would crash compiler with debug on #1554.
- Improve infer conversions on constants, e.g. `ZString a = foo ? "a" : "b";` #1561
- Show error when declarations do not start with `fn` in interfaces. #1565
- `if (try foo)` was handled incorrectly inside a defer.
- `&self` argument not implicitly null checked. #1556.
- `(uptr)&((Foo*)null).a` incorrectly inserts a null check. #1544
- Incorrect error message when `$eval` is provided an invalid string. #1570
- `HashMap.copy_keys` did not properly copy keys which needed to be allocated #1569
- Named vector component access would not fold at compile time. #1574
- `$define` would occasionally not properly evaluate declarations it encountered.
- Fixes with error handling recursive `@tag` #1583.
- Sometimes generating introspection info would not be in the global scope causing a crash #1586.
- @tag on macros cannot be retrieved with tagof #1582
- Taking the $typeof of a wildcard optional returns `void!`.
- Fix bug with enums with jump tables #1840.
- Enum associated declarations accidentally allowed declaration in function style. #1841
- Quicksort and insertsort incorrectly allowing arrays and vectors by value. #1845.

### Stdlib changes
- Remove unintended print of `char[]` as String
- Add read/write to stream with big endian ints.
- Move accidently hidden "wrap_bytes".
- Added CBool #1530.
- Added encoding/base32 module.

## 0.6.3 Change list

### Changes / improvements
- Introduce `arg: x` named arguments instead of `.arg = x`, deprecate old style.
- Support splat for varargs #1352.
- Allow `var` in lambdas in macros.
- Support `int[*] { 1, 2, 3 }` expressions.
- Support inline struct designated init as if inline was anonymous.
- Introduce the `.paramsof` property.
- Support environment variable 'C3C_LIB' to find the standard library.
- Support environment variable 'C3C_CC' to find the default C compiler.
- Support casting bitstructs to bool.
- Allow user-defined attributes to have typed parameters.
- Add `.gitkeep` files to project subfolders.
- Add `env::COMPILER_BUILD_HASH` and `env::COMPILER_BUILD_DATE`
- Support linking .o files in compilation command. #1417
- Slicing constant strings at compile time works.
- Add `project fetch` subcommand to fetch missing project dependencies (general and target specific)
- Ability of `vendor-fetch` to download the dependencies in the first specified path `dependencies-search-path`
- Ability of `vendor-fetch` to register the fetched dependencies in the project file.
- Allow the "self" parameter to be $/# for macro methods.
- Support compile time slicing of untyped lists.
- Allow specifying an import module using `@wasm` #1305.
- Deprecated inline generic types outside of struct definitions and macros unless marked `@adhoc`.
- Improved method detection in earlier stages of checking.
- Allow `@norecurse` attribute for non-recursive imports #1480.
- wasm32 / wasm64 targets are use-libc=no by default.
- Add hash/sha256 module

### Fixes
- Issue where a lambda wasn't correctly registered as external. #1408
- Generic methods were incorrectly registered as functions, leading to naming collisions. #1402
- Deprecated tuple / triple types.
- Converting a slice to a vector/array would copy too little data.
- Crash when reading an empty 'manifest.json'.
- "optsize" did not work correctly in project.json.
- `l[0].a = 1` now supported for overloads due to better lvalue handling #1357.
- Asserts are retained regardless of optimization when running tests.
- Limit object filename lengths. #1415
- Fix regression for `$include`.
- Correct '.so' suffix on dynamic libraries on Linux.
- Fix bug where inline index access to array in a struct would crash the compiler.
- Asserts are now correctly included and traced in when running tests.
- Use atexit to fix finalizers on Windows #1361.
- Fix bugs in "trap-on-wrap" #1434.
- Bug with casting anyfault to error.
- Lambda / function type would accidentally be processed as a method.
- Fix error message when not finding a particular function.
- Crash invoking a `@body` argument with the wrong number of parameters.
- Fix reordering semantics in struct assignment.
- Regression when passing types as `#expr` arguments. #1461
- Temp allocator overwrites data when doing reset on extra allocated pages. #1462
- User defined attributes could not have more than 1 parameter due to bug.
- Folding a constant array of structs at compile time would cause an assert.
- Enum attributes would be overwritten by enum value attributes.
- LLVM issue with try when bool is combined #1467.
- Segfault using ternary with no assignment #1468.
- Inner types make some errors misleading #1471.
- Fix bug when passing a type as a compile time value.
- Fix bug due to enum associated values not being checked for liveness.
- Regression when compile time accessing a union field not last assigned to.
- Safer seed of rand() for WASM without libc.
- Bad error message aliasing an ident with a path. #1481.
- Error when slicing a struct with an inline array #1488.
- Improved error messages on `Foo a = foo { 1 };` #1496
- Bug in json decoder escape handling.
- Fix bug when reading zip manifest, that would not return a zero terminated string. #1490
- Fix thread tests.
- Detect recursion errors on non-recursive mutexes in safe mode.
- Foreach over distinct pointer failed to be caught as error #1506.
- Foreach over distinct iterable would ignore operator(len).
- Compiler crash when compiling c code in a library without --obj-out #1503.

### Stdlib changes
- Additional init functions for hashmap.
- `format` functions are now functions and work better with splat.
- Add support for the QOI format.
- Add `io::read_new_fully` for reading to the end of a stream.
- Add `io::wrap_bytes` for reading bytes with `io` functions.
- Add `rnd` and `rand_in_range` default random functions.
- Additional timezone related functions for `datetime`.
- Added MD5 and crypto::safe_compare.
- Added generic HMAC.
- Added generic PBKDF2 implementation.
- DString `reverse`.
- `DString.insert_at` now has variants for other types.

## 0.6.2 Change list

### Changes / improvements

- Updated LLVM passes
- Added `is_substruct` type property.
- Scalar -> vector not implicit in call or assign.
- Added `--vector-conv` to enable the old scalar->vector conversion behaviour.
- Added "weak" type aliases `def Foo = my_foo::Foo @weak;`
- `*-add` keys in targets in `manifest.json` and `project.json` are deprecated.
- Made "add" the default for things like `sources`, `dependencies` and other keys in project and library files.
- Give some symbol name suggestions when the path is matched.
- Don't generate .o files on `compile` and `compile-run` if there is no `main`.
- c3c init-lib does not create the directory with the .c3l suffix #1253
- Permit foreach values to be optional.
- Add `--show-backtrace` option to disable backtrace for even smaller binary.
- Untested Xtensa support.
- && doesn't work correctly with lambdas #1279.
- Fix incorrect override of optimization levels when using projects.
- Add experimental `@noalias` attribute.
- Add a `--run-once` option to delete the output file after running it.
- Add `@const` attribute for macros, for better error messages with constant macros.
- Add `wincrt` setting to libraries.
- Add `+++` `&&&` `|||` as replacement for `$concat`, `$and` and `$or`.
- Add `methodsof` to type info for struct, union and bitstruct.
- Added `@tag` `tagof` and `has_tagof` to user defined types and members.
- Added `c-include-dirs` project/manifest setting.
- The compiler now skips UTF8 BOM.
- Printable values passed to the Formatter as pointers, will print as if passed by value.
- Pointers are rendered with "0x" prefix when passed to '%s'.
- Add temp allocator scribble.
- Use PIC by default on Linux.
- `$exec` may now provide a stdin parameter.
- Introduce `$vaarg[...]` syntax and deprecate the old `$vaarg(...)`.
- Similar change to `$vasplat`: `$vasplat` and `$vasplat[1..]`.
- Add `$member.get(value)` to replace `value.$eval($member.nameof)`
- Improve the error message when the compilation does not produce any files #1390.
- Add `fmod` implementation for nolibc.
- Allow `(Foo) { 1, 2 }` syntax for compound literals.

### Fixes

- Broken WASM library code.
- Regression: Invalid is_random implementation due to changes in 0.6.
- `dbghelp.lib` was linked even on nolibc on Windows.
- Fix incorrect linker selection on some platforms.
- Struct members declared in a single line declaration were not sharing attributes. #1266
- `opt` project setting now properly documented.
- Incorrect justify formatting of integers.
- Assertion with duplicate function pointer signatures #1286
- Distinct func type would not accept direct function address assign. #1287
- Distinct inline would not implement protocol if the inlined implemented it. #1292
- Distinct inline can now be called if it is aliasing a function pointer.
- Bug in List add_array when reserving memory.
- Fix issue where a compile time parameter is followed by "...".
- Fix issue with some conversions to untyped list.
- Issue where a `if (catch e = ...)` in a defer would be incorrectly copied. Causing codegen error.
- Variable in if-try / if-catch cannot be a reused variable name.
- Vararg interfaces were broken.
- LLVM codegen for constants in enums could fail.
- Fixes to the socket functions.
- Improved output when pointer is out of range.
- Better error when casting to a distinct fails.
- With single module, name the .o file after what `-o` provides. #1306
- Bitstruct members can now have attributes.
- `%` analysis was incorrect for int vectors.
- When resolving inherited interfaces, the interface type wasn't always resolved.
- Fix issues when checking methods and interfaces hasn't been resolved yet.
- Fix Vec2.angle
- Update to libc::setjmp on Win32, to do no stack unwinding.
- Recursively follow interfaces when looking up method.
- Int128 alignment change in LLVM fixed on x64.
- Fix interface lazy resolution errors.
- Interface resolution when part of generics #1348.
- Assert not properly traced #1354.
- Ordering issues with `$include` / `$exec` fixed #1302.
- Issues with wincrt linking.
- Debug info with recursive canonical type usage could cause segfault.
- Missing check on optional left hand side for `s.x`.
- Incorrect zero analysis on `foo["test"] = {}` #1360.
- Bug converting untyped list #1360.
- Benchmark / test no longer suppresses debug info. #1364.
- Bug when compile time subtracting a distinct type.
- `insert_at` incorrectly prevented inserts at the end of a list.
- Fix aligned alloc for Win32 targets.
- Compiler didn't detect when a module name was used both as a generic and regular module.
- Assigning a const zero to an aliased distinct caused an error.
- `--path` is now properly respected.
- `--test` will now provide the full filename and the column.
- Fix of bug in `defer (catch err)` with a direct return error.
- Too restrictive compile time checks for @const.
- Fixes to wasm nolibc in the standard library.
- Fixed int128 div/mod.
- Fix WASM memory init priority.
- Fix bug with `defer (catch err)` when used together with regular defer.
- Methods can now properly be aliased using `def` #1393.
- Memory leak in Object when not using temp allocators.
- Tracking allocator would double the allocations in the report.
- `printf` will now show errors in the output when there are errors.
- Bug where `if try` would work incorrectly in a macro.
- Prevent loading / storing large structs with LLVM.

### Stdlib changes

- `send` and `recv` added to `libc` for Posix / Win32.
- Add support to destroy temp allocators.
- Deprecated `path.append`, `path.tappend`, `getcwd`, `tgetcwd`, `path.absolute`, `ls`.
- Deprecated `env::get_config_dir`, replaced by `env::new_get_config_dir`.
- Added `path.has_extension`, `path.new_append`, `path.temp_append`, `new_cwd`, `temp_cwd`, `path.new_absolute`, `new_ls`, `temp_ls`.
- Added `dstring.replace`
- New hashmap type, `Map`
- Added `ElasticArray`.
- Added `types::is_signed`, `types::is_unsigned` and `types::inner_type`.

## 0.6.1 Change list

### Changes / improvements
- Addition of $append and $concat functions.
- Added $$str_hash, $$str_upper, $$str_lower, $$str_find builtins.
- Improved error notes when call expressions have errors.
- Trailing body arguments may now be `&ref`, `#hash`, `$const` and `$Type` arguments.
- "panic-msg" setting to suppress panic message output.
- Require `@export` functions to have `@export` types.
- Disallow leading/trailing/duplicate '_' in module names.
- Updated mangling.
- Added `$$unaligned_load` and `$$unaligned_store`.
- `--no-headers` option to suppress creating headers when generating a library.
- Support c-file compilation in libraries.
- Allow using $defined(&a[1]) to check if the operation is supported.
- Max number of members in a struct is limited to 65535.
- The maximum number of parameters in a call is now 255, up from 127.
- Array comparison now uses built-in memcmp on LLVM to enable optimizations.
- Prevent implicit array casts to pointers with higher alignment #1237.
- Macro `$case` statements now pick the first match and does not evaluate the rest.
- `manifest.json` is now checked for incorrect keys.
- Added `--list-manifest-properties` to list the available properties in `manifest.json`.
- Indexing into a constant array / struct now works at compile time.
- Improved error message when trying user foreach with an untyped list.
- RISCV asm support.

### Fixes
- Error with unsigned compare in `@ensure` when early returning 0 #1207.
- Prevent Mach-O from removing `@init` and `@dynamic` in a more reliable way #1200.
- Fix of missing copy of parameterized custom attributes.
- Fixed crash on certain recursive function definitions #1209.
- Return the typekind "FUNC" for a function pointer.
- No longer possible to dereference a function pointer.
- Fix bug with @jump miscompile.
- Bit negate does implicit integer promotion.
- Bitstructs, unions and flexible arrays now correctly emitted in headers.
- Fix distinct inline conversions.
- Bit negating const zero flags would give an incorrect result.
- Fix to scalar -> vector conversions.
- Bug fix for rethrow + defer catch.
- Wrong size for structs containing overaligned structs #1219
- $typeof(*x) should be valid when x is an `[out]` parameter #1226
- Fix ABI lowering for 128 bit vectors on Linux.
- Bad error message when using a generic method without generic parameters #1228
- Private function called from nested macro not visible to linker #1232
- Bitstructs in structs would not be correctly be handled in some cases.
- Fix problem where a $$FUNC would return "<GLOBAL>" when evaluated for a static in a function #1236.
- `ordinal` is no longer a valid associated value name for enums.
- Constants defined by indexing into another constant could fail codegen.
- Stdlib nolibc code bugs fixed.
- Regression: duplicate symbols with static variable declared in macro #1248.
- Unsplat with named parameters was accidentally disallowed.
- Reference parameter doesn't work with vector subscript #1250.
- The msvc_sdk script failed to work properly on windows when run in folders with spaces.
- Using winmain would call the wrong definition #1265.
- DynamicArenaAllocator would not correctly free.

### Stdlib changes
- Added `remove_first_item` `remove_last_item` and `remove_item` as aliases for the `match` functions.
- Added @str_hash, @str_upper, @str_lower, @str_find compile time macros.
- Remove "panic" text from unreachable() when safe mode is turned off.
- Added `@unaligned_store` and `@unaligned_load`.
- Null ZString, DString or pointer prints "(null)" for printf.
- Updated sorting API.
- Insertion sort and counting sort added.
- Added missing `mem` and `mem::allocator` functions for aligned allocations.
- Added `new_init_with_array` and `temp_init_with_array` for List.
- Fixed posix `NativeMutex.lock_timeout`.
- Fixed `env::ARCH_32_BIT` and `env::ARCH_64_BIT`.
- Added `time::us`.

## 0.6.0 Change list

### Changes / improvements
- `@default` implementations for interfaces removed.
- `any*` => `any`, same for interfaces.
- Private / local globals now have `internal` visibility in LLVM.
- Updated enum syntax.
- 'rgba' also available for swizzling.
- The name "subarray" has been replaced by the more well known name "slice' across the codebase.
- Improved alignment handling.
- Add `--output-dir` to command line. #1155
- Allow making distinct types out of "void", "typeid", "anyfault" and faults.
- Removed `--system-linker` setting.
- "Try" expressions may not be any binary or unary expressions. So for example `try foo() + 1` is disallowed.
- Added `$$REGISTER_SIZE` for int register size.
- `assert(false)` only allowed in unused branches or in tests. Compile time failed asserts is a compile time error.
- Require expression blocks returning values to have the value used.
- Detect "unsigned >= 0" as errors.
- Improve callstack debug information #1184.
- Request jump table using @jump for switches.
- Improved inline debug information.
- Improved error messages on inlined macros.
- Introduce MSVC compatible SIMD ABI.
- `$foreach` doesn't create an implicit syntactic scope.
- Error of `@if` depends on `@if`
- Support `defer (catch err)`
- Added `print-input` command argument to print all files used for compilation
- Allow recursive function definitions as long as they are pointers. #1182
- Default CPU to native if less than AVX, otherwise use AVX.
- Bounds checking on length for `foo[1:2]` slicing #1191.
- Foreach uses non-wrapping add/dec.

### Fixes
- Fixed issue in safe mode when converting enums.
- Better checking of operator methods.
- Bug when assigning an optional from an optional.
- Lambdas were not type checked thoroughly #1185.
- Fix problems using reflection on interface types #1203.
- `@param` with unnamed macro varargs could crash the compiler.
- Compiler crash using enum nameof from different module #1205.
- Incorrect length passed to scratch buffer printf.
- Casting to a bitstruct would be allowed even if the type was the wrong size.
- Generic modules parameterized with constants would sometimes get the wrong parameterized module name causing conversion errors #1192.
- Duplicate emit of expressions on negation would incorrectly compile negated macros.
- Casting a slice address to its pointer type should not compile #1193.
- Union is not properly zero-initialized with designated initializer #1194.
- Compile time fmod evaluates to 0 #1195.
- Assertion failed when casting (unsigned) argument to enum #1196
- Correct debug info on parameters without storage.
- Fix location on foreach debug output.
- Compiler crash on designated initializer for structs with bitstruct.

### Stdlib changes
- "init_new/init_temp" removed.
- LinkedList API rewritten.
- List "pop" and "remove" function now return Optionals.
- RingBuffer API rewritten. Allocator interface changed.
- Deprecated Allocator, DString and mem functions removed.
- "identity" functions are now constants for Matrix and Complex numbers.
- Removed 'append' from Object and List, replaced by 'push'.
- `GenericList` renamed `AnyList`.
- Proper handling of '.' and Win32 '//server' paths.
- Path normalization - fix possible null terminator out of bounds.
- Add 'zstr' variants for `string::new_format` / `string::tformat`.
- Fix mutex and wait signatures for Win32.

## 0.5.5 Change list

### Changes / improvements
- Disallow multiple `_` in a row in digits, e.g. `1__000`.
- Added `@link` attribute.
- New 'linker' build option.
- "linker" project setting updated, "system-linker" removed.

### Fixes
- Struct/union members now correctly rejects members without storage size #1147.
- `math::pow` will now correctly promote integer arguments.
- Pointer difference would fail where alignment != size (structs etc) #1150
- Fixed array calculation for npot2 vectors.
- $$memcpy_inline and $$memset_inline fixed.
- `.$Type = ...` and `.$foo = ...` now works #1156.
- `int.min` incorrect behaviour #1154.
- Bitstruct cast to other bitstruct by way of underlying type would fail #1159.
- Bug in `time.add_seconds` #1162.
- Remove initial './' in Win32 and convert '/' to '\' for paths when running a binary.
- 'output' directory for projects was incorrect in templates.
- Regression: no stacktrace.
- For MacOS, running with higher optimization would crash as initializers were removed.
- `compile-run` and `run` now returns the proper return code.
- Allow String constants -> ichar*, and allow integer pointers to explicitly convert between unsigned signed.
- Bug in unaligned return value lowering for Aarch64.

### Stdlib changes
- Added `new_aligned` and `alloc_aligned` functions to prevent accidental under-alignment when allocating simd.
- Fixes to realloc of aligned allocations
- Use native Windows calls on aligned allocations on Windows.
- mem::copy_inline, mem::clear_inline and mem::set_inline added.
- mem::copy / clear / set no longer has an `$inline` attribute.
- Native aligned libc malloc on Windows & POSIX.
- Simplification of the allocator interface.
- CoreFoundation only linked on MacOS when used.

## 0.5.4 Change list

### Changes / improvements
- Hash variables may now take a designated initializer.
- Added @safemacro to override the `@` requirement for non-function-like macros.
- More information available with debug log in non debug builds.
- Removed install_win_reqs.bat which didn't work well.
- Support `**` to mean `./**`
- MacOS init/finalizer now respects priority.
- Bitstructs supports `!=` and `==`.
- Support Windows `.def` files using `--windef`.
- Bitstructs now fold compile time constant bit ops.
- Fix issue where in some cases a constant global with a string wasn't folded (e.g. in asm stmts)
- Lateral implicit imports removed.
- Default to '.' if no libdir is specified.
- Improved error messages for `--lib`.
- Added `--linker` to set the linker #1067.

### Fixes
- Fixes to macro context evaluation with macro varargs.
- Dynamic methods registered before init functions on MacOS.
- Fixed clobber on x86 `cpuid` instruction.
- Removed invalid syntax from grammar.y.
- `output` project setting now respected.
- Aliased declarations caused errors when used in initializers.
- Aliased consts used as constant initializers caused errors.
- Exported module names replace `::` by `_`.
- Const ternary would evaluate incorrectly for ?:
- `$$MODULE` would report the incorrect module name in macros.
- Fixed debug info for globals and for/switch scopes.
- `out` now correctly detects subscript[] use.
- Ambiguous recursive imports are now correctly detected.
- Overzealous local escape check corrected #1127.
- Fixes to the matrix functions #1130.

### Stdlib changes
- Deprecated `Allocator` helper functions.
- Added `mem::allocator` functions corresponding to removed allocator functions.
- Changed `mem::new` / `mem::temp_new` to accept an optional initializer, and will clear by default.
- Mem `_clear` and `_zero` variants deprecated. "new_*" functions will clear by default.
- Mem "alloc_*" functions replace old "new_*" behaviour.
- Fixed temp memory issue with formatter.
- Added temp_push and temp_pop for pushing / popping the temp allocator manually (or from C).
- Added byte_size to `List`
- Added `GenericList`.

## 0.5.3 Change list

### Changes / improvements
- Migrate from using actual type with GEP, use i8 or i8 array instead.
- Optimize foreach for single element arrays.
- Move all calls to panic due to checks to the end of the function.

### Fixes
- Single module command line option was not respected.
- Fixed issue with compile time defined types (String in this case), which would crash the compiler in certain cases.
- Projects now correctly respect optimization directives.
- Generic modules now correctly follow the implicit import rules of regular modules.
- Passing an untyped list to a macro and then using it as a vaarg would crash the compiler.
- Extern const globals now work correctly.

### Stdlib changes
- init_new/init_temp deprecated, replaced by new_init and temp_init.

## 0.5.2 Change list

### Changes / improvements
- Allow trailing comma in calls and parameters #1092.

### Fixes
- Fixes issue where single character filenames like 'a.c3' would be rejected.
- Better errors when index type doesn't match len() when doing user defined foreach.
- Fixes to `to_int` for hexadecimal strings.
- Fixed issue when using a generic type from a generic type.
- Bug with vector parameters when the size > 2 and modified.
- Missing error on assigning to in-parameters through subscripting.
- Inference of a vector on the lhs of a binary expression would cause a crash.
- Fixes to PriorityQueue

### Stdlib changes
- Allow `to_int` family functions take a base, parsing base 2-10 and 16.

## 0.5.1 Change list

### Changes / improvements
- Improved error messages for const errors.
- Do not link with debug libraries unless using static libraries.
- Add 'print-linking' build option.
- System linker may be used even if the target arch is different from current.
- Slice -> array/vector works for constant slice lengths.

### Fixes
- On Aarch64 use the correct frame pointer type.
- On Aarch64 macOS, ensure the minimum version is 11.0 (Big Sur)
- Fixes to the yacc grammar.
- Dsym generation on macOS will correctly emit -arch.
- Stacktrace on signals on Linux when backtrace is available.

### Stdlib changes
- `delete` and `delete_range` added to DString.
- `Splitter` iterator added.
- `splitter` and `iterator` String methods.
- `load_new`, `load_buffer` and `load_temp` std::io::file functions.

## 0.5.0 Change List

### Changes / improvements
- Trackable allocator with leak allocation backtraces.
- `$defined` can take a list of expressions.
- `$and` compile time "and" which does not check expressions after the first is an error.
- `$is_const` returns true if an expression is compile time const.
- `$assignable` returns true is an expression may be implicitly cast to a type.
- `$checks` and `@checked` removed, replaced by an improved `$defined`
- Asm string blocks use AT&T syntax for better reliability.
- Distinct methods changed to separate syntax.
- 'exec' directive to run scripts at compile time.
- Project key descriptions in --list command.
- Added `init-lib` to simplify library creation.
- Local `const` work like namespaced global `const`.
- Added `$$atomic_fetch_*` builtins.
- vectors may now contain pointers.
- `void!` does not convert to `anyfault`.
- `$$masked_load` / `$$masked_store` / `$$gather` / `$$scatter` for vector masked load/store.
- `$$select` builtin for vector masked select.
- Added builtin benchmarks by `benchmark`, `compile-benchmark` commands and `@benchmark` attribute.
- Subtype matching in type switches.
- Added parentof typeid property.
- Slice assignment is expanded.
- Enforced optional handling.
- Better dead code analysis, and added dead code errors.
- Exhaustive switches with enums has better analysis.
- Globals may now be initialized with optional values.
- New generic syntax.
- Slice initialization.
- `$feature` for feature flags.
- Native stacktrace for Linux, MacOS and Windows.
- Macro ref parameters are now of pointer type and ref parameters are not assignable.
- Added `nextcase default`.
- Added `$embed` to embed binary data.
- Ad hoc generics are now allowed.
- Allow inferred type on method first argument.
- Fix to void expression blocks
- Temporary objects may now invoke methods using ref parameters.
- Delete object files after successful linking.
- Compile time subscript of constant strings and bytes.
- `@if` introduced, other top level conditional compilation removed.
- Dynamically dispatched interfaces with optional methods.
- `$if` now uses `$if <expr>:` syntax.
- `$assert` now uses `$assert <expr> : <optional message>`
- `$error` is syntax sugar for `$assert false : "Some message"`
- `$include`, `$echo` no longer has mandatory `()` around the arguments.
- `$exec` for including the output of files.
- `assert` no longer allows "try unwrap"
- Updated cpu arguments for x86
- Removed support for ranged case statements that were floats or enums, or non-constant.
- `nextcase` with a constant expression that does not match any case is an error.
- Dropped support for LLVM 13-14.
- Updated grammar and lexer definition.
- Removal of `$elif`.
- any / anyfault may now be aliased.
- `@stdcall` etc removed in favor of `@callconv`
- Empty fault definitions is now an error.
- Better errors on incorrect bitstruct syntax.
- Internal use wildcard type rather than optional wildcard.
- Experimental scaled vector type removed.
- Disallow parameterize attributes without parameters eg `define @Foo() = { @inline }`.
- Handle `@optreturn` contract, renamed `@return!`.
- Restrict interface style functions.
- Optional propagation and assignment '!' and '?' are flipped.
- Add `l` suffix (alias for i64).
- Allow getting the underlying type of anyfault.
- De-duplicate string constants.
- Change @extname => @extern.
- `define` and `typedef` removed.
- `define` is replaced by `def`.
- LLVM "wrapper" library compilation is exception free.
- `private` is replaced by attribute `@private`.
- Addition of `@local` for file local visibility.
- Addition of `@public` for overriding default visibility.
- Default visibility can be overridden per module compile unit. Eg `module foo @private`.
- Optimized macro codegen for -O0.
- Addition of unary `+`.
- Remove possibility to elide length when using ':' for slices.
- Remove the `:` and `;` used in $if, $switch etc.
- Faults have an ordinal.
- Generic module contracts.
- Type inference on enum comparisons, e.g `foo_enum == ABC`.
- Allow {} to initialize basic types.
- String literals default to `String`.
- More const modification detection.
- C3L zip support.
- Support printing object files.
- Downloading of libraries using vendor "fetch".
- Structural casts removed.
- Added "native" option for vector capability.
- `$$shufflevector` replaced with `$$swizzle` and `$$swizzle2`.
- Builtin swizzle accessors.
- Lambdas, e.g `a = int(x, y) => x + y`.
- $$FILEPATH builtin constant.
- `variant` renamed `any`.
- `anyerr` renamed `anyfault`.
- Added `$$wasm_memory_size` and `$$wasm_memory_grow` builtins.
- Add "link-args" for project.
- Possible to suppress entry points using `--no-entry`.
- Added `memory-env` option.
- Use the .wasm extension on WASM binaries.
- Update precedence clarification rules for ^|&.
- Support for casting any expression to `void`.
- Win 32-bit processor target removed.
- Insert null-check for contracts declaring & params.
- Support user defined attributes in generic modules.
- `--strip-unused` directive for small binaries.
- `$$atomic_store` and `$$atomic_load` added.
- `usz`/`isz` replaces `usize` and `isize`.
- `@export` attribute to determine what is visible in precompiled libraries.
- Disallow obviously wrong code returning a pointer to a stack variable.
- Add &^| operations for bitstructs.
- `@noinit` replaces `= void` to opt-out of implicit zeroing.
- Multiple declarations are now allowed in most places, eg `int a, b;`.
- Allow simplified (boolean) bitstruct definitions.
- Allow `@test` to be placed on module declarations.
- Updated name mangling for non-exports.
- `defer catch` and `defer try` statements added.
- Better errors from `$assert`.
- `@deprecated` attribute added.
- Allow complex array length inference, eg `int[*][2][*] a = ...`.
- Cleanup of cast code.
- Removal of `generic` keyword.
- Remove implicit cast enum <-> int.
- Allow enums to use a distinct type as the backing type.
- Update addition and subtraction on enums.
- `@ensure` checks only non-optional results.
- `assert` may now take varargs for formatting.

### Stdlib changes

- Tracking allocator with location.
- `init_new`/`init_temp` for allocating init methods.
- `DString.printf` is now `DString.appendf`.
- Tuple and Maybe types.
- `.as_str()` replaced by `.str_view()`
- Added `math::log(x , base)` and `math::ln(x)`.
- Hashmap keys implicitly copied if copy/free are defined.
- Socket handling.
- `csv` package.
- Many random functions.
- Updated posix/win32 stdlib namespacing
- `process` stdlib
- Stdlib updates to string.
- Many additions to `List`: `remove`, `array_view`, `add_all`, `compact` etc
- Added dstringwriter.
- Improved printf formatting.
- is_finite/is_nam/is_inf added.
- OnStack allocator to easily allocate a stack buffer.
- File enhancements: mkdir, rmdir, chdir.
- Path type for file path handling.
- Distinct `String` type.
- VarString replaced by DString.
- Removal of std::core::str.
- JSON parser and general Object type.
- Addition of `EnumMap`.
- RC4 crypto.
- Matrix identity macros.
- compare_exchange added.
- `printfln` and `println` renamed `printfn` and `printn`.
- Support of roundeven.
- Added easings.
- Updated complex/matrix, added quaternion maths.
- Improved support for freestanding.
- Improved windows main support, with @winmain annotations.
- `SimpleHeapAllocator` added.
- Added win32 standard types.
- Added `saturated` math.
- Added `@expect`, `@unlikely` and `@likely` macros.
- Temp allocator uses memory-env to determine starting size.
- Temp allocator is now accessed using `mem::temp()`, heap allocator using `allocator::heap()`.
- Float parsing added.
- Additions to std::net, ipv4/ipv6 parsing.
- Stream api.
- Random api.
- Sha1 hash function.
- Extended enumset functionality.
- Updated malloc/calloc/realloc/free removing old helper functions.
- Added TrackingAllocator.
- Add checks to prevent incorrect alignment on malloc.
- Updated clamp.
- Added `Clock` and `DateTime`.
- Added posix socket functions.

### Fixes
- Structs returned from macros and then indexed into directly could previously be miscompiled.
- Naked functions now correctly handles `asm`.
- Indexing into arrays would not always widen the index safely.
- Macros with implicit return didn't correctly deduct the return type.
- Reevaluating a bitstruct (due to checked) would break.
- Fix missing comparison between `any`.
- Fix issue of designated initializers containing bitstructs.
- Fix issue of designated initializers that had optional arguments.
- Fixed ++ and -- for bitstructs.
- Fix to bug where library source files were sometimes ignored.
- Types of arrays and vectors are consistently checked to be valid.
- Anonymous bitstructs check of duplicate member names fixed.
- Assignment to anonymous bitstruct members in structs.
- Fix casts on empty initializers.
- Fix to DString reserve.
- Fix where aliases did not do arithmetic promotion.
- @local declarations in generic modules available by accident.
- Fixes missing checks to body arguments.
- Do not create debug declaration for value-only parameter.
- Bug in alignment for atomics.
- Fix to bug when comparing nested arrays.
- Fix to bug when a macro is using rethrow.
- Fixes bug initializing a const struct with a const struct value.
- Fixes bug when `void` is passed to an "any"-vararg.
- Fixed defer/return value ordering in certain cases.
- Fixes to the x64 ABI.
- Updates to how variadics are implemented.
- Fixes to shift checks.
- Fixes to string parsing.
- Bug when rethrowing an optional from a macro which didn't return an optional.
- Fixed issues with ranged cases.
- Disallow trailing ',' in function parameter list.
- Fixed errors on flexible array slices.
- Fix of `readdir` issues on macOS.
- Fix to slice assignment of distinct types.
- Fix of issue casting slices to distinct types.
- Fixes to `split`, `rindex_of`.
- List no longer uses the temp allocator by default.
- Remove test global when not in test mode.
- Fix sum/product on floats.
- Fix error on void! return of macros.
- Removed too permissive casts on slices.
- Using C files correctly places objects in the build folder.
- Fix of overaligned deref.
- Fix negating a float vector.
- Fix where $typeof(x) { ... } would not be a valid compound literal.
- Fix so that using `var` in `if (var x = ...)` works correctly.
- Fix int[] -> void* casts.
- Fix in utf8to16 conversions.
- Updated builtin checking.
- Reduce formatter register memory usage.
- Fixes to the "any" type.
- Fix bug in associated values.
- More RISC-V tests and fixes to the ABI.
- Fix issue with hex floats assumed being double despite `f` suffix.
- Fix of the `tan` function.
- Fixes to the aarch64 ABI when passing invalid vectors.
- Fix creating typed compile time variables.
- Fix bug in !floatval codegen.
- Fix of visibility issues for generic methods.
- Fixes to `$include`.
- Fix of LLVM codegen for optionals in certain cases.
- Fix of `$vasplat` when invoked repeatedly.
- Fix to `$$DATE`.
- Fix of attributes on nested bitstructs.
- Fix comparing const values > 64 bits.
- Defer now correctly invoked in expressions like `return a > 0 ? Foo.ABC! : 1`.
- Fix conversion in `if (int x = foo())`.
- Delay C ABI lowering until requested to prevent circular dependencies.
- Fix issue with decls accidentally invalidated during `$checked` eval.
- Fold optional when casting slice to pointer.
- Fixed issue when using named arguments after varargs.
- Fix bug initializing nested struct/unions.
- Fix of bool -> vector cast.
- Correctly widen C style varargs for distinct types and optionals.
- Fix of too aggressive codegen in ternary codegen with array indexing.

## 0.4.0 Change List

- Compatibility with LLVM 16.
- Dropped LLVM 12 support.
- Updated vector comparisons.
- Built in unit testing with @test and compile-test
- Updated memory allocators. Added `@scoped` and `@pool` macros.
- Various bug fixes.
- Generic modules may now be generic over integers and booleans.
- Constant pointers may be compile time evaluated.
- Added many new builtins.
- Emit asm using `--emit-asm`.
- Added `--nostdlib` and `--nolibc`.
- Compiling for AVX can now select "native".
- Fixes to adding libraries at link time.
- Various improved error messages.
- Windows debug info fixes.
- Add of `foreach_r` for reverse list traversal.
- Script downloading the MSVC SDK to cross compile to windows.
- Many standard library additions.
- Extension methods may be added for built-in types.
- Macros may take vector and array arguments generic over length.
- Macro varargs with $vaarg, $vacount etc.
- Many vector builtins added as dot methods.
- in / out / inout doc parameters checked.
- Initial inline asm support for aarch64 and x64.
- Single line short function declaration.
- Added `$checks` builtin.
- Added `$include` builtin for including other text files.
- Optional single module compilation.
- Static initialization / finalization to have code running at start/end.
- C3 custom printf function in the stdlib.
- `[]=` overload now works correctly.
- Static libraries may now be built.
- More compile time reflection added and general cleanup done.
- usize/isize/iptrdiff/uptrdiff replaced by usz/isz.
- Add `var` to allow type inference on regular variables.
- LLVM codegen optimizations.
- `??` now allows chaining another optional.
- int128 support on all platforms.
- `import` is now allowed anywhere at the top level.
- `project.c3p` renamed `project.json`
- Update to project properties, e.g. "libs" -> "dependencies" etc.
- $$TIME, $$DATE and $$FUNCTION builtin defines added.
- `$echo` function to print messages at compile time.
- Improvements to untyped lists.
- Various builtins added: $$prefetch, $$reverse, $$shufflevector etc.

## 0.3.0 Change List

### Changes / improvements:

- Allow any expression as default expression.
- Allow using enums for indexing arrays.
- Added $convertable / $castable compile time functions.
- Removed ´func´ deprecated keyword
- Slicing a distinct type now returns the distinct type.
- Renamed @autoimport -> @builtin
- Zero length arrays not allowed
- Allow methods may use ref, pointer and value arguments as "self"
- Updated external name mangling
- More advanced introspection.
- @maydiscard and @nodiscard annotations
- New type promotion rules: The common type of int[x]* and int[y]* is int[]
- Added type.inner and type.len reflection.
- Support float mod operations.
- Add float.max/min.
- Allow [in] contract to be used on slices.
- Add linker and linked dir arguments to build files.
- Auto-import std::core.
- LLVM 15 support.
- Beter native file handling for MSVC
- New import rules – recursive imports
- Add lld linking for FreeBSD
- User defined attributes. @Foo = @inline
- Support enum associated values.
- @ is now part of the name of an attribute or a macro. Macros without '@' must be function-like.
- Ordinal based enums.
- Allow locals to shadow global variables.
- Prefer inferred constant over global in the case of MyEnum f = BAR;
- Enum and fault name reflection.
- Deref null error now panics in safe mode.

### Changes to stdlib:

- Updated allocators.
- Added enum_by_name.
- Moved bitcast to builtin module.
- Native printf for files and strings.
- Updated String.
- Comparison macros
- Added Binary-Heap Based Priority Queue by David Kopec
- Matrix Math Library by PixelRifts
- UTF conversions in "conv" module.

### Fixes:

- Attributes correctly checks for recursive definitions now.
- Added a max bitstruct size.
- Fix of expr location in args.
- Fixing distinct, typedef and bitstruct copying. Fix where global constants did not need to be constant.
- Better error on all upper parameter names.
- Fix constant typeid comparisons.
- Simplify and corrected if try/catch parsing.
- Fix bug with { [A] = 1 }
- Conversion unsigned int -> enum fixed.
- Fix bug preventing implicit & on optionals.
- More efficient int[] a = {}
- Fix bug in extension methods for generic types and typedefs
- Fix to extension methods in other modules.
- Disallow complist as a regular macro parameter.
- Fix in nested block handling
- Fix of error where {| |} with value return could have no final return
- Vararg abi fix
- Fix "libs" in project creation
- Fix bug with bit struct initialization and zeros
- Reduce size of memory pages used.
- Fix issues with union of const.
- Fix initialization of anonymous structs.
- Fix conversion between distinct void* and null
- Fix of default project creation target format.
- Fix of $sizeof(Type) => Type.sizeof
- Fix stack setting after error return.
- Fix module assignment of declarations
- Global @align fixed
- Fixes enum set with new ordinal based enums
- SysV ABI fix for passing certain things by struct.
- Fix implicitly converting to float in the case of myfloat *= -1<|MERGE_RESOLUTION|>--- conflicted
+++ resolved
@@ -3,12 +3,10 @@
 ## 0.7.3 Change list
 
 ### Changes / improvements
-<<<<<<< HEAD
-- Added support for custom file extensions in project.json targets.
-=======
+
 - `$typefrom` now also accepts a constant string, and so works like `$evaltype`.
 - `$evaltype` is deprecated in favour of `$typefrom`.
->>>>>>> 9645bd32
+- Added support for custom file extensions in project.json targets.
 
 ### Fixes
 
