--- conflicted
+++ resolved
@@ -131,19 +131,12 @@
 	;
 
 opt_attr_def_body
-<<<<<<< HEAD
-	: '=' attribute_comma_list opt_comma
-=======
 	: '=' attr_comma_list opt_comma
->>>>>>> ce0ab62c
 	| empty
 	;
 
 attr_comma_list
 	: attribute
-<<<<<<< HEAD
-	| attribute_comma_list ',' attribute
-=======
 	| attr_comma_list ',' attribute
 	;
 
@@ -163,7 +156,6 @@
 
 ct_include_stmt
 	: CT_INCLUDE constant_expr opt_attributes ';'
->>>>>>> ce0ab62c
 	;
 
 path
@@ -1054,28 +1046,7 @@
 	| empty
 	;
 
-<<<<<<< HEAD
-
-ct_assert_stmt
-	: CT_ASSERT constant_expr ':' const_expr_list ';'
-	| CT_ASSERT constant_expr ';'
-	;
-
-const_expr_list
-	: constant_expr
-	| const_expr_list ',' constant_expr
-	;
-
-ct_error_stmt
-	: CT_ERROR ct_assert_expr_list ';'
-	;
-
-ct_include_stmt
-	: CT_INCLUDE constant_expr opt_attributes ';'
-	;
-=======
-
->>>>>>> ce0ab62c
+
 
 ct_exec_list
 	: constant_expr
@@ -1390,12 +1361,6 @@
 	;
 
 
-<<<<<<< HEAD
-
-
-
-=======
->>>>>>> ce0ab62c
 
 %%
 
