--- conflicted
+++ resolved
@@ -55,7 +55,6 @@
 
 file(COPY ${CMAKE_SOURCE_DIR}/resources/lib DESTINATION ${CMAKE_BINARY_DIR})
 
-<<<<<<< HEAD
 # These don't seem to be reliable on windows.
 if(UNIX)
     find_library(LLD_COFF NAMES lldCOFF.a liblldCOFF.a PATHS ${LLVM_LIBRARY_DIRS})
@@ -68,22 +67,9 @@
     find_library(LLD_READER_WRITER NAMES lldReaderWriter.a liblldReaderWriter.a PATHS ${LLVM_LIBRARY_DIRS})
     find_library(LLD_MACHO NAMES lldMachO.a liblldMachO.a PATHS ${LLVM_LIBRARY_DIRS})
     find_library(LLD_YAML NAMES lldYAML.a liblldYAML.a PATHS ${LLVM_LIBRARY_DIRS})
+find_library(LLD_YAML NAMES lldYAML.a liblldYAML.a PATHS ${LLVM_LIBRARY_DIRS})
 
     set(lld_libs
-=======
-find_library(LLD_COFF NAMES lldCOFF.a liblldCOFF.a PATHS ${LLVM_LIBRARY_DIRS})
-find_library(LLD_COMMON NAMES lldCommon.a liblldCommon.a PATHS ${LLVM_LIBRARY_DIRS})
-find_library(LLD_CORE NAMES lldCore.a liblldCore.a PATHS ${LLVM_LIBRARY_DIRS})
-find_library(LLD_WASM NAMES lldWasm.a liblldWasm.a PATHS ${LLVM_LIBRARY_DIRS})
-find_library(LLD_MINGW NAMES lldMinGW.a liblldMinGW.a PATHS ${LLVM_LIBRARY_DIRS})
-find_library(LLD_ELF NAMES lldELF.a liblldELF.a PATHS ${LLVM_LIBRARY_DIRS})
-find_library(LLD_DRIVER NAMES lldDriver.a liblldDriver.a PATHS ${LLVM_LIBRARY_DIRS})
-find_library(LLD_READER_WRITER NAMES lldReaderWriter.a liblldReaderWriter.a PATHS ${LLVM_LIBRARY_DIRS})
-find_library(LLD_MACHO NAMES lldMachO.a liblldMachO.a PATHS ${LLVM_LIBRARY_DIRS})
-find_library(LLD_YAML NAMES lldYAML.a liblldYAML.a PATHS ${LLVM_LIBRARY_DIRS})
-
-set(lld_libs
->>>>>>> ae371d10
         ${LLD_COFF}
         ${LLD_COMMON}
         ${LLD_WASM}
@@ -95,10 +81,7 @@
         ${LLD_YAML}
         ${LLD_CORE}
         )
-<<<<<<< HEAD
 endif()
-=======
->>>>>>> ae371d10
 add_library(c3c_wrappers STATIC wrapper/src/wrapper.cpp)
 
 add_executable(c3c
