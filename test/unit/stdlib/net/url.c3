module urltest @test;

import std::io;
import std::net::url;

// Parser tests

fn void test_parse_foo()
{
<<<<<<< HEAD
	Url url = url::new_parse("foo://example.com:8042/over/there?name=ferret#nose")!!;
	defer url.free();
=======
	Url url = url::parse("foo://example.com:8042/over/there?name=ferret#nose")!!;
>>>>>>> a863d7fe

	assert(url.scheme == "foo", "got '%s'", url.scheme);
	assert(url.host == "example.com", "got '%s'", url.host);
	assert(url.port == 8042, "got '%d'", url.port);
	assert(url.username == "", "got '%s'", url.username);
	assert(url.password == "", "got '%s'", url.password);
	assert(url.path == "/over/there", "got '%s'", url.path);
	assert(url.query == "name=ferret", "got '%s'", url.query);
	assert(url.fragment == "nose", "got: '%s'", url.fragment);
}

fn void test_parse_urn()
{
<<<<<<< HEAD
	Url url = url::new_parse("urn:example:animal:ferret:nose")!!;
	defer url.free();
=======
	Url url = url::parse("urn:example:animal:ferret:nose")!!;
>>>>>>> a863d7fe

	assert(url.scheme == "urn");
	assert(url.host == "");
	assert(url.port == 0);
	assert(url.username == "", "got '%s'", url.username);
	assert(url.password == "", "got '%s'", url.password);
	assert(url.path == "example:animal:ferret:nose");
	assert(url.query == "");
	assert(url.fragment == "");
}

fn void test_parse_jdbc()
{
<<<<<<< HEAD
	Url url = url::new_parse("jdbc:mysql://test_user:ouupppssss@localhost:3306/sakila?profileSQL=true")!!;
	defer url.free();
=======
	Url url = url::parse("jdbc:mysql://test_user:ouupppssss@localhost:3306/sakila?profileSQL=true")!!;
>>>>>>> a863d7fe

	assert(url.scheme == "jdbc:mysql");
	assert(url.host == "localhost");
	assert(url.port == 3306);
	assert(url.username == "test_user", "got '%s'", url.username);
	assert(url.password == "ouupppssss", "got '%s'", url.password);
	assert(url.path == "/sakila");
	assert(url.query == "profileSQL=true");
	assert(url.fragment == "");
}

fn void test_parse_ftp()
{
<<<<<<< HEAD
	Url url = url::new_parse("ftp://ftp.is.co.za/rfc/rfc1808.txt")!!;
	defer url.free();
=======
	Url url = url::parse("ftp://ftp.is.co.za/rfc/rfc1808.txt")!!;
>>>>>>> a863d7fe

	assert(url.scheme == "ftp");
	assert(url.host == "ftp.is.co.za");
	assert(url.port == 0);
	assert(url.username == "", "got '%s'", url.username);
	assert(url.password == "", "got '%s'", url.password);
	assert(url.path == "/rfc/rfc1808.txt");
	assert(url.query == "");
	assert(url.fragment == "");
}

fn void test_parse_http()
{
<<<<<<< HEAD
	Url url = url::new_parse("http://www.ietf.org/rfc/rfc2396.txt#header1")!!;
	defer url.free();
=======
	Url url = url::parse("http://www.ietf.org/rfc/rfc2396.txt#header1")!!;
>>>>>>> a863d7fe

	assert(url.scheme == "http");
	assert(url.host == "www.ietf.org");
	assert(url.port == 0);
	assert(url.username == "", "got '%s'", url.username);
	assert(url.password == "", "got '%s'", url.password);
	assert(url.path == "/rfc/rfc2396.txt");
	assert(url.query == "");
	assert(url.fragment == "header1");
}

fn void test_parse_ldap()
{
<<<<<<< HEAD
	Url url = url::new_parse("ldap://[2001:db8::7]/c=GB?objectClass=one&objectClass=two")!!;
	defer url.free();
=======
	Url url = url::parse("ldap://[2001:db8::7]/c=GB?objectClass=one&objectClass=two")!!;
>>>>>>> a863d7fe

	assert(url.scheme == "ldap");
	assert(url.host == "[2001:db8::7]");
	assert(url.port == 0);
	assert(url.username == "", "got '%s'", url.username);
	assert(url.password == "", "got '%s'", url.password);
	assert(url.path == "/c=GB");
	assert(url.query == "objectClass=one&objectClass=two");
	assert(url.fragment == "");
}

fn void test_parse_mailto()
{
<<<<<<< HEAD
	Url url = url::new_parse("mailto:John.Doe@example.com")!!;
	defer url.free();
=======
	Url url = url::parse("mailto:John.Doe@example.com")!!;
>>>>>>> a863d7fe

	assert(url.scheme == "mailto");
	assert(url.host == "");
	assert(url.port == 0);
	assert(url.username == "", "got '%s'", url.username);
	assert(url.password == "", "got '%s'", url.password);
	assert(url.path == "John.Doe@example.com");
	assert(url.query == "");
	assert(url.fragment == "");
}

<<<<<<< HEAD
fn void test_new_parses()
{
	Url url = url::new_parse("news:comp.infosystems.www.servers.unix")!!;
	defer url.free();
=======
fn void test_parse_news()
{
	Url url = url::parse("news:comp.infosystems.www.servers.unix")!!;
>>>>>>> a863d7fe

	assert(url.scheme == "news");
	assert(url.host == "");
	assert(url.port == 0);
	assert(url.username == "", "got '%s'", url.username);
	assert(url.password == "", "got '%s'", url.password);
	assert(url.path == "comp.infosystems.www.servers.unix");
	assert(url.query == "");
	assert(url.fragment == "");
}

fn void test_parse_tel()
{
<<<<<<< HEAD
	Url url = url::new_parse("tel:+1-816-555-1212")!!;
	defer url.free();
=======
	Url url = url::parse("tel:+1-816-555-1212")!!;
>>>>>>> a863d7fe

	assert(url.scheme == "tel");
	assert(url.host == "");
	assert(url.port == 0);
	assert(url.username == "", "got '%s'", url.username);
	assert(url.password == "", "got '%s'", url.password);
	assert(url.path == "+1-816-555-1212");
	assert(url.query == "");
	assert(url.fragment == "");
}

fn void test_parse_telnet()
{
<<<<<<< HEAD
	Url url = url::new_parse("telnet://192.0.2.16:80/")!!;
	defer url.free();
=======
	Url url = url::parse("telnet://192.0.2.16:80/")!!;
>>>>>>> a863d7fe

	assert(url.scheme == "telnet");
	assert(url.host == "192.0.2.16");
	assert(url.port == 80);
	assert(url.username == "", "got '%s'", url.username);
	assert(url.password == "", "got '%s'", url.password);
	assert(url.path == "/");
	assert(url.query == "");
	assert(url.fragment == "");
}

fn void test_parse_urn2()
{
<<<<<<< HEAD
	Url url = url::new_parse("urn:oasis:names:specification:docbook:dtd:xml:4.1.2")!!;
	defer url.free();
=======
	Url url = url::parse("urn:oasis:names:specification:docbook:dtd:xml:4.1.2")!!;
>>>>>>> a863d7fe

	assert(url.scheme == "urn");
	assert(url.host == "");
	assert(url.port == 0);
	assert(url.username == "", "got '%s'", url.username);
	assert(url.password == "", "got '%s'", url.password);
	assert(url.path == "oasis:names:specification:docbook:dtd:xml:4.1.2");
	assert(url.query == "");
	assert(url.fragment == "");
}

fn void test_parse_empty()
{
<<<<<<< HEAD
	assert(@catch(url::new_parse("       ")) == UrlParsingResult.EMPTY);
}
=======
	Url url = url::parse("       ")!!;
>>>>>>> a863d7fe

// Parser tests with escape sequences

fn void test_parse_path_with_escape_sequence()
{
	Url url = url::new_parse("foo://example.com:8042/file/name%20one%26two?name=ferret#nose")!!;
	defer url.free();

	assert(url.scheme == "foo", "got '%s'", url.scheme);
	assert(url.host == "example.com", "got '%s'", url.host);
	assert(url.port == 8042, "got '%d'", url.port);
	assert(url.username == "", "got '%s'", url.username);
	assert(url.password == "", "got '%s'", url.password);
	assert(url.path == "/file/name one&two", "got '%s'", url.path);
	assert(url.query == "name=ferret", "got '%s'", url.query);
	assert(url.fragment == "nose", "got: '%s'", url.fragment);
}

fn void test_parse_username_and_password_with_escape_sequence()
{
	Url url = url::new_parse("jdbc:mysql://test%20user:ouu%40pppssss@localhost:3306/sakila?profileSQL=true")!!;
	defer url.free();

	assert(url.scheme == "jdbc:mysql");
	assert(url.host == "localhost");
	assert(url.port == 3306);
	assert(url.username == "test user", "got '%s'", url.username);
	assert(url.password == "ouu@pppssss", "got '%s'", url.password);
	assert(url.path == "/sakila");
	assert(url.query == "profileSQL=true");
	assert(url.fragment == "");
}

fn void test_parse_fragment_with_escape_sequence()
{
	Url url = url::new_parse("http://www.ietf.org/rfc/rfc2396.txt#header%201%262")!!;
	defer url.free();

	assert(url.scheme == "http");
	assert(url.host == "www.ietf.org");
	assert(url.port == 0);
	assert(url.username == "", "got '%s'", url.username);
	assert(url.password == "", "got '%s'", url.password);
	assert(url.path == "/rfc/rfc2396.txt");
	assert(url.query == "");
	assert(url.fragment == "header 1&2");
}

// to_string() tests

fn void test_string_foo()
{
	Url url = {.scheme="foo", .host="example.com", .port=8042, .path="/over/there", .query="name=ferret", .fragment="nose"};
	String str = string::new_format("%s", url);
	defer str.free();

	assert(str == "foo://example.com:8042/over/there?name=ferret#nose");
}

fn void test_string_urn()
{
	Url url = {.scheme="urn", .path="example:animal:ferret:nose"};
	String str = string::new_format("%s", url);
	defer str.free();

	assert(str == "urn:example:animal:ferret:nose");
}

fn void test_string_jdbc()
{
	Url url = {.scheme="jdbc:mysql", .host="localhost", .port=3306, .username="test_user", .password="ouupppssss", .path="/sakila", .query="profileSQL=true"};
	String str = string::new_format("%s", url);
	defer str.free();

	assert(str == "jdbc:mysql://test_user:ouupppssss@localhost:3306/sakila?profileSQL=true");
}

fn void test_string_ftp()
{
	Url url = {.scheme="ftp", .host="ftp.is.co.za", .path="/rfc/rfc1808.txt"};
	String str = string::new_format("%s", url);
	defer str.free();

	assert(str == "ftp://ftp.is.co.za/rfc/rfc1808.txt");
}

fn void test_string_http()
{
	Url url = {.scheme="http", .host="www.ietf.org", .path="/rfc/rfc2396.txt", .fragment="header1"};
	String str = string::new_format("%s", url);
	defer str.free();

	assert(str == "http://www.ietf.org/rfc/rfc2396.txt#header1", "got: '%s'", str);
}

fn void test_string_ldap()
{
	Url url = {.scheme="ldap", .host="[2001:db8::7]", .path="/c=GB", .query="objectClass=one&objectClass=two"};
	String str = string::new_format("%s", url);
	defer str.free();

	assert(str == "ldap://[2001:db8::7]/c=GB?objectClass=one&objectClass=two", "got: '%s'", str);
}

fn void test_string_mailto()
{
	Url url = {.scheme="mailto", .path="John.Doe@example.com"};
	String str = string::new_format("%s", url);
	defer str.free();

	assert(str == "mailto:John.Doe@example.com");
}

fn void test_string_news()
{
	Url url = {.scheme="news", .path="comp.infosystems.www.servers.unix"};
	String str = string::new_format("%s", url);
	defer str.free();
	assert(str == "news:comp.infosystems.www.servers.unix");
}

fn void test_string_tel()
{
	Url url = {.scheme="tel", .path="+1-816-555-1212"};
	String str = string::new_format("%s", url);
	defer str.free();

	assert(str == "tel:+1-816-555-1212");
}

fn void test_string_telnet()
{
	Url url = {.scheme="telnet", .host="192.0.2.16", .port=80, .path="/"};
	String str = string::new_format("%s", url);
	defer str.free();

	assert(str == "telnet://192.0.2.16:80/");
}

fn void test_string_urn2()
{
	Url url = {.scheme="urn", .path="oasis:names:specification:docbook:dtd:xml:4.1.2"};
	String str = string::new_format("%s", url);
	defer str.free();

	assert(str == "urn:oasis:names:specification:docbook:dtd:xml:4.1.2");
}

fn void test_string_empty()
{
	Url url = {};
	String str = string::new_format("%s", url);
	defer str.free();

	assert(str == "");
}

// query_values

fn void test_query_values1()
{
<<<<<<< HEAD
	Url url = url::new_parse("foo://example.com:8042/over/there?name=ferret=ok#nose")!;
	defer url.free();
=======
	Url url = url::parse("foo://example.com:8042/over/there?name=ferret=ok#nose")!!;
>>>>>>> a863d7fe

	UrlQueryValues vals = url::temp_parse_query(url.query);
	defer vals.free();

	assert(vals.len() == 1);
	UrlQueryValueList l = vals["name"]!!;

	assert(l.len() == 1);
	assert(l[0] == "ferret=ok");
}

fn void test_query_values2()
{
<<<<<<< HEAD
	Url url = url::new_parse("foo://example.com:8042/over/there?name=ferret&age=99&age=11#nose")!;
	defer url.free();
=======
	Url url = url::parse("foo://example.com:8042/over/there?name=ferret&age=99&age=11#nose")!!;
>>>>>>> a863d7fe

	UrlQueryValues vals = url::new_parse_query(url.query);
	defer vals.free();
	assert(vals.len() == 2);

	UrlQueryValueList l_name = vals["name"]!!;
	assert(l_name.len() == 1);
	assert(l_name[0] == "ferret");

	UrlQueryValueList l_age = vals["age"]!!;
	assert(l_age.len() == 2);
	assert(l_age[0] == "99");
	assert(l_age[1] == "11");
}

<<<<<<< HEAD
fn void test_escaped_query_values()
{
	Url url = url::new_parse("foo://example.com:8042/over/there?k%3Bey=%3Ckey%3A+0x90%3E&age=99&age=11#nose")!;
	defer url.free();
=======
fn void test_query_values_withempty()
{
	Url url = url::parse("foo://example.com:8042/over/there?name=ferret&&&age=99&age=11")!!;
>>>>>>> a863d7fe

	UrlQueryValues vals = url::new_parse_query(url.query);
	defer vals.free();
	assert(vals.len() == 2);

	UrlQueryValueList l_key = vals["k;ey"]!;
	assert(l_key.len() == 1);
	assert(l_key[0] == "<key: 0x90>");
}

fn void test_query_values_withempty()
{
	Url url = url::new_parse("foo://example.com:8042/over/there?name=ferret&&&age=99&age=11")!;
	defer url.free();

	UrlQueryValues vals = url::new_parse_query(url.query);
	defer vals.free();
	assert(vals.len() == 2);
}

// url compose and parse should be idempotent

fn void test_url_idempotence()
{
	UrlQueryValues query_builder;
	query_builder.new_init();
	defer query_builder.free();

	query_builder.add("profileSQL", "true");
	query_builder.add("k;ey", "<key: 0x90>");

	String query = query_builder.to_string();
	defer query.free();

	Url url = {
		.scheme    = "jdbc:mysql",
		.host      = "localhost",
		.port      = 3306,
		.username  = "test user",
		.password  = "ouu@pppssss",
		.path      = "/sakila",
		.query = query,
		.fragment  = "no se",
	};

	String url_string = url.to_string();
	defer url_string.free();

	String want = "jdbc:mysql://test%20user:ouu%40pppssss@localhost:3306"
		"/sakila?profileSQL=true&k%3Bey=%3Ckey%3A+0x90%3E#no%20se";
	assert(url_string == want, "got: %s, want: %s", url_string, want);

	Url parsed = url::new_parse(url_string)!;
	defer parsed.free();

	UrlQueryValues vals = url::new_parse_query(parsed.query);
	defer vals.free();
	assert(vals.len() == 2);

	UrlQueryValueList key;
	key = vals["k;ey"]!;
	assert(key.len() == 1);
	assert(key[0] == "<key: 0x90>");

	key = vals["profileSQL"]!;
	assert(key.len() == 1);
	assert(key[0] == "true");

	String parsed_query = vals.to_string();
	defer parsed_query.free();

	assert(parsed.scheme == url.scheme);
	assert(parsed.host == url.host);
	assert(parsed.port == url.port);
	assert(parsed.username == url.username);
	assert(parsed.password == url.password);
	assert(parsed.path == url.path);
	assert(parsed.query == parsed_query);
	assert(parsed.fragment == url.fragment);

	String parsed_string = parsed.to_string();
	defer parsed_string.free();

	assert(url_string == parsed_string);
}
<|MERGE_RESOLUTION|>--- conflicted
+++ resolved
@@ -7,12 +7,8 @@
 
 fn void test_parse_foo()
 {
-<<<<<<< HEAD
 	Url url = url::new_parse("foo://example.com:8042/over/there?name=ferret#nose")!!;
 	defer url.free();
-=======
-	Url url = url::parse("foo://example.com:8042/over/there?name=ferret#nose")!!;
->>>>>>> a863d7fe
 
 	assert(url.scheme == "foo", "got '%s'", url.scheme);
 	assert(url.host == "example.com", "got '%s'", url.host);
@@ -26,12 +22,8 @@
 
 fn void test_parse_urn()
 {
-<<<<<<< HEAD
 	Url url = url::new_parse("urn:example:animal:ferret:nose")!!;
 	defer url.free();
-=======
-	Url url = url::parse("urn:example:animal:ferret:nose")!!;
->>>>>>> a863d7fe
 
 	assert(url.scheme == "urn");
 	assert(url.host == "");
@@ -45,12 +37,8 @@
 
 fn void test_parse_jdbc()
 {
-<<<<<<< HEAD
 	Url url = url::new_parse("jdbc:mysql://test_user:ouupppssss@localhost:3306/sakila?profileSQL=true")!!;
 	defer url.free();
-=======
-	Url url = url::parse("jdbc:mysql://test_user:ouupppssss@localhost:3306/sakila?profileSQL=true")!!;
->>>>>>> a863d7fe
 
 	assert(url.scheme == "jdbc:mysql");
 	assert(url.host == "localhost");
@@ -64,12 +52,8 @@
 
 fn void test_parse_ftp()
 {
-<<<<<<< HEAD
 	Url url = url::new_parse("ftp://ftp.is.co.za/rfc/rfc1808.txt")!!;
 	defer url.free();
-=======
-	Url url = url::parse("ftp://ftp.is.co.za/rfc/rfc1808.txt")!!;
->>>>>>> a863d7fe
 
 	assert(url.scheme == "ftp");
 	assert(url.host == "ftp.is.co.za");
@@ -83,12 +67,8 @@
 
 fn void test_parse_http()
 {
-<<<<<<< HEAD
 	Url url = url::new_parse("http://www.ietf.org/rfc/rfc2396.txt#header1")!!;
 	defer url.free();
-=======
-	Url url = url::parse("http://www.ietf.org/rfc/rfc2396.txt#header1")!!;
->>>>>>> a863d7fe
 
 	assert(url.scheme == "http");
 	assert(url.host == "www.ietf.org");
@@ -102,12 +82,8 @@
 
 fn void test_parse_ldap()
 {
-<<<<<<< HEAD
 	Url url = url::new_parse("ldap://[2001:db8::7]/c=GB?objectClass=one&objectClass=two")!!;
 	defer url.free();
-=======
-	Url url = url::parse("ldap://[2001:db8::7]/c=GB?objectClass=one&objectClass=two")!!;
->>>>>>> a863d7fe
 
 	assert(url.scheme == "ldap");
 	assert(url.host == "[2001:db8::7]");
@@ -121,12 +97,8 @@
 
 fn void test_parse_mailto()
 {
-<<<<<<< HEAD
 	Url url = url::new_parse("mailto:John.Doe@example.com")!!;
 	defer url.free();
-=======
-	Url url = url::parse("mailto:John.Doe@example.com")!!;
->>>>>>> a863d7fe
 
 	assert(url.scheme == "mailto");
 	assert(url.host == "");
@@ -138,16 +110,10 @@
 	assert(url.fragment == "");
 }
 
-<<<<<<< HEAD
 fn void test_new_parses()
 {
 	Url url = url::new_parse("news:comp.infosystems.www.servers.unix")!!;
 	defer url.free();
-=======
-fn void test_parse_news()
-{
-	Url url = url::parse("news:comp.infosystems.www.servers.unix")!!;
->>>>>>> a863d7fe
 
 	assert(url.scheme == "news");
 	assert(url.host == "");
@@ -161,12 +127,8 @@
 
 fn void test_parse_tel()
 {
-<<<<<<< HEAD
 	Url url = url::new_parse("tel:+1-816-555-1212")!!;
 	defer url.free();
-=======
-	Url url = url::parse("tel:+1-816-555-1212")!!;
->>>>>>> a863d7fe
 
 	assert(url.scheme == "tel");
 	assert(url.host == "");
@@ -180,12 +142,8 @@
 
 fn void test_parse_telnet()
 {
-<<<<<<< HEAD
 	Url url = url::new_parse("telnet://192.0.2.16:80/")!!;
 	defer url.free();
-=======
-	Url url = url::parse("telnet://192.0.2.16:80/")!!;
->>>>>>> a863d7fe
 
 	assert(url.scheme == "telnet");
 	assert(url.host == "192.0.2.16");
@@ -199,12 +157,8 @@
 
 fn void test_parse_urn2()
 {
-<<<<<<< HEAD
 	Url url = url::new_parse("urn:oasis:names:specification:docbook:dtd:xml:4.1.2")!!;
 	defer url.free();
-=======
-	Url url = url::parse("urn:oasis:names:specification:docbook:dtd:xml:4.1.2")!!;
->>>>>>> a863d7fe
 
 	assert(url.scheme == "urn");
 	assert(url.host == "");
@@ -218,12 +172,8 @@
 
 fn void test_parse_empty()
 {
-<<<<<<< HEAD
 	assert(@catch(url::new_parse("       ")) == UrlParsingResult.EMPTY);
 }
-=======
-	Url url = url::parse("       ")!!;
->>>>>>> a863d7fe
 
 // Parser tests with escape sequences
 
@@ -385,12 +335,8 @@
 
 fn void test_query_values1()
 {
-<<<<<<< HEAD
 	Url url = url::new_parse("foo://example.com:8042/over/there?name=ferret=ok#nose")!;
 	defer url.free();
-=======
-	Url url = url::parse("foo://example.com:8042/over/there?name=ferret=ok#nose")!!;
->>>>>>> a863d7fe
 
 	UrlQueryValues vals = url::temp_parse_query(url.query);
 	defer vals.free();
@@ -404,12 +350,8 @@
 
 fn void test_query_values2()
 {
-<<<<<<< HEAD
 	Url url = url::new_parse("foo://example.com:8042/over/there?name=ferret&age=99&age=11#nose")!;
 	defer url.free();
-=======
-	Url url = url::parse("foo://example.com:8042/over/there?name=ferret&age=99&age=11#nose")!!;
->>>>>>> a863d7fe
 
 	UrlQueryValues vals = url::new_parse_query(url.query);
 	defer vals.free();
@@ -425,16 +367,10 @@
 	assert(l_age[1] == "11");
 }
 
-<<<<<<< HEAD
 fn void test_escaped_query_values()
 {
 	Url url = url::new_parse("foo://example.com:8042/over/there?k%3Bey=%3Ckey%3A+0x90%3E&age=99&age=11#nose")!;
 	defer url.free();
-=======
-fn void test_query_values_withempty()
-{
-	Url url = url::parse("foo://example.com:8042/over/there?name=ferret&&&age=99&age=11")!!;
->>>>>>> a863d7fe
 
 	UrlQueryValues vals = url::new_parse_query(url.query);
 	defer vals.free();
