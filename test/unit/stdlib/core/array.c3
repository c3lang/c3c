--- conflicted
+++ resolved
@@ -70,8 +70,336 @@
 	free(array::concat(mem, a[:0], (int[2]) { 1, 2 }));
 	int[] c = array::concat(mem, a[1..2], a);
 	defer free(c);
-<<<<<<< HEAD
-	assert (c == (int[]){ 2, 3, 1, 2, 3 });
+	assert(c == (int[]){ 2, 3, 1, 2, 3 });
+}
+
+
+fn void reduce() => @pool()
+{
+	int[] int_slice = { 1, 8, 12 };
+	test::eq(2 * 1 * 8 * 12, array::@reduce(int_slice, 2, fn (i, e, u) => i * e));
+	test::eq(array::@product(int_slice, 2), array::@reduce(int_slice, 2, fn (i, e, u) => i * e));
+
+	String[] c3_is_great = { "hello,", " world.", " C3 ", "is ", "great!" };
+	test::eq("Ahem! hello, world. C3 is great!", array::@reduce(c3_is_great, "Ahem! ", fn (i, e, u) => i.tconcat(e)));
+
+	List {String} l;
+	l.push_all({ "abc", "adef", "ghi", "a12345" });
+	test::eq(array::@reduce(l, (usz)0, fn (acc, e, u) => acc + e.len + u), 0 + (3 + 0) + (4 + 1) + (3 + 2) + (6 + 3));
+
+	LinkedList {String} ll;
+	ll.push_all({ "abc", "adef", "ghi", "a12345" });
+	test::eq(array::@reduce(ll.array_view(), (usz)0, fn (acc, e, u) => acc + e.len + u), 0 + (3 + 0) + (4 + 1) + (3 + 2) + (6 + 3));
+}
+
+fn void sum()
+{
+	test::eq(7, array::@sum((int[]){1, 2, 4}));
+	test::eq(12, array::@sum((int[]){1, 2, 4}, 5));
+	test::eq(1, array::@sum((int[]){1, 2, 4}, -6));
+	test::eq_approx(array::@sum((double[]){1.236, 2.38709, 4, -5.9}, 8.5), 10.223090);
+	test::eq((ArrTestStruct){10,10}, array::@sum((ArrTestStruct[]){{1,1}, {4,4}, {-2,7}, {17,8}}, (ArrTestStruct){-10,-10}));
+
+	List {int} l;
+	l.push_all({ 1, 2, 3, 4 });
+	test::eq(array::@sum(l), 10);
+}
+
+fn void product()
+{
+	test::eq(0, array::@product((int[]){0, 23534, 2224}));
+	test::eq(64, array::@product((int[]){1, 2, 4, 8}));
+	test::eq_approx(array::@product((double[]){1, 2, 4, -0.5}, -3), 12.0);
+	test::eq((ArrTestStruct){1360,-2240}, array::@product((ArrTestStruct[]){{1,1}, {4,4}, {-2,7}, {17,8}}, (ArrTestStruct){-10,-10}));
+
+	List {int} l;
+	l.push_all({ 1, 2, 3, 4 });
+	test::eq(array::@product(l), 24);
+}
+
+fn void indices_of() => @pool()
+{
+	int[] int_slice = { 1, 2, 3, 4, 5, 6, 7, 8, 9, 10 };
+	test::eq(array::@tindices_of(int_slice, fn (e, u) => !!(e % 2)), (usz[]){0, 2, 4, 6, 8});
+	test::eq(array::@tindices_of(int_slice, fn (e, u) => !(e % 2)), (usz[]){1, 3, 5, 7, 9});
+	test::eq(array::@tindices_of(int_slice, fn (e, u) => e > 5), (usz[]){5, 6, 7, 8, 9});
+
+	ArrTestStruct[] struct_slice = { {40, 5}, {0, 0}, {12, 13}, {3, 5} };
+	test::eq(array::@tindices_of(struct_slice, fn (e, u) => e.a > 10), (usz[]){0, 2});
+	test::eq(array::@tindices_of(struct_slice, fn (e, u) => e.b == 0 || e.a < 10), (usz[]){1, 3});
+
+	List {String} l;
+	l.push_all({ "abc", "adef", "ghi", "a12345" });
+	test::eq(array::@tindices_of(l, fn (e, u) => e.len <= 3), (usz[]){0, 2});
+
+	LinkedList {String} ll;
+	ll.push_all({ "abc", "adef", "ghi", "a12345" });
+	test::eq(array::@tindices_of(ll.array_view(), fn (e, u) => e.len <= 3), (usz[]){0, 2});
+}
+
+fn void filter() => @pool()
+{
+	int[] int_slice = { 1, 2, 3, 4, 5, 6, 7, 8, 9, 10 };
+	test::eq(array::@tfilter(int_slice, fn (e, u) => !!(e % 2)), (int[]){1, 3, 5, 7, 9});
+	test::eq(array::@tfilter(int_slice, fn (e, u) => !(e % 2)), (int[]){2, 4, 6, 8, 10});
+	test::eq(array::@tfilter(int_slice, fn (e, u) => e > 5), (int[]){6, 7, 8, 9, 10});
+
+	ArrTestStruct[] struct_slice = { {40, 5}, {0, 0}, {12, 13}, {3, 5} };
+	foreach (i, &e : array::@tfilter(struct_slice, fn (e, u) => e.a > 10)) test::eq(*e, (ArrTestStruct[2]){ {40, 5}, {12, 13} }[i]);
+	foreach (i, &e : array::@tfilter(struct_slice, fn (e, u) => e.b == 0 || e.a < 10)) test::eq(*e, (ArrTestStruct[2]){ {0, 0}, {3, 5} }[i]);
+
+	List {String} l;
+	l.push_all({ "abc", "adef", "ghi", "a12345" });
+	test::eq(array::@tfilter(l, fn (e, u) => e.len <= 3), (String[]){ "abc", "ghi" });
+
+	LinkedList {String} ll;
+	ll.push_all({ "abc", "adef", "ghi", "a12345" });
+	test::eq(array::@tfilter(ll.array_view(), fn (e, u) => e.len <= 3), (String[]){ "abc", "ghi" });
+}
+
+fn void any_true() => @pool()
+{
+	int[] int_slice = { 1, 2, 3, 4, 5, 6, 7, 8, 9, 10 };
+	test::@check(array::@any(int_slice, fn (e, u) => e == 7));
+	test::@check(!array::@any(int_slice, fn (e, u) => e > 10));
+
+	ArrTestStruct[] struct_slice = { {0, 0}, {1, 1} };
+	test::@check(array::@any(struct_slice, fn (e, u) => !e.a));
+	test::@check(!array::@any(struct_slice, fn (e, u) => e.b != e.a));
+
+	List {String} l;
+	l.push_all({ "abc", "adef", "ghi", "a12345" });
+	test::@check(array::@any(l, fn (e, u) => e.len > 5));
+	test::@check(!array::@any(l, fn (e, u) => e == "hi"));
+
+	LinkedList {String} ll;
+	ll.push_all({ "abc", "adef", "ghi", "a12345" });
+	test::@check(array::@any(ll.array_view(), fn (e, u) => e.len > 5));
+	test::@check(!array::@any(ll.array_view(), fn (e, u) => e == "hi"));
+}
+
+fn void all_true() => @pool()
+{
+	int[] int_slice = { 1, 2, 3, 4, 5, 6, 7, 8, 9, 10 };
+	test::@check(array::@all(int_slice, fn (e, u) => e < 100));
+	test::@check(!array::@all(int_slice, fn (e, u) => e > 5));
+
+	ArrTestStruct[] struct_slice = { {0, 0}, {1, 1} };
+	test::@check(array::@all(struct_slice, fn (e, u) => e.a != 2));
+	test::@check(!array::@all(struct_slice, fn (e, u) => (e.a + e.b) > 0));
+
+	List {String} l;
+	l.push_all({ "abc", "adef", "ghi", "a12345" });
+	test::@check(array::@all(l, fn (e, u) => e.len > 1));
+	test::@check(!array::@all(l, fn (e, u) => e.len > 3));
+
+	LinkedList {String} ll;
+	ll.push_all({ "abc", "adef", "ghi", "a12345" });
+	test::@check(array::@all(ll.array_view(), fn (e, u) => e.len > 1));
+	test::@check(!array::@all(ll.array_view(), fn (e, u) => e.len > 3));
+}
+
+
+fn void zip() => @pool()
+{
+	char[] left = "abcde";
+	long[] right = { -1, 0x8000, 0 };
+
+	Pair{char, long}[] expected = { {'a', -1}, {'b', 0x8000}, {'c', 0} };
+
+	Pair{char, long}[] zipped = array::@tzip(left, right);
+
+	test::eq(zipped.len, 3);
+	foreach (i, c : zipped) assert(c == expected[i], "Mismatch on index %d: %s (actual) != %s (expected)", i, c, expected[i]);
+}
+
+fn void zip_list() => @pool()
+{
+	char[] left = "abcde";
+	List{long} l;
+	l.push(-1);
+	l.push(0x8000);
+	l.push(0);
+
+	Pair{char, long}[] expected = { {'a', -1}, {'b', 0x8000}, {'c', 0} };
+
+	Pair{char, long}[] zipped = array::@tzip(left, l);
+
+	test::eq(zipped.len, 3);
+	foreach (i, c : zipped) assert(c == expected[i], "Mismatch on index %d: %s (actual) != %s (expected)", i, c, expected[i]);
+}
+
+fn void zip_fill_with_default() => @pool()
+{
+	char[] left = "abcde";
+	long[] right = { -1, 0x8000, 0 };
+
+	Pair{char, long}[] expected = { {'a', -1}, {'b', 0x8000}, {'c', 0}, {'d', 0}, {'e', 0} };
+
+	Pair{char, long}[] zipped = array::@tzip(left, right, fill_with: 0);
+
+	test::eq(zipped.len, 5);
+	foreach (i, c : zipped) test::@check(c == expected[i], "Mismatch on index %d: %s (actual) != %s (expected)", i, c, expected[i]);
+}
+
+fn void zip_fill_with_char() => @pool()
+{
+	char[] left = "abcde";
+	long[] right = { -1, 0x8000, 0 };
+
+	Pair{char, long}[] expected = { {'a', -1}, {'b', 0x8000}, {'c', 0}, {'d', 0x40}, {'e', 0x40} };
+
+	Pair{char, long}[] zipped = array::@tzip(left, right, fill_with: 0x40);
+
+	test::eq(zipped.len, 5);
+	foreach (i, c : zipped) test::@check(c == expected[i], "Mismatch on index %d: %s (actual) != %s (expected)", i, c, expected[i]);
+}
+
+fn void zip_fill_with_string() => @pool()
+{
+	String[] left = { "abcde", "123456" };
+	long[] right = { -1, 0x8000, 20, 30, 40 };
+
+	Pair{String, long}[] expected = { {"abcde", -1}, {"123456", 0x8000}, {"aaa", 20}, {"aaa", 30}, {"aaa", 40} };
+
+	Pair{String, long}[] zipped = array::@tzip(left, right, fill_with: "aaa");
+
+	test::eq(zipped.len, 5);
+	foreach (i, c : zipped) test::@check(c == expected[i], "Mismatch on index %d: %s (actual) != %s (expected)", i, c, expected[i]);
+}
+
+fn void zip_fill_with_struct() => @pool()
+{
+	String[] left = { "abcde", "123456", "zzz" };
+	ArrTestStruct[] right = { {1, 2} };
+
+	Pair{String, ArrTestStruct}[] expected = { {"abcde", {1, 2}}, {"123456", {100, 200}}, {"zzz", {100, 200}} };
+
+	Pair{String, ArrTestStruct}[] zipped = array::@tzip(left, right, fill_with: (ArrTestStruct){100, 200});
+
+	test::eq(zipped.len, 3);
+	foreach (i, c : zipped) test::@check(c == expected[i], "Mismatch on index %d: %s (actual) != %s (expected)", i, c, expected[i]);
+}
+
+fn void zip_with() => @pool()
+{
+	char[] left = "abcde";
+	char[4] right = { 0x05, 0x04, 0x03, 0x00 };
+
+	char[] expected = "fffd";
+
+	char[] zipped = array::@tzip(left, right, fn char (char a, char b) => a + b);
+
+	test::eq(zipped.len, 4);
+	foreach (i, c : zipped) test::@check(c == expected[i], "Mismatch on index %d: %s (actual) != %s (expected)", i, c, expected[i]);
+}
+
+fn void zip_with_fill_with_default() => @pool()
+{
+	char[] left = "abcde";
+	char[] right = { 0x05, 0x04 };
+
+	char[] expected = "ffcde";
+
+	char[] zipped = array::@tzip(left, right, fn char (char a, char b) => a + b, 0);
+
+	test::eq(zipped.len, 5);
+	foreach (i, c : zipped) test::@check(c == expected[i], "Mismatch on index %d: %s (actual) != %s (expected)", i, c, expected[i]);
+}
+
+fn void zip_with_fill_with_char() => @pool()
+{
+	char[] left = "abcde";
+	char[] right = { 0x05, 0x04 };
+
+	char[] expected = "ffghi";
+
+	char[] zipped = array::@tzip(left, right, fn char (char a, char b) => a + b, 0x04);
+
+	test::eq(zipped.len, 5);
+	foreach (i, c : zipped) test::@check(c == expected[i], "Mismatch on index %d: %s (actual) != %s (expected)", i, c, expected[i]);
+}
+
+fn void zip_with_fill_with_pointers() => @pool()
+{
+	ZString field = "0123456789abcdefghijklmnopqrstuvwxyz-_=!";
+
+	char*[] left = { &field[3], &field[1] };
+	char[] right = { 0x05, 0x04, 0x0A, 0x10, 0x11 };
+
+	char[] expected = "85agh";
+
+	char[] zipped = array::@tzip(left, right, fn char (char* a, char b) => a[b], &field[0]);
+
+	test::eq(zipped.len, 5);
+	foreach (i, c : zipped) test::@check(c == expected[i], "Mismatch on index %d: %s (actual) != %s (expected)", i, c, expected[i]);
+}
+
+fn void zip_with_fill_with_string() => @pool()
+{
+	String[] left = { "Hello", "World", "Foo", "Bazzy" };
+	String[] right = { " there", "!" };
+
+	String[] expected = { "Hello there", "World!", "FooBar", "BazzyBar" };
+
+	String[] zipped = array::@tzip(left, right, fn String (String a, String b) => a.tconcat(b), "Bar");
+
+	test::eq(zipped.len, 4);
+	foreach (i, c : zipped) test::@check(c == expected[i], "Mismatch on index %d: %s (actual) != %s (expected)", i, c, expected[i]);
+}
+
+fn void zip_with_fill_with_struct() => @pool()
+{
+	ArrTestStruct[] left = { {1, 2}, {300, 400} };
+	ArrTestStruct[] right = { {-1, -1} };
+
+	ArrTestStruct[] expected = { {-1, -2}, {600, 1200} };
+
+	ArrTestStruct[] zipped = array::@tzip(left, right, fn ArrTestStruct (ArrTestStruct a, ArrTestStruct b) => a * b, (ArrTestStruct){2, 3});
+
+	test::eq(zipped.len, 2);
+	foreach (i, c : zipped) test::@check(c == expected[i], "Mismatch on index %d: %s (actual) != %s (expected)", i, c, expected[i]);
+}
+
+fn void zip_into()
+{
+	char[] left = { '1', '2', '3', '4' };
+	String[6] right = { "one", "two", "three", "four", "five", "six" };
+
+	char[] expected = { '4', '5', '8', '8' };
+
+	array::@zip_into(left, right, fn (a, b) => a + (char)b.len);
+
+	test::eq(left.len, 4);
+	foreach (i, c : left) test::@check(c == expected[i], "Mismatch on index %d: %s (actual) != %s (expected)", i, c, expected[i]);
+}
+
+fn void zip_into_list() => @pool()
+{
+	List{char} l;
+	l.push_all({ '1', '2', '3', '4' });
+	String[6] right = { "one", "two", "three", "four", "five", "six" };
+
+	char[] expected = { '4', '5', '8', '8' };
+
+	array::@zip_into(l, right, fn (a, b) => a + (char)b.len);
+
+	test::eq(l.len(), 4);
+	foreach (i, c : l) test::@check(c == expected[i], "Mismatch on index %d: %s (actual) != %s (expected)", i, c, expected[i]);
+}
+
+fn void zip_into_linked_list() => @pool()
+{
+	LinkedList{char} l;
+	l.push_all({ '1', '2', '3', '4' });
+	String[6] right = { "one", "two", "three", "four", "five", "six" };
+
+	char[] expected = { '4', '5', '8', '8' };
+
+	array::@zip_into(l.array_view(), right, fn (a, b) => a + (char)b.len);
+
+	test::eq(l.len(), 4);
+	foreach (i, c : l.array_view()) test::@check(c == expected[i], "Mismatch on index %d: %s (actual) != %s (expected)", i, c, expected[i]);
 }
 
 fn void range() => @pool()
@@ -128,336 +456,4 @@
 	assert(@typeis(array::trange(8, step: 2, $OfType: uint128), uint128[]));
 	assert(@typeis(array::trange(4, 16, 3, true, long), long[]));
 	assert(@typeis(array::trange(stop: 1200, inclusive: true, $OfType: char), char[]));
-=======
-	assert(c == (int[]){ 2, 3, 1, 2, 3 });
-}
-
-
-fn void reduce() => @pool()
-{
-	int[] int_slice = { 1, 8, 12 };
-	test::eq(2 * 1 * 8 * 12, array::@reduce(int_slice, 2, fn (i, e, u) => i * e));
-	test::eq(array::@product(int_slice, 2), array::@reduce(int_slice, 2, fn (i, e, u) => i * e));
-
-	String[] c3_is_great = { "hello,", " world.", " C3 ", "is ", "great!" };
-	test::eq("Ahem! hello, world. C3 is great!", array::@reduce(c3_is_great, "Ahem! ", fn (i, e, u) => i.tconcat(e)));
-
-	List {String} l;
-	l.push_all({ "abc", "adef", "ghi", "a12345" });
-	test::eq(array::@reduce(l, (usz)0, fn (acc, e, u) => acc + e.len + u), 0 + (3 + 0) + (4 + 1) + (3 + 2) + (6 + 3));
-
-	LinkedList {String} ll;
-	ll.push_all({ "abc", "adef", "ghi", "a12345" });
-	test::eq(array::@reduce(ll.array_view(), (usz)0, fn (acc, e, u) => acc + e.len + u), 0 + (3 + 0) + (4 + 1) + (3 + 2) + (6 + 3));
-}
-
-fn void sum()
-{
-	test::eq(7, array::@sum((int[]){1, 2, 4}));
-	test::eq(12, array::@sum((int[]){1, 2, 4}, 5));
-	test::eq(1, array::@sum((int[]){1, 2, 4}, -6));
-	test::eq_approx(array::@sum((double[]){1.236, 2.38709, 4, -5.9}, 8.5), 10.223090);
-	test::eq((ArrTestStruct){10,10}, array::@sum((ArrTestStruct[]){{1,1}, {4,4}, {-2,7}, {17,8}}, (ArrTestStruct){-10,-10}));
-
-	List {int} l;
-	l.push_all({ 1, 2, 3, 4 });
-	test::eq(array::@sum(l), 10);
-}
-
-fn void product()
-{
-	test::eq(0, array::@product((int[]){0, 23534, 2224}));
-	test::eq(64, array::@product((int[]){1, 2, 4, 8}));
-	test::eq_approx(array::@product((double[]){1, 2, 4, -0.5}, -3), 12.0);
-	test::eq((ArrTestStruct){1360,-2240}, array::@product((ArrTestStruct[]){{1,1}, {4,4}, {-2,7}, {17,8}}, (ArrTestStruct){-10,-10}));
-
-	List {int} l;
-	l.push_all({ 1, 2, 3, 4 });
-	test::eq(array::@product(l), 24);
-}
-
-fn void indices_of() => @pool()
-{
-	int[] int_slice = { 1, 2, 3, 4, 5, 6, 7, 8, 9, 10 };
-	test::eq(array::@tindices_of(int_slice, fn (e, u) => !!(e % 2)), (usz[]){0, 2, 4, 6, 8});
-	test::eq(array::@tindices_of(int_slice, fn (e, u) => !(e % 2)), (usz[]){1, 3, 5, 7, 9});
-	test::eq(array::@tindices_of(int_slice, fn (e, u) => e > 5), (usz[]){5, 6, 7, 8, 9});
-
-	ArrTestStruct[] struct_slice = { {40, 5}, {0, 0}, {12, 13}, {3, 5} };
-	test::eq(array::@tindices_of(struct_slice, fn (e, u) => e.a > 10), (usz[]){0, 2});
-	test::eq(array::@tindices_of(struct_slice, fn (e, u) => e.b == 0 || e.a < 10), (usz[]){1, 3});
-
-	List {String} l;
-	l.push_all({ "abc", "adef", "ghi", "a12345" });
-	test::eq(array::@tindices_of(l, fn (e, u) => e.len <= 3), (usz[]){0, 2});
-
-	LinkedList {String} ll;
-	ll.push_all({ "abc", "adef", "ghi", "a12345" });
-	test::eq(array::@tindices_of(ll.array_view(), fn (e, u) => e.len <= 3), (usz[]){0, 2});
-}
-
-fn void filter() => @pool()
-{
-	int[] int_slice = { 1, 2, 3, 4, 5, 6, 7, 8, 9, 10 };
-	test::eq(array::@tfilter(int_slice, fn (e, u) => !!(e % 2)), (int[]){1, 3, 5, 7, 9});
-	test::eq(array::@tfilter(int_slice, fn (e, u) => !(e % 2)), (int[]){2, 4, 6, 8, 10});
-	test::eq(array::@tfilter(int_slice, fn (e, u) => e > 5), (int[]){6, 7, 8, 9, 10});
-
-	ArrTestStruct[] struct_slice = { {40, 5}, {0, 0}, {12, 13}, {3, 5} };
-	foreach (i, &e : array::@tfilter(struct_slice, fn (e, u) => e.a > 10)) test::eq(*e, (ArrTestStruct[2]){ {40, 5}, {12, 13} }[i]);
-	foreach (i, &e : array::@tfilter(struct_slice, fn (e, u) => e.b == 0 || e.a < 10)) test::eq(*e, (ArrTestStruct[2]){ {0, 0}, {3, 5} }[i]);
-
-	List {String} l;
-	l.push_all({ "abc", "adef", "ghi", "a12345" });
-	test::eq(array::@tfilter(l, fn (e, u) => e.len <= 3), (String[]){ "abc", "ghi" });
-
-	LinkedList {String} ll;
-	ll.push_all({ "abc", "adef", "ghi", "a12345" });
-	test::eq(array::@tfilter(ll.array_view(), fn (e, u) => e.len <= 3), (String[]){ "abc", "ghi" });
-}
-
-fn void any_true() => @pool()
-{
-	int[] int_slice = { 1, 2, 3, 4, 5, 6, 7, 8, 9, 10 };
-	test::@check(array::@any(int_slice, fn (e, u) => e == 7));
-	test::@check(!array::@any(int_slice, fn (e, u) => e > 10));
-
-	ArrTestStruct[] struct_slice = { {0, 0}, {1, 1} };
-	test::@check(array::@any(struct_slice, fn (e, u) => !e.a));
-	test::@check(!array::@any(struct_slice, fn (e, u) => e.b != e.a));
-
-	List {String} l;
-	l.push_all({ "abc", "adef", "ghi", "a12345" });
-	test::@check(array::@any(l, fn (e, u) => e.len > 5));
-	test::@check(!array::@any(l, fn (e, u) => e == "hi"));
-
-	LinkedList {String} ll;
-	ll.push_all({ "abc", "adef", "ghi", "a12345" });
-	test::@check(array::@any(ll.array_view(), fn (e, u) => e.len > 5));
-	test::@check(!array::@any(ll.array_view(), fn (e, u) => e == "hi"));
-}
-
-fn void all_true() => @pool()
-{
-	int[] int_slice = { 1, 2, 3, 4, 5, 6, 7, 8, 9, 10 };
-	test::@check(array::@all(int_slice, fn (e, u) => e < 100));
-	test::@check(!array::@all(int_slice, fn (e, u) => e > 5));
-
-	ArrTestStruct[] struct_slice = { {0, 0}, {1, 1} };
-	test::@check(array::@all(struct_slice, fn (e, u) => e.a != 2));
-	test::@check(!array::@all(struct_slice, fn (e, u) => (e.a + e.b) > 0));
-
-	List {String} l;
-	l.push_all({ "abc", "adef", "ghi", "a12345" });
-	test::@check(array::@all(l, fn (e, u) => e.len > 1));
-	test::@check(!array::@all(l, fn (e, u) => e.len > 3));
-
-	LinkedList {String} ll;
-	ll.push_all({ "abc", "adef", "ghi", "a12345" });
-	test::@check(array::@all(ll.array_view(), fn (e, u) => e.len > 1));
-	test::@check(!array::@all(ll.array_view(), fn (e, u) => e.len > 3));
-}
-
-
-fn void zip() => @pool()
-{
-	char[] left = "abcde";
-	long[] right = { -1, 0x8000, 0 };
-
-	Pair{char, long}[] expected = { {'a', -1}, {'b', 0x8000}, {'c', 0} };
-
-	Pair{char, long}[] zipped = array::@tzip(left, right);
-
-	test::eq(zipped.len, 3);
-	foreach (i, c : zipped) assert(c == expected[i], "Mismatch on index %d: %s (actual) != %s (expected)", i, c, expected[i]);
-}
-
-fn void zip_list() => @pool()
-{
-	char[] left = "abcde";
-	List{long} l;
-	l.push(-1);
-	l.push(0x8000);
-	l.push(0);
-
-	Pair{char, long}[] expected = { {'a', -1}, {'b', 0x8000}, {'c', 0} };
-
-	Pair{char, long}[] zipped = array::@tzip(left, l);
-
-	test::eq(zipped.len, 3);
-	foreach (i, c : zipped) assert(c == expected[i], "Mismatch on index %d: %s (actual) != %s (expected)", i, c, expected[i]);
-}
-
-fn void zip_fill_with_default() => @pool()
-{
-	char[] left = "abcde";
-	long[] right = { -1, 0x8000, 0 };
-
-	Pair{char, long}[] expected = { {'a', -1}, {'b', 0x8000}, {'c', 0}, {'d', 0}, {'e', 0} };
-
-	Pair{char, long}[] zipped = array::@tzip(left, right, fill_with: 0);
-
-	test::eq(zipped.len, 5);
-	foreach (i, c : zipped) test::@check(c == expected[i], "Mismatch on index %d: %s (actual) != %s (expected)", i, c, expected[i]);
-}
-
-fn void zip_fill_with_char() => @pool()
-{
-	char[] left = "abcde";
-	long[] right = { -1, 0x8000, 0 };
-
-	Pair{char, long}[] expected = { {'a', -1}, {'b', 0x8000}, {'c', 0}, {'d', 0x40}, {'e', 0x40} };
-
-	Pair{char, long}[] zipped = array::@tzip(left, right, fill_with: 0x40);
-
-	test::eq(zipped.len, 5);
-	foreach (i, c : zipped) test::@check(c == expected[i], "Mismatch on index %d: %s (actual) != %s (expected)", i, c, expected[i]);
-}
-
-fn void zip_fill_with_string() => @pool()
-{
-	String[] left = { "abcde", "123456" };
-	long[] right = { -1, 0x8000, 20, 30, 40 };
-
-	Pair{String, long}[] expected = { {"abcde", -1}, {"123456", 0x8000}, {"aaa", 20}, {"aaa", 30}, {"aaa", 40} };
-
-	Pair{String, long}[] zipped = array::@tzip(left, right, fill_with: "aaa");
-
-	test::eq(zipped.len, 5);
-	foreach (i, c : zipped) test::@check(c == expected[i], "Mismatch on index %d: %s (actual) != %s (expected)", i, c, expected[i]);
-}
-
-fn void zip_fill_with_struct() => @pool()
-{
-	String[] left = { "abcde", "123456", "zzz" };
-	ArrTestStruct[] right = { {1, 2} };
-
-	Pair{String, ArrTestStruct}[] expected = { {"abcde", {1, 2}}, {"123456", {100, 200}}, {"zzz", {100, 200}} };
-
-	Pair{String, ArrTestStruct}[] zipped = array::@tzip(left, right, fill_with: (ArrTestStruct){100, 200});
-
-	test::eq(zipped.len, 3);
-	foreach (i, c : zipped) test::@check(c == expected[i], "Mismatch on index %d: %s (actual) != %s (expected)", i, c, expected[i]);
-}
-
-fn void zip_with() => @pool()
-{
-	char[] left = "abcde";
-	char[4] right = { 0x05, 0x04, 0x03, 0x00 };
-
-	char[] expected = "fffd";
-
-	char[] zipped = array::@tzip(left, right, fn char (char a, char b) => a + b);
-
-	test::eq(zipped.len, 4);
-	foreach (i, c : zipped) test::@check(c == expected[i], "Mismatch on index %d: %s (actual) != %s (expected)", i, c, expected[i]);
-}
-
-fn void zip_with_fill_with_default() => @pool()
-{
-	char[] left = "abcde";
-	char[] right = { 0x05, 0x04 };
-
-	char[] expected = "ffcde";
-
-	char[] zipped = array::@tzip(left, right, fn char (char a, char b) => a + b, 0);
-
-	test::eq(zipped.len, 5);
-	foreach (i, c : zipped) test::@check(c == expected[i], "Mismatch on index %d: %s (actual) != %s (expected)", i, c, expected[i]);
-}
-
-fn void zip_with_fill_with_char() => @pool()
-{
-	char[] left = "abcde";
-	char[] right = { 0x05, 0x04 };
-
-	char[] expected = "ffghi";
-
-	char[] zipped = array::@tzip(left, right, fn char (char a, char b) => a + b, 0x04);
-
-	test::eq(zipped.len, 5);
-	foreach (i, c : zipped) test::@check(c == expected[i], "Mismatch on index %d: %s (actual) != %s (expected)", i, c, expected[i]);
-}
-
-fn void zip_with_fill_with_pointers() => @pool()
-{
-	ZString field = "0123456789abcdefghijklmnopqrstuvwxyz-_=!";
-
-	char*[] left = { &field[3], &field[1] };
-	char[] right = { 0x05, 0x04, 0x0A, 0x10, 0x11 };
-
-	char[] expected = "85agh";
-
-	char[] zipped = array::@tzip(left, right, fn char (char* a, char b) => a[b], &field[0]);
-
-	test::eq(zipped.len, 5);
-	foreach (i, c : zipped) test::@check(c == expected[i], "Mismatch on index %d: %s (actual) != %s (expected)", i, c, expected[i]);
-}
-
-fn void zip_with_fill_with_string() => @pool()
-{
-	String[] left = { "Hello", "World", "Foo", "Bazzy" };
-	String[] right = { " there", "!" };
-
-	String[] expected = { "Hello there", "World!", "FooBar", "BazzyBar" };
-
-	String[] zipped = array::@tzip(left, right, fn String (String a, String b) => a.tconcat(b), "Bar");
-
-	test::eq(zipped.len, 4);
-	foreach (i, c : zipped) test::@check(c == expected[i], "Mismatch on index %d: %s (actual) != %s (expected)", i, c, expected[i]);
-}
-
-fn void zip_with_fill_with_struct() => @pool()
-{
-	ArrTestStruct[] left = { {1, 2}, {300, 400} };
-	ArrTestStruct[] right = { {-1, -1} };
-
-	ArrTestStruct[] expected = { {-1, -2}, {600, 1200} };
-
-	ArrTestStruct[] zipped = array::@tzip(left, right, fn ArrTestStruct (ArrTestStruct a, ArrTestStruct b) => a * b, (ArrTestStruct){2, 3});
-
-	test::eq(zipped.len, 2);
-	foreach (i, c : zipped) test::@check(c == expected[i], "Mismatch on index %d: %s (actual) != %s (expected)", i, c, expected[i]);
-}
-
-fn void zip_into()
-{
-	char[] left = { '1', '2', '3', '4' };
-	String[6] right = { "one", "two", "three", "four", "five", "six" };
-
-	char[] expected = { '4', '5', '8', '8' };
-
-	array::@zip_into(left, right, fn (a, b) => a + (char)b.len);
-
-	test::eq(left.len, 4);
-	foreach (i, c : left) test::@check(c == expected[i], "Mismatch on index %d: %s (actual) != %s (expected)", i, c, expected[i]);
-}
-
-fn void zip_into_list() => @pool()
-{
-	List{char} l;
-	l.push_all({ '1', '2', '3', '4' });
-	String[6] right = { "one", "two", "three", "four", "five", "six" };
-
-	char[] expected = { '4', '5', '8', '8' };
-
-	array::@zip_into(l, right, fn (a, b) => a + (char)b.len);
-
-	test::eq(l.len(), 4);
-	foreach (i, c : l) test::@check(c == expected[i], "Mismatch on index %d: %s (actual) != %s (expected)", i, c, expected[i]);
-}
-
-fn void zip_into_linked_list() => @pool()
-{
-	LinkedList{char} l;
-	l.push_all({ '1', '2', '3', '4' });
-	String[6] right = { "one", "two", "three", "four", "five", "six" };
-
-	char[] expected = { '4', '5', '8', '8' };
-
-	array::@zip_into(l.array_view(), right, fn (a, b) => a + (char)b.len);
-
-	test::eq(l.len(), 4);
-	foreach (i, c : l.array_view()) test::@check(c == expected[i], "Mismatch on index %d: %s (actual) != %s (expected)", i, c, expected[i]);
->>>>>>> 0d85caf2
 }