// Copyright (c) 2019 Christoffer Lerno. All rights reserved.
// Use of this source code is governed by the GNU LGPLv3.0 license
// a copy of which can be found in the LICENSE file.

#include <sys/stat.h>
#include "common.h"
#include "errors.h"
#include "lib.h"
#ifndef _MSC_VER
<<<<<<< HEAD
//#include <libgen.h>
=======
#include <libgen.h>
>>>>>>> de1c6134
#include <unistd.h>
#endif
#include <dirent.h>
#include <errno.h>
#include "whereami.h"

#include <filesystem>

#if PLATFORM_WINDOWS
#include <windows.h>
#endif

const char* expand_path(const char* path)
{
	if (path[0] == '~' && path[1] == '/')
	{
		// Ignore leak.
		char *ret = NULL;
		char *home = getenv("HOME");
		if (!home || asprintf(&ret, "%s%s", home, &path[1]) == -1) return &path[2];
		return ret;
	}
	return path;
}



char *read_file(const char *path, size_t *return_size)
{
	FILE *file = fopen(path, "rb");

	if (file == NULL)
	{
		error_exit("Could not open file \"%s\".\n", path);
	}

	fseek(file, 0L, SEEK_END);
	size_t file_size = (size_t)ftell(file);
	*return_size = file_size;
	rewind(file);

	char *buffer = (char *)malloc(file_size + 1);
	if (buffer == NULL)
	{
		error_exit("Not enough memory to read \"%s\".\n", path);
	}

	size_t bytes_read = fread(buffer, sizeof(char), file_size, file);
	if (bytes_read < file_size)
	{
		error_exit("Failed to read file \"%s\".\n", path);
	}

	buffer[bytes_read] = '\0';

	fclose(file);
	return buffer;
}

const char* find_lib_dir(void)
{

	const char *path = find_executable_path();

	DEBUG_LOG("Detected executable path at %s", path);

	struct stat info;
	char *lib_path = NULL;

	asprintf(&lib_path, "%s../lib/std", path);
	DEBUG_LOG("Checking %s", lib_path);
	int err = stat(lib_path, &info);

	// Found it at ../lib/std
	if (!err && S_ISDIR(info.st_mode))
	{
		asprintf(&lib_path, "%s../lib/", path);
		return lib_path;
	}

	asprintf(&lib_path, "%slib/std", path);
	err = stat(lib_path, &info);

	// Found it at ./lib/std
	if (!err && S_ISDIR(info.st_mode))
	{
		asprintf(&lib_path, "%slib/", path);
		return lib_path;
	}

	DEBUG_LOG("Could not find the standard library /lib/std/");
	return NULL;
}

void path_get_dir_and_filename_from_full(const char *full_path, char **filename, char **dir_path)
{
	char path[1024];
	size_t path_len = strlen(full_path);
	if (path_len >= sizeof(path)) error_exit("Path %s too long.", full_path);

	strcpy(path, full_path);
	*filename = strdup(basename(path));

	strcpy(path, full_path);
	*dir_path = strdup(dirname(path));
}


void file_find_top_dir()
{
	while (1)
	{
		struct stat info;
		int err = stat(PROJECT_TOML, &info);

		// Error and the it's not a "missing file"?
		if (err && errno != ENOENT)
		{
			error_exit("Can't open %s: %s.", PROJECT_TOML, strerror(errno));
		}

		// Everything worked and it's a regular file? We're done!
		if (!err && S_ISREG(info.st_mode)) return; // NOLINT(hicpp-signed-bitwise)

		// Otherwise just continue upwards.
		// Note that symbolically linked files are ignored.
		char start_path[PATH_MAX + 1];
		getcwd(start_path, PATH_MAX);
		if (chdir(".."))
		{
			error_exit("Can't change directory to search for %s: %s.", PROJECT_TOML, strerror(errno));
		}
		char new_path[PATH_MAX + 1];
		getcwd(new_path, PATH_MAX);
		if (strcmp(new_path, start_path) != 0) continue;
		error_exit("The root build directory containing %s could not be found. Did you use the correct directory?", PROJECT_TOML);
	}
}

void file_add_wildcard_files(const char ***files, const char *path, bool recursive)
{
	DIR *dir = opendir(path);
	bool path_ends_with_slash = path[strlen(path) - 1] == '/';
	if (!dir)
	{
		error_exit("Can't open the directory '%s'. Please check the paths. %s", path, strerror(errno));
	}
	struct dirent *ent;
	while ((ent = readdir(dir)))
	{
		size_t namelen = strlen(ent->d_name);
		if (namelen < 3) continue;

		// Doesn't end with .c3
		if (strncmp(&ent->d_name[namelen - 3], ".c3", 3) != 0)
		{
			char *new_path = NULL;
			char *format = path_ends_with_slash ? "%s%s/" : "%s/%s/";
			if (!asprintf(&new_path, format, path, ent->d_name))
			{
				error_exit("Failed to allocate path.");
			}
			bool is_directory;
			struct stat st;
			is_directory = stat(new_path, &st) == 0 && S_ISDIR(st.st_mode);
			if (is_directory && ent->d_name[0] != '.' && recursive)
			{
				file_add_wildcard_files(files, new_path, recursive);
			}
			free(new_path);
			continue;
		}
		char *format = path_ends_with_slash ? "%s%s" : "%s/s";
		vec_add(*files, strformat(format, path, ent->d_name));
	}
	closedir(dir);
}

#if PLATFORM_WINDOWS

char *realpath(const char *path, char *const resolved_path)
{
	char *result = NULL == resolved_path ? calloc(PATH_MAX + 1, 1) : resolved_path;
	if (NULL == result) return NULL;
	if (!GetFullPathNameA(path, MAX_PATH, result, NULL))
	{
		if (NULL == resolved_path) free(result);
		return NULL;
	}
	for (char *c = result; *c != '\0'; ++c)
	{
		if ('\\' == *c) *c = '/';
	}
	return result;
}

#endif<|MERGE_RESOLUTION|>--- conflicted
+++ resolved
@@ -7,11 +7,7 @@
 #include "errors.h"
 #include "lib.h"
 #ifndef _MSC_VER
-<<<<<<< HEAD
-//#include <libgen.h>
-=======
 #include <libgen.h>
->>>>>>> de1c6134
 #include <unistd.h>
 #endif
 #include <dirent.h>
