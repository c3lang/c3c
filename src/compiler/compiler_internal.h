--- conflicted
+++ resolved
@@ -198,11 +198,7 @@
 typedef struct
 {
 	TokenId id;
-<<<<<<< HEAD
 	_TokenType type : 16;
-=======
-	TokenType type : 16;
->>>>>>> aca5adeb
 } Token;
 
 
