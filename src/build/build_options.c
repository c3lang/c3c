// Copyright (c) 2019-2023 Christoffer Lerno. All rights reserved.
// Use of this source code is governed by the GNU LGPLv3.0 license
// a copy of which can be found in the LICENSE file.

#include "../utils/whereami.h"
#include "build.h"
#include "project.h"
#include "build_internal.h"
#include "git_hash.h"

extern int llvm_version_major;
bool silence_deprecation;

static int arg_index;
static int arg_count;
static const char **args;
static const char *current_arg;
extern const char *llvm_version;
extern const char *llvm_target;

static const char *check_dir(const char *path);
static inline bool at_end();
static inline const char *next_arg();
static inline bool next_is_opt();
INLINE bool match_longopt(const char *name);
static inline const char *match_argopt(const char *name);
static inline bool match_shortopt(const char *name);
void append_file(BuildOptions *build_options);
static inline const char *match_argopt(const char *name);
void append_arg(BuildOptions *build_options);
static bool arg_match(const char *candidate);
static void parse_optional_target(BuildOptions *options);
static void add_linker_arg(BuildOptions *options, const char *arg);
static void update_feature_flags(const char ***flags, const char ***removed_flag, const char *arg, bool add);
static void print_all_targets(void);
static int parse_multi_option(const char *start, unsigned count, const char **elements);

const char *arch_os_target[ARCH_OS_TARGET_LAST + 1];
const char *trust_level[3];

#define EOUTPUT(string, ...) fprintf(stderr, string "\n", ##__VA_ARGS__) // NOLINT
#define PRINTF(string, ...) fprintf(stdout, string "\n", ##__VA_ARGS__) // NOLINT
#define FAIL_WITH_ERR(string, ...) do { fprintf(stderr, "Error: " string "\n\n", ##__VA_ARGS__); usage(false); exit_compiler(EXIT_FAILURE); } while (0) /* NOLINT */
#define PROJECT_FAIL_WITH_ERR(string, ...) do { fprintf(stderr, "Error: " string "\n\n", ##__VA_ARGS__); project_usage(); exit_compiler(EXIT_FAILURE); } while (0) /* NOLINT */

static void usage(bool full)
{
	PRINTF("Usage: %s [<options>] <command> [<args>]", args[0]);
	PRINTF("");
	PRINTF("Commands:");
	PRINTF("");
	PRINTF("  compile <file1> [<file2> ...]                       Compile files without a project into an executable.");
	PRINTF("  init <project name>                                 Initialize a new project structure.");
	PRINTF("  init-lib <library name>                             Initialize a new library structure.");
	PRINTF("  build [<target>]                                    Build the target in the current project.");
	PRINTF("  benchmark [-- [<arg1> ...]]                         Run the benchmarks in the current project.");
	PRINTF("  test [-- [<arg1] ...]                               Run the unit tests in the current project.");
	PRINTF("  clean                                               Clean all build files.");
	PRINTF("  run [<target>] [-- [<arg1> ...]]                    Run (and build if needed) the target in the current project.");
	PRINTF("  dist [<target>]                                     Clean and build a target for distribution.");
	PRINTF("  directives [<target>]                               Generate documentation for the target.");
	PRINTF("  bench [<target>]                                    Benchmark a target.");
	PRINTF("  clean-run [<target>] [-- [<arg1> ...]]              Clean, then run the target.");
	PRINTF("  compile-run <file1> [<file2> ...] [-- [<arg1> ...]] Compile files then immediately run the result.");
	PRINTF("  compile-only <file1> [<file2> ...]                  Compile files but do not perform linking.");
	PRINTF("  compile-benchmark <file1> [<file2> ...]             Compile files into an executable and run benchmarks.");
	PRINTF("  compile-test <file1> [<file2> ...]                  Compile files into an executable and run unit tests.");
	PRINTF("  static-lib <file1> [<file2> ...]                    Compile files without a project into a static library.");
	PRINTF("  dynamic-lib <file1> [<file2> ...]                   Compile files without a project into a dynamic library.");
	PRINTF("  headers <file1> [<file2> ...]                       Analyse files and generate C headers for public methods.");
	PRINTF("  vendor-fetch <library> ...                          Fetches one or more libraries from the vendor collection.");
	PRINTF("  project <subcommand> ...                            Manipulate or view project files.");
	PRINTF("");
<<<<<<< HEAD
	PRINTF(full ? "Options:\n" : "Common options:");
=======
	full ? PRINTF("Options:") : PRINTF("Common options:");
>>>>>>> c5dbbf9f
	PRINTF("  -h -hh --help              - Print the help, -h for the normal options, -hh for the full help.");
	PRINTF("  -V --version               - Print version information.");
	PRINTF("  -q --quiet                 - Silence unnecessary output.");
	PRINTF("  -v -vv -vvv                - Verbose output, -v for default, -vv and -vvv gives more information.");
	PRINTF("  -E                         - Lex only.");
	PRINTF("  -P                         - Only parse and output the AST as JSON.");
	PRINTF("  -C                         - Only lex, parse and check.");
	PRINTF("  -                          - Read code from standard in.");
	PRINTF("  -o <file>                  - Write output to <file>.");
	PRINTF("  -O0                        - Safe, no optimizations, emit debug info.");
	PRINTF("  -O1                        - Safe, high optimization, emit debug info.");
	PRINTF("  -O2                        - Unsafe, high optimization, emit debug info.");
	PRINTF("  -O3                        - Unsafe, high optimization, single module, emit debug info.");
	PRINTF("  -O4                        - Unsafe, highest optimization, relaxed maths, single module, emit debug info, no panic messages.");
	PRINTF("  -O5                        - Unsafe, highest optimization, fast maths, single module, emit debug info, no panic messages, no backtrace.");
	PRINTF("  -Os                        - Unsafe, high optimization, small code, single module, no debug info, no panic messages.");
	PRINTF("  -Oz                        - Unsafe, high optimization, tiny code, single module, no debug info, no panic messages, no backtrace.");
	PRINTF("  -D <name>                  - Add feature flag <name>.");
	PRINTF("  -U <name>                  - Remove feature flag <name>.");
	PRINTF("");
	PRINTF("  --about                    - Prints a short description of C3.");
	PRINTF("  --libdir <dir>             - Add this directory to the c3l library search paths.");
	PRINTF("  --lib <name>               - Add this c3l library to the compilation.");
	if (full)
	{
		PRINTF("  --validation=<option>      - Strictness of code validation: lenient (default), strict, obnoxious (very strict)");
		PRINTF("  --stdlib <dir>             - Use this directory as the C3 standard library path.");
		PRINTF("  --no-entry                 - Do not generate (or require) a main function.");
		PRINTF("  --path <dir>               - Use this as the base directory for the current command.");
		PRINTF("  --template <template>      - Select template for 'init': \"exe\", \"static-lib\", \"dynamic-lib\" or a path.");
		PRINTF("  --symtab <value>           - Sets the preferred symtab size.");
		PRINTF("  --max-mem <value>          - Sets the preferred max memory size.");
		PRINTF("  --run-once                 - After running the output file, delete it immediately.");
		PRINTF("  --trust=<option>           - Trust level: none (default), include ($include allowed), full ($exec / exec allowed).");
		PRINTF("  --output-dir <dir>         - Override general output directory.");
		PRINTF("  --build-dir <dir>          - Override build output directory.");
		PRINTF("  --obj-out <dir>            - Override object file output directory.");
		PRINTF("  --script-dir <dir>         - Override the base directory for $exec.");
		PRINTF("  --llvm-out <dir>           - Override llvm output directory for '--emit-llvm'.");
		PRINTF("  --emit-llvm                - Emit LLVM IR as a .ll file per module.");
		PRINTF("  --asm-out <dir>            - Override asm output directory for '--emit-asm'.");
		PRINTF("  --emit-asm                 - Emit asm as a .s file per module.");
		PRINTF("  --obj                      - Emit object files. (Enabled by default)");
		PRINTF("  --no-obj                   - Do not output object files, this is only valid for `compile-only`.");
		PRINTF("  --no-headers               - Do not generate C headers when building a library.");
		PRINTF("  --target <target>          - Compile for a particular architecture + OS target.");
		PRINTF("  --threads <number>         - Set the number of threads to use for compilation.");
		PRINTF("  --safe=<yes|no>            - Turn safety (contracts, runtime bounds checking, null pointer checks etc) on or off.");
		PRINTF("  --panic-msg=<yes|no>       - Turn panic message output on or off.");
		PRINTF("  --optlevel=<option>        - Code optimization level: none, less, more, max.");
		PRINTF("  --optsize=<option>         - Code size optimization: none, small, tiny.");
		PRINTF("  --single-module=<yes|no>   - Compile all modules together, enables more inlining.");
		PRINTF("  --show-backtrace=<yes|no>  - Show detailed backtrace on segfaults.");
		PRINTF("  --lsp                      - Emit data about errors suitable for a LSP.");
		PRINTF("  --old-test-bench=<yes|no>  - Allow benchmarks and tests to use the deprecated 'void!' returns.");

	}
	PRINTF("");
	PRINTF("  -g                         - Emit debug info.");
	PRINTF("  -g0                        - Emit no debug info.");
	PRINTF("");
	PRINTF("  -l <library>               - Link with the library provided.");
	PRINTF("  -L <library dir>           - Append the directory to the linker search paths.");
	PRINTF("  -z <argument>              - Send the <argument> as a parameter to the linker.");
	if (full)
	{
		PRINTF("  --cc <path>                - Set C compiler (for C files in projects and use as system linker).");
		PRINTF("  --linker=<option> [<path>] - Linker: builtin, cc, custom (default is 'cc'), 'custom' requires a path.");
		PRINTF("");
		PRINTF("  --use-stdlib=<yes|no>      - Include the standard library (default: yes).");
		PRINTF("  --link-libc=<yes|no>       - Link libc other default libraries (default: yes).");
		PRINTF("  --emit-stdlib=<yes|no>     - Output files for the standard library. (default: yes)");
		PRINTF("  --panicfn <name>           - Override the panic function name.");
		PRINTF("  --testfn <name>            - Override the test runner function name.");
		PRINTF("  --benchfn <name>           - Override the benchmark runner function name.");
		PRINTF("");
		PRINTF("  --reloc=<option>           - Relocation model: none, pic, PIC, pie, PIE.");
		PRINTF("  --x86cpu=<option>          - Set general level of x64 cpu: baseline, ssse3, sse4, avx1, avx2-v1, avx2-v2 (Skylake/Zen1+), avx512 (Icelake/Zen4+), native.");
		PRINTF("  --x86vec=<option>          - Set max type of vector use: none, mmx, sse, avx, avx512, default.");
		PRINTF("  --riscvfloat=<option>      - Set type of RISC-V float support: none, float, double");
		PRINTF("  --memory-env=<option>      - Set the memory environment: normal, small, tiny, none.");
		PRINTF("  --strip-unused=<yes|no>    - Strip unused code and globals from the output. (default: yes)");
		PRINTF("  --fp-math=<option>         - FP math behaviour: strict, relaxed, fast.");
		PRINTF("  --win64-simd=<option>      - Win64 SIMD ABI: array, full.");
		PRINTF("");
		PRINTF("  --print-linking            - Print linker arguments.");
		PRINTF("");
		PRINTF("  --benchmarking             - Run built-in benchmarks.");
		PRINTF("  --testing                  - Run built-in tests.");
		PRINTF("");
		PRINTF("  --list-attributes          - List all attributes.");
		PRINTF("  --list-builtins            - List all builtins.");
		PRINTF("  --list-keywords            - List all keywords.");
		PRINTF("  --list-operators           - List all operators.");
		PRINTF("  --list-precedence          - List operator precedence order.");
		PRINTF("  --list-project-properties  - List all available keys used in project.json files.");
		PRINTF("  --list-manifest-properties - List all available keys used in manifest.json files.");
		PRINTF("  --list-targets             - List all architectures the compiler supports.");
		PRINTF("  --list-type-properties     - List all type properties.");
		PRINTF("");
		PRINTF("  --print-output             - Print the object files created to stdout.");
		PRINTF("  --print-input              - Print inputted C3 files to stdout.");
		PRINTF("");
		PRINTF("  --winsdk <dir>             - Set the directory for Windows system library files for cross compilation.");
		PRINTF("  --wincrt=<option>          - Windows CRT linking: none, static-debug, static, dynamic-debug (default if debug info enabled), dynamic (default).");
		PRINTF("  --windef <file>            - Use Windows 'def' file for function exports instead of 'dllexport'.");
		PRINTF("  --win-vs-dirs <dir>;<dir>  - Override Windows VS detection.");
		PRINTF("");
		PRINTF("  --macossdk <dir>           - Set the directory for the MacOS SDK for cross compilation.");
		PRINTF("  --macos-min-version <ver>  - Set the minimum MacOS version to compile for.");
		PRINTF("  --macos-sdk-version <ver>  - Set the MacOS SDK compiled for.");
		PRINTF("");
		PRINTF("  --linux-crt <dir>          - Set the directory to use for finding crt1.o and related files.");
		PRINTF("  --linux-crtbegin <dir>     - Set the directory to use for finding crtbegin.o and related files.");
		PRINTF("");
		PRINTF("  --vector-conv=<option>     - Set vector conversion behaviour: default, old.");
		PRINTF("  --sanitize=<option>        - Enable sanitizer: address, memory, thread.");
	}
	if (!full)
	{
		PRINTF("");
		PRINTF("Use -hh to view the full list of options.");
	}
}

static void project_usage()
{
	PRINTF("Usage: %s [<options>] project <subcommand> [<args>]", args[0]);
	PRINTF("");
	PRINTF("Project Subcommands:");
	PRINTF("  view                                            view the current projects structure");
	PRINTF("  add-target <name>  <target_type>  [sources...]  add a new target to the project");
	#if FETCH_AVAILABLE
		PRINTF("  fetch                                           fetch missing project libraries");
	#endif
}

static void usage_view()
{
	PRINTF("Usage: %s [<options>] project view [<options>]", args[0]);
	PRINTF("");
	PRINTF("View the content of project.json in a more readable format.");
	PRINTF("Without flags, this prints out all the project properties.");
	PRINTF("");
	PRINTF("Flags can be used to filter for specific properties.");
	PRINTF("When one or more flags are used, the other properties do not get shown");
	PRINTF("");
	PRINTF("The verbosity of the output can be controlled with -v and -vv");
	PRINTF("Verbosity has no effect without flags. When -vv is used with flags,");
	PRINTF("the results will be printed out like they are in the full view.");
	PRINTF("Otherwise the \"<header>: \" is left out.");
	PRINTF("");
	PRINTF("With flags on, each selected property will be seperated by an empty");
	PRINTF("line, and properties with multiple values (like --authors) will have");
	PRINTF("their values printed each on a new line.");
	PRINTF("");
	PRINTF("View options:");
	PRINTF("  -h --help                Show this help");
	PRINTF("  -v -vv                   Normal or very verbose output");
	PRINTF("  --authors                List of authors");
	PRINTF("  --version                Project version");
	PRINTF("  --language-revision      Project language revision");
	PRINTF("  --warnings-used          List of enabled compiler-warnings");
	PRINTF("  --c3l-lib-search-paths   List of C3 linker library search paths");
	PRINTF("  --c3l-lib-dependencies   List of C3 linker library dependencies");
	PRINTF("  --source-paths           List of C3 source file paths");
	PRINTF("  --output-location        Output directory");
	PRINTF("  --default-optimization   Default optimization level");
	PRINTF("  --targets                Project targets (!= compilation-targets)");
}

static void parse_project_view_subcommand(BuildOptions *options)
{
	if (at_end() || !next_is_opt()) return;

	while(!at_end()) {
		arg_index++;

		current_arg = args[arg_index];

		if (current_arg[0] != '-')
		{
			FAIL_WITH_ERR("'project view' does not take in args, only flags. Failed on: %s.", current_arg);
		}
		else if (match_shortopt("v")) {
			options->project_options.view_modifier.verbose = false;
		}
		else if (match_shortopt("vv"))
		{
			options->project_options.view_modifier.verbose = true;
		}
		else if (match_longopt("help") || match_shortopt("h"))
		{
			usage_view();
			exit_compiler(COMPILER_SUCCESS_EXIT);
		}
		else
		{
			int flag = parse_multi_option(current_arg + 2, 10, project_view_flags);

			options->project_options.view_modifier.flags_bitvector |=
				1 << flag;
		}
	}
}

static void parse_project_subcommand(BuildOptions *options)
{
	if (arg_match("view"))
	{
		options->project_options.command = SUBCOMMAND_VIEW;
		options->project_options.view_modifier.flags_bitvector = 0;
		options->project_options.view_modifier.verbose = false;
		parse_project_view_subcommand(options);
		return;
	}
	if (arg_match("add-target"))
	{
		options->project_options.command = SUBCOMMAND_ADD;

		if (at_end() || next_is_opt()) error_exit("Expected a target name");
		options->project_options.target_name = next_arg();

		if (at_end() || next_is_opt()) error_exit("Expected a target type like 'executable' or 'static-lib'");
		options->project_options.target_type = (TargetType)get_valid_enum_from_string(next_arg(), "type", targets, ELEMENTLEN(targets), "a target type like 'executable' or 'static-lib'");

		while (!at_end() && !next_is_opt())
		{
			vec_add(options->project_options.sources, next_arg());
		}

		return;
	}
	if (arg_match("fetch"))
	{
		options->project_options.command = SUBCOMMAND_FETCH;
		return;
	}

	PROJECT_FAIL_WITH_ERR("Cannot process the unknown subcommand \"%s\".", current_arg);
}

static void parse_project_options(BuildOptions *options)
{
	options->project_options.command = SUBCOMMAND_MISSING;
	if (at_end())
	{
		project_usage();
		return;
	}
	next_arg();
	parse_project_subcommand(options);
}

static void parse_command(BuildOptions *options)
{
	if (arg_match("init"))
	{
		options->command = COMMAND_INIT;
		if (at_end() || next_is_opt()) error_exit("Expected a project name after init");
		options->project_name = next_arg();
		return;
	}
	if (arg_match("init-lib"))
	{
		options->command = COMMAND_INIT_LIB;
		if (at_end() || next_is_opt()) error_exit("Expected a library name after init");
		options->project_name = next_arg();
		return;
	}
	if (arg_match("utest"))
	{
		options->command = COMMAND_UNIT_TEST;
		return;
	}
	if (arg_match("compile-benchmark"))
	{
		options->command = COMMAND_COMPILE_BENCHMARK;
		options->benchmarking = true;
		return;
	}
	if (arg_match("compile-test"))
	{
		options->command = COMMAND_COMPILE_TEST;
		options->testing = true;
		return;
	}
	if (arg_match("compile"))
	{
		options->command = COMMAND_COMPILE;
		return;
	}
	if (arg_match("compile-only"))
	{
		options->command = COMMAND_COMPILE_ONLY;
		return;
	}
	if (arg_match("static-lib"))
	{
		options->command = COMMAND_STATIC_LIB;
		return;
	}
	if (arg_match("vendor-fetch"))
	{
		options->command = COMMAND_VENDOR_FETCH;
		if (at_end() || next_is_opt()) error_exit("error: vendor-fetch needs at least one library.");
		while (!at_end() && !next_is_opt())
		{
			const char *lib = next_arg();
			vec_add(options->libraries_to_fetch, lib);
		}
		return;
	}
	if (arg_match("dynamic-lib"))
	{
		options->command = COMMAND_DYNAMIC_LIB;
		return;
	}
	if (arg_match("build"))
	{
		options->command = COMMAND_BUILD;
		parse_optional_target(options);
		return;
	}
	if (arg_match("benchmark"))
	{
		options->command = COMMAND_BENCHMARK;
		options->benchmarking = true;
		return;
	}
	if (arg_match("test"))
	{
		options->command = COMMAND_TEST;
		options->testing = true;
		parse_optional_target(options);
		return;
	}
	if (arg_match("run"))
	{
		options->command = COMMAND_RUN;
		parse_optional_target(options);
		return;
	}
	if (arg_match("compile-run"))
	{
		options->command = COMMAND_COMPILE_RUN;
		return;
	}
	if (arg_match("clean-run"))
	{
		options->command = COMMAND_CLEAN_RUN;
		parse_optional_target(options);
		return;
	}
	if (arg_match("clean"))
	{
		options->command = COMMAND_CLEAN;
		return;
	}
	if (arg_match("dist"))
	{
		options->command = COMMAND_CLEAN_RUN;
		parse_optional_target(options);
		return;
	}
	if (arg_match("directives"))
	{
		options->command = COMMAND_DOCS;
		parse_optional_target(options);
		return;
	}
	if (arg_match("bench"))
	{
		options->command = COMMAND_BENCH;
		parse_optional_target(options);
		return;
	}
	if (arg_match("project"))
	{
		options->command = COMMAND_PROJECT;
		parse_project_options(options);
		return;
	}
	FAIL_WITH_ERR("Cannot process the unknown command \"%s\".", current_arg);
}


static void print_version(void)
{
	static const char *BUILD_DATE = __DATE__;
	static const char *BUILD_TIME = __TIME__;
#if	PRERELEASE
	PRINTF("C3 Compiler Version:       %s (Pre-release, %s %s)", COMPILER_VERSION, BUILD_DATE, BUILD_TIME);
#else
	PRINTF("C3 Compiler Version:       %s", COMPILER_VERSION);
#endif
	PRINTF("Installed directory:       %s", find_executable_path());
	PRINTF("Git Hash:                  %s", GIT_HASH);

#if LLVM_AVAILABLE && TB_AVAILABLE
    PRINTF("Backends:                  LLVM; TB");
#elif LLVM_AVAILABLE
    PRINTF("Backends:                  LLVM");
#elif TB_AVAILABLE
    PRINTF("Backends:                  TB");
#else

    PRINTF("No backends available");
#endif

#if LLVM_AVAILABLE
	PRINTF("LLVM version:              %s", llvm_version);
	PRINTF("LLVM default target:       %s", llvm_target);
#endif
}

static void parse_option(BuildOptions *options)
{
	const char *argopt;
	switch (current_arg[1])
	{
		case '\0':
			options->read_stdin = true;
			return;
		case 'h':
			if (match_shortopt("hh"))
			{
				usage(true);
				exit_compiler(COMPILER_SUCCESS_EXIT);
			}
			if (match_shortopt("h"))
			{
				usage(false);
				exit_compiler(COMPILER_SUCCESS_EXIT);
			}
			break;
		case 'q':
			if (match_shortopt("q"))
			{
				options->verbosity_level = -1;
				return;
			}
			break;
		case 'v':
			if (match_shortopt("vvv"))
			{
				options->verbosity_level = 3;
				return;
			}
			if (match_shortopt("vv"))
			{
				options->verbosity_level = 2;
				return;
			}
			if (match_shortopt("v"))
			{
				options->verbosity_level = 1;
				return;
			}
			break;
		case 'V':
			if (match_shortopt("V"))
			{
				print_version();
				exit_compiler(-1000);
			}
			break;
		case 'g':
			if (match_shortopt("gline-tables-only"))
			{
				options->debug_info_override = DEBUG_INFO_LINE_TABLES;
				FATAL_ERROR("Line tables only are currently not available");
			}
			if (match_shortopt("g") || match_shortopt("g1"))
			{
				options->debug_info_override = DEBUG_INFO_FULL;
				return;
			}
			if (match_shortopt("g0"))
			{
				options->debug_info_override = DEBUG_INFO_NONE;
				return;
			}
			FAIL_WITH_ERR("Unknown debug argument -%s.", &current_arg[1]);
		case 'z':
			if (match_shortopt("z"))
			{
				if (at_end()) error_exit("error: -z needs a value.");
				add_linker_arg(options, next_arg());
				return;
			}
			break;
		case 'o':
			if (match_shortopt("o"))
			{
				if (at_end()) error_exit("error: -o needs a name.");
				options->output_name = next_arg();
				return;
			}
			break;
		case 't':
			if (match_shortopt("t1"))
			{
				options->trust_level = TRUST_NONE;
				return;
			}
			if (match_shortopt("t2"))
			{
				options->trust_level = TRUST_INCLUDE;
				return;
			}
			if (match_shortopt("t3"))
			{
				options->trust_level = TRUST_FULL;
				return;
			}
			break;
		case 'D':
			if (match_shortopt("D"))
			{
				if (at_end()) error_exit("error: -D needs a feature name.");
				const char *arg = next_arg();
				if (!str_is_valid_constant(arg)) error_exit("Invalid feature name '%s', expected an all-uppercase constant name.", arg);
				update_feature_flags(&options->feature_names, &options->removed_feature_names, arg, true);
				return;
			}
			break;
		case 'U':
			if (match_shortopt("U"))
			{
				if (at_end()) error_exit("error: -U needs a feature name.");
				const char *arg = next_arg();
				if (!str_is_valid_constant(arg)) error_exit("Invalid feature name '%s', expected an all-uppercase constant name.", arg);
				update_feature_flags(&options->feature_names, &options->removed_feature_names, arg, false);
				return;
			}
			break;
		case 'O':
			if (match_shortopt("O0"))
			{
				options->optsetting = OPT_SETTING_O0;
			}
			else if (match_shortopt("O1"))
			{
				options->optsetting = OPT_SETTING_O1;
			}
			else if (match_shortopt("O2"))
			{
				options->optsetting = OPT_SETTING_O2;
			}
			else if (match_shortopt("O3"))
			{
				options->optsetting = OPT_SETTING_O3;
			}
			else if (match_shortopt("O4"))
			{
				options->optsetting = OPT_SETTING_O4;
			}
			else if (match_shortopt("O5"))
			{
				options->optsetting = OPT_SETTING_O5;
			}
			else if (match_shortopt("Os"))
			{
				options->optsetting = OPT_SETTING_OSMALL;
			}
			else if (match_shortopt("Oz"))
			{
				options->optsetting = OPT_SETTING_OTINY;
			}
			else
			{
				FAIL_WITH_ERR("Invalid optimization level, expected O0 - O5, Os or Oz.");
			}
			return;
		case 'E':
			if (match_shortopt("E"))
			{
				if (options->compile_option != COMPILE_NORMAL)
				{
					FAIL_WITH_ERR("Illegal combination of compile options.");
				}
				options->compile_option = COMPILE_LEX_ONLY;
				return;
			}
			break;
		case 'L':
			if (match_shortopt("L"))
			{
				if (at_end() || next_is_opt()) error_exit("error: -L needs a directory.");
				options->linker_lib_dir[options->linker_lib_dir_count++] = check_dir(next_arg());
				return;
			}
			break;
		case 'l':
			if (match_shortopt("l"))
			{
				if (at_end() || next_is_opt()) error_exit("error: -l needs a library name.");
				options->linker_libs[options->linker_lib_count++] = next_arg();
				return;
			}
			break;
		case 'P':
			if (match_shortopt("P"))
			{
				if (options->compile_option != COMPILE_NORMAL)
				{
					FAIL_WITH_ERR("Illegal combination of compile options.");
				}
				options->compile_option = COMPILE_LEX_PARSE_ONLY;
				return;
			}
			break;
		case 'C':
			if (match_shortopt("C"))
			{
				if (options->compile_option != COMPILE_NORMAL)
				{
					FAIL_WITH_ERR("Illegal combination of compile options.");
				}
				options->compile_option = COMPILE_LEX_PARSE_CHECK_ONLY;
				return;
			}
			break;
		case '-':
			if ((argopt = match_argopt("validation")))
			{
				options->validation_level = (ValidationLevel)parse_multi_option(argopt, 3, validation_levels);
				return;
			}
			if (match_longopt("max-mem"))
			{
				if (at_end() || next_is_opt()) error_exit("error: --max-mem needs a valid integer.");
				const char *maxmem_string = next_arg();
				int maxmem = atoi(maxmem_string);
				if (maxmem < 128) PRINTF("Expected a valid positive integer >= 128.");
				return;
			}
			if (match_longopt("silence-deprecation"))
			{
				options->silence_deprecation = true;
				silence_deprecation = true;
				return;
			}
			if (match_longopt("symtab"))
			{
				if (at_end() || next_is_opt()) error_exit("error: --symtab needs a valid integer.");
				const char *symtab_string = next_arg();
				int symtab = atoi(symtab_string);
				if (symtab < 1024) PRINTF("Expected a valid positive integer >= 1024.");
				options->symtab_size = next_highest_power_of_2(symtab);
				return;
			}
			if (match_longopt("quiet"))
			{
				options->verbosity_level = -1;
				return;
			}
			if (match_longopt("version"))
			{
				print_version();
				exit_compiler(COMPILER_SUCCESS_EXIT);
			}
			if ((argopt = match_argopt("backend")))
			{
				options->backend = (CompilerBackend)parse_multi_option(argopt, 3, backends);
				return;
			}
			if (match_longopt("run-once"))
			{
				options->run_once = true;
				if (!options->verbosity_level) options->verbosity_level = -1;
				return;
			}
			if ((argopt = match_argopt("fp-math")))
			{
				options->fp_math = (FpOpt)parse_multi_option(argopt, 3, fp_math);
				return;
			}
			if ((argopt = match_argopt("optsize")))
			{
				options->optsize = (SizeOptimizationLevel)parse_multi_option(argopt, 3, optsizes);
				return;
			}
			if ((argopt = match_argopt("optlevel")))
			{
				options->optlevel = (OptimizationLevel)parse_multi_option(argopt, 4, optlevels);
				return;
			}
			if ((argopt = match_argopt("safe")))
			{
				options->safety_level = (SafetyLevel)parse_multi_option(argopt, 2, on_off);
				return;
			}
			if ((argopt = match_argopt("old-test-bench")))
			{
				options->old_test = (OldTest) parse_multi_option(argopt, 2, on_off);
				return;
			}
			if ((argopt = match_argopt("show-backtrace")))
			{
				options->show_backtrace = (ShowBacktrace) parse_multi_option(argopt, 2, on_off);
				return;
			}
			if ((argopt = match_argopt("panic-msg")))
			{
				options->panic_level = (PanicLevel)parse_multi_option(argopt, 2, on_off);
				return;
			}
			if ((argopt = match_argopt("single-module")))
			{
				options->single_module = (SingleModule)parse_multi_option(argopt, 2, on_off);
				return;
			}
			if ((argopt = match_argopt("linker")))
			{
				options->custom_linker_path = NULL;
				options->linker_type = (LinkerType) parse_multi_option(argopt, 3, linker);
				if (options->linker_type == LINKER_TYPE_CUSTOM)
				{
					if (at_end() || next_is_opt()) error_exit("error: --linker=custom expects a valid linker name.");
					options->custom_linker_path = next_arg();
				}
				return;
			}
			if ((argopt = match_argopt("link-libc")))
			{
				options->link_libc = (LinkLibc)parse_multi_option(argopt, 2, on_off);
				return;
			}
			if ((argopt = match_argopt("strip-unused")))
			{
				options->strip_unused = (StripUnused)parse_multi_option(argopt, 2, on_off);
				return;
			}
			if ((argopt = match_argopt("emit-stdlib")))
			{
				options->emit_stdlib = (EmitStdlib)parse_multi_option(argopt, 2, on_off);
				return;
			}
			if ((argopt = match_argopt("use-stdlib")))
			{
				options->use_stdlib = (UseStdlib)parse_multi_option(argopt, 2, on_off);
				return;
			}
			if ((argopt = match_argopt("x86vec")))
			{
				options->x86_vector_capability = (X86VectorCapability)parse_multi_option(argopt, 6, x86_vector_capability);
				return;
			}
			if ((argopt = match_argopt("win64-simd")))
			{
				options->win_64_simd = (Win64Simd)parse_multi_option(argopt, 2, win64_simd_type);
				return;
			}
			if ((argopt = match_argopt("x86cpu")))
			{
				options->x86_cpu_set = (X86CpuSet)parse_multi_option(argopt, 8, x86_cpu_set);
				return;
			}
			if ((argopt = match_argopt("riscvfloat")))
			{
				options->riscv_float_capability = (RiscvFloatCapability)parse_multi_option(argopt, 3, riscv_capability);
				return;
			}
			if ((argopt = match_argopt("memory-env")))
			{
				options->memory_environment = (MemoryEnvironment )parse_multi_option(argopt, 4, memory_environment);
				return;
			}
			if ((argopt = match_argopt("reloc")))
			{
				options->reloc_model = (RelocModel)parse_multi_option(argopt, 5, reloc_models);
				return;
			}
			if (match_longopt("about"))
			{
				PRINTF("The C3 Compiler");
				PRINTF("C3 is low level programming language based on C.");
				exit_compiler(COMPILER_SUCCESS_EXIT);
			}
			if (match_longopt("no-obj"))
			{
				options->no_obj = true;
				return;
			}
			if (match_longopt("obj"))
			{
				options->no_obj = false;
				return;
			}
			if (match_longopt("no-headers"))
			{
				options->no_headers = true;
				return;
			}
			if (match_longopt("print-linking"))
			{
				options->print_linking = true;
				return;
			}
			if (match_longopt("list-keywords"))
			{
				options->print_keywords = true;
				options->command = COMMAND_PRINT_SYNTAX;
				return;
			}
			if (match_longopt("list-attributes"))
			{
				options->print_attributes = true;
				options->command = COMMAND_PRINT_SYNTAX;
				return;
			}
			if (match_longopt("list-builtins"))
			{
				options->print_builtins = true;
				options->command = COMMAND_PRINT_SYNTAX;
				return;
			}
			if (match_longopt("list-type-properties"))
			{
				options->print_type_properties = true;
				options->command = COMMAND_PRINT_SYNTAX;
				return;
			}
			if (match_longopt("list-project-properties"))
			{
				options->print_project_properties = true;
				options->command = COMMAND_PRINT_SYNTAX;
				return;
			}
			if (match_longopt("list-manifest-properties"))
			{
				options->print_manifest_properties = true;
				options->command = COMMAND_PRINT_SYNTAX;
				return;
			}
			if (match_longopt("list-operators"))
			{
				options->print_operators = true;
				options->command = COMMAND_PRINT_SYNTAX;
				return;
			}
			if (match_longopt("list-precedence"))
			{
				options->print_precedence = true;
				options->command = COMMAND_PRINT_SYNTAX;
				return;
			}
			if (match_longopt("threads"))
			{
				if (at_end() || next_is_opt()) error_exit("error: --threads needs a valid integer 1 or higher.");
				const char *thread_string = next_arg();
				int threads = atoi(thread_string);
				if (threads < 1) PRINTF("Expected a valid integer 1 or higher.");
				if (threads > MAX_THREADS) PRINTF("Cannot exceed %d threads.", MAX_THREADS);
				options->build_threads = threads;
				return;
			}
			if (match_longopt("target"))
			{
				if (at_end() || next_is_opt()) error_exit("error: --target needs a arch+os definition.");
				const char *target = next_arg();
				ArchOsTarget target_arch_os = arch_os_target_from_string(target);
				if (target_arch_os != ARCH_OS_TARGET_DEFAULT)
				{
					options->arch_os_target_override = target_arch_os;
					return;
				}
				PRINTF("Available targets:");
				EOUTPUT("Invalid target %s.", target);
				EOUTPUT("These targets are supported:");
				for (unsigned i = 1; i <= ARCH_OS_TARGET_LAST; i++)
				{
					EOUTPUT("   %s", arch_os_target[i]);
				}
				exit_compiler(EXIT_FAILURE);
			}
			if (match_longopt("list-targets"))
			{
				print_all_targets();
				exit_compiler(COMPILER_SUCCESS_EXIT);
			}
			if (match_longopt("emit-llvm"))
			{
				options->emit_llvm = true;
				return;
			}
			if (match_longopt("emit-asm"))
			{
				options->emit_asm = true;
				return;
			}
			if (match_longopt("print-output"))
			{
				options->print_output = true;
				return;
			}
			if (match_longopt("print-input"))
			{
				options->print_input = true;
				return;
			}
			if (match_longopt("no-entry"))
			{
				options->no_entry = true;
				return;
			}
			if (match_longopt("cc"))
			{
				if (at_end() || next_is_opt()) error_exit("error: --cc needs a compiler name.");
				options->cc = next_arg();
				return;
			}
			if (match_longopt("stdlib"))
			{
				if (at_end() || next_is_opt()) error_exit("error: --stdlib needs a directory.");
				options->std_lib_dir = check_dir(next_arg());
				options->emit_stdlib = EMIT_STDLIB_ON;
				return;
			}
			if (match_longopt("panicfn"))
			{
				if (at_end() || next_is_opt()) error_exit("error: --panicfn needs a function name.");
				options->panicfn = next_arg();
				return;
			}
			if (match_longopt("testfn"))
			{
				if (at_end() || next_is_opt()) error_exit("error: --testfn needs a function name.");
				options->testfn = next_arg();
				return;
			}
			if (match_longopt("benchfn"))
			{
				if (at_end() || next_is_opt()) error_exit("error: --benchfn needs a function name.");
				options->benchfn = next_arg();
				return;
			}
			if (match_longopt("macossdk"))
			{
				if (at_end() || next_is_opt()) error_exit("error: --macossdk needs a directory.");
				options->macos.sysroot = check_dir(next_arg());
				return;
			}
			if (match_longopt("winsdk"))
			{
				if (options->win.vs_dirs)
				{
					error_exit("error: --winsdk cannot be combined with --win-vs-dirs.");
				}
				if (at_end() || next_is_opt()) error_exit("error: --winsdk needs a directory.");
				options->win.sdk = check_dir(next_arg());
				return;
			}
			if ((argopt = match_argopt("trust")))
			{
				options->trust_level = (TrustLevel) parse_multi_option(argopt, 3, trust_level);
				return;
			}
			if (match_longopt("windef"))
			{
				if (at_end() || next_is_opt()) error_exit("error: --windef needs a file.");
				options->win.def = next_arg();
				return;
			}
			if ((argopt = match_argopt("vector-conv")))
			{
				options->vector_conv = (VectorConv)parse_multi_option(argopt, 2, vector_conv);
				return;
			}
			if ((argopt = match_argopt("wincrt")))
			{
				options->win.crt_linking = (WinCrtLinking)parse_multi_option(argopt, 5, wincrt_linking);
				return;
			}
			if (match_longopt("win-vs-dirs"))
			{
				if (options->win.sdk)
				{
					error_exit("error: --win-vs-dirs cannot be combined with --winsdk.");
				}
				if (at_end() || next_is_opt()) error_exit("error: --win-vs-dirs needs to followed by the directories.");
				options->win.vs_dirs = next_arg();
				return;
			}
			if ((argopt = match_argopt("sanitize")))
			{
				options->sanitize_mode = (SanitizeMode)parse_multi_option(argopt, 4, sanitize_modes);
				return;
			}
			if (match_longopt("macos-sdk-version"))
			{
				if (at_end() || next_is_opt()) error_exit("error: --macos-sdk-version needs a version.");
				options->macos.sdk_version = next_arg();
				return;
			}
			if (match_longopt("macos-min-version"))
			{
				if (at_end() || next_is_opt()) error_exit("error: --macos-min-version needs a version.");
				options->macos.min_version = next_arg();
				return;
			}
			if (match_longopt("output-dir"))
			{
				if (at_end() || next_is_opt()) error_exit("error: --output-dir needs a directory.");
				options->output_dir = next_arg();
				return;
			}
			if (match_longopt("build-dir"))
			{
				if (at_end() || next_is_opt()) error_exit("error: --build-dir needs a directory.");
				options->build_dir = next_arg();
				return;
			}
			if (match_longopt("obj-out"))
			{
				if (at_end() || next_is_opt()) error_exit("error: --obj-out needs a directory.");
				options->obj_out = next_arg();
				return;
			}
			if (match_longopt("script-dir"))
			{
				if (at_end() || next_is_opt()) error_exit("error: --script-dir needs a directory.");
				options->script_dir = next_arg();
				return;
			}
			if (match_longopt("llvm-out"))
			{
				if (at_end() || next_is_opt()) error_exit("error: --llvm-out needs a directory.");
				options->llvm_out = next_arg();
				return;
			}
			if (match_longopt("asm-out"))
			{
				if (at_end() || next_is_opt()) error_exit("error: --asm-out needs a directory.");
				options->asm_out = next_arg();
				return;
			}
			if (match_longopt("lib"))
			{
				if (at_end() || next_is_opt()) error_exit("error: --lib needs a name.");
				const char *name = next_arg();
				if (!str_is_valid_lowercase_name(name))
				{
					if (str_has_suffix(name, ".c3l"))
					{
						error_exit("When specifying libraries, the .c3l suffix should"
						           " not be included, so rather than '--lib %s', try using '--lib %s' instead.",
						           name, str_remove_suffix(name, ".c3l"));
					}
					if (str_has_suffix(name, ".lib") || str_has_suffix(name, ".a")
					    || str_has_suffix(name, ".dll") || str_has_suffix(name, ".so"))
					{
						error_exit("You tried to add '%s' as a C3 library, but from the name it appears to be a"
						           " static/dynamic library. To link with such a library, use '-l <name>' instead.",
						           name);
					}
					char *name_copy = strdup(name);
					str_ellide_in_place(name_copy, 32);
					if (strchr(name, '/') != NULL || (PLATFORM_WINDOWS && strchr(name, '\\') != NULL))
					{
						error_exit(
								"There is a problem including the library '%s': a library name should never contain the path. Use '--libdir' to add the "
								"directory to the library search paths, then use the plain name for '--lib', "
								"e.g '--libdir my_project/libs --lib some_lib'.", name_copy);
					}
					error_exit("Invalid library name '%s', it should be something like 'foo_lib'.", name_copy);
				}
				options->libs[options->lib_count++] = name;
				return;
			}
			if (match_longopt("libdir"))
			{
				if (at_end() || next_is_opt()) error_exit("error: --libdir needs a directory.");
				if (options->lib_dir_count == MAX_BUILD_LIB_DIRS) error_exit("Max %d library directories may be specified.", MAX_BUILD_LIB_DIRS);
				options->lib_dir[options->lib_dir_count++] = check_dir(next_arg());
				return;
			}
			if (match_longopt("benchmark"))
			{
				options->benchmark_mode = true;
				return;
			}
			if (match_longopt("lsp"))
			{
				options->lsp_mode = true;
				options->strip_unused = STRIP_UNUSED_OFF;
				options->test_mode = false;
				return;
			}
			if (match_longopt("test"))
			{
				options->lsp_mode = false;
				options->test_mode = true;
				options->strip_unused = STRIP_UNUSED_OFF;
				return;
			}
			if (match_longopt("template"))
			{
				if (at_end() || next_is_opt()) error_exit("error: --template needs an argument.");
				options->template = next_arg();
				return;
			}
			if (match_longopt("path"))
			{
				if (at_end() || next_is_opt()) error_exit("error: --path needs a directory.");
				options->path = check_dir(next_arg());
				return;
			}
			if (match_longopt("linux-crt"))
			{
				if (at_end() || next_is_opt()) error_exit("error: --linux-crt needs a directory.");
				options->linuxpaths.crt = check_dir(next_arg());
				return;
			}
			if (match_longopt("linux-crtbegin"))
			{
				if (at_end() || next_is_opt()) error_exit("error: --linux-crtbegin needs a directory.");
				options->linuxpaths.crtbegin = check_dir(next_arg());
				return;
			}
			if (match_longopt("benchmarking"))
			{
				options->benchmarking = true;
				return;
			}
			if (match_longopt("testing"))
			{
				options->testing = true;
				return;
			}
			if (match_longopt("help"))
			{
				usage(true);
				exit_compiler(COMPILER_SUCCESS_EXIT);
			}
			break;
		default:
			break;

	}
	FAIL_WITH_ERR("Cannot process the unknown option \"%s\".", current_arg);
}

BuildOptions parse_arguments(int argc, const char *argv[])
{
	arg_count = argc;
	args = argv;

	if (argc < 2)
	{
		usage(false);
		exit_compiler(COMPILER_SUCCESS_EXIT);
	}

	BuildOptions build_options = {
		.path = DEFAULT_PATH,
		.vendor_download_path = DEFAULT_PATH,
		.emit_llvm = false,
		.optsetting = OPT_SETTING_NOT_SET,
		.debug_info_override = DEBUG_INFO_NOT_SET,
		.safety_level = SAFETY_NOT_SET,
		.panic_level = PANIC_NOT_SET,
		.show_backtrace = SHOW_BACKTRACE_NOT_SET,
		.old_test = OLD_TEST_NOT_SET,
		.optlevel = OPTIMIZATION_NOT_SET,
		.optsize = SIZE_OPTIMIZATION_NOT_SET,
		.build_threads = cpus(),
		.command = COMMAND_MISSING,
		.reloc_model = RELOC_DEFAULT,
		.backend = BACKEND_LLVM,
		.x86_vector_capability = X86VECTOR_DEFAULT,
		.win_64_simd = WIN64_SIMD_DEFAULT,
		.fp_math = FP_DEFAULT,
		.x86_cpu_set = X86CPU_DEFAULT,
		.riscv_float_capability = RISCVFLOAT_DEFAULT,
		.memory_environment = MEMORY_ENV_NOT_SET,
		.win.crt_linking = WIN_CRT_DEFAULT,
		.emit_stdlib = EMIT_STDLIB_NOT_SET,
		.link_libc = LINK_LIBC_NOT_SET,
		.use_stdlib = USE_STDLIB_NOT_SET,
		.linker_type = LINKER_TYPE_NOT_SET,
		.validation_level = VALIDATION_NOT_SET,
		.strip_unused = STRIP_UNUSED_NOT_SET,
		.single_module = SINGLE_MODULE_NOT_SET,
		.sanitize_mode = SANITIZE_NOT_SET,
		.unroll_loops = UNROLL_LOOPS_NOT_SET,
		.merge_functions = MERGE_FUNCTIONS_NOT_SET,
		.slp_vectorization = VECTORIZATION_NOT_SET,
		.loop_vectorization = VECTORIZATION_NOT_SET,
		.files = NULL,
		.build_dir = NULL,
		.output_dir = NULL,
		.script_dir = NULL,
	};
	for (int i = DIAG_NONE; i < DIAG_WARNING_TYPE; i++)
	{
		build_options.severity[i] = DIAG_IGNORE;
	}
	for (int i = DIAG_WARNING_TYPE; i < DIAG_ERROR_TYPE; i++)
	{
		build_options.severity[i] = DIAG_WARN;
	}
	for (int i = DIAG_ERROR_TYPE; i < DIAG_END_SENTINEL; i++)
	{
		build_options.severity[i] = DIAG_ERROR;
	}

	bool collecting_args = false;
	for (arg_index = 1; arg_index < arg_count; arg_index++)
	{
		current_arg = args[arg_index];
		if (collecting_args)
		{
			append_arg(&build_options);
			continue;
		}
		if (command_passes_args(build_options.command) && arg_match("--"))
		{
			collecting_args = true;
			continue;
		}
		if (current_arg[0] == '-')
		{
			parse_option(&build_options);
			continue;
		}
		if (build_options.command == COMMAND_MISSING)
		{
			parse_command(&build_options);
			continue;
		}
		if (command_accepts_files(build_options.command))
		{
			append_file(&build_options);
			continue;
		}
		FAIL_WITH_ERR("Found the unexpected argument \"%s\".", current_arg);
	}
	if (build_options.command == COMMAND_MISSING)
	{
		FAIL_WITH_ERR("Missing a compiler command such as 'compile' or 'build'.");
	}
	debug_log = build_options.verbosity_level > 2;
	return build_options;
}

ArchOsTarget arch_os_target_from_string(const char *target)
{
	for (unsigned i = 1; i <= ARCH_OS_TARGET_LAST; i++)
	{
		if (strcmp(arch_os_target[i], target) == 0)
		{
			return (ArchOsTarget)i;
		}
	}
	return ARCH_OS_TARGET_DEFAULT;
}

// -- helpers

static const char *check_dir(const char *path)
{
	static char *original_path = NULL;
	if (!original_path)
	{
		original_path = getcwd(NULL, 0);
	}
	if (!dir_change(path)) error_exit("The path \"%s\" does not point to a valid directory.", path);
	if (!dir_change(original_path)) FAIL_WITH_ERR("Failed to change path to %s.", original_path);
	return path;
}

static inline bool at_end()
{
	return arg_index == arg_count - 1;
}

static inline const char *next_arg()
{
	ASSERT0(!at_end());
	current_arg = args[++arg_index];
	return current_arg;
}

static inline bool next_is_opt()
{
	return args[arg_index + 1][0] == '-';
}

INLINE bool match_longopt(const char *name)
{
	return str_eq(&current_arg[2], name);
}

static inline bool match_shortopt(const char *name)
{
	return str_eq(&current_arg[1], name);
}

void append_file(BuildOptions *build_options)
{
	if (vec_size(build_options->files) == MAX_COMMAND_LINE_FILES)
	{
		EOUTPUT("Max %d files may be specified.", MAX_COMMAND_LINE_FILES);
		exit_compiler(EXIT_FAILURE);
	}
	vec_add(build_options->files, current_arg);
}

static inline const char *match_argopt(const char *name)
{
	size_t len = strlen(name);
	if (memcmp(&current_arg[2], name, len) != 0) return false;
	if (current_arg[2 + len] != '=') return false;
	return &current_arg[2 + len + 1];
}

void append_arg(BuildOptions *build_options)
{
	if (vec_size(build_options->args) == MAX_COMMAND_LINE_RUN_ARGS)
	{
		EOUTPUT("Max %d args may be specified.", MAX_COMMAND_LINE_RUN_ARGS);
		exit_compiler(EXIT_FAILURE);
	}
	vec_add(build_options->args, current_arg);
}

static bool arg_match(const char *candidate)
{
	return str_eq(current_arg, candidate);
}

static void parse_optional_target(BuildOptions *options)
{
	if (at_end() || next_is_opt())
	{
		options->target_select = NULL;
	}
	else
	{
		options->target_select = next_arg();
	}
}

static void add_linker_arg(BuildOptions *options, const char *arg)
{
	if (options->linker_arg_count == MAX_BUILD_LIB_DIRS)
	{
		error_exit("Too many linker arguments are given, more than %d\n", MAX_BUILD_LIB_DIRS);
	}
	options->linker_args[options->linker_arg_count++] = arg;
}

/**
 * Update feature flags, adding to one list and removing it from the other.
 * @param flags the "add" flags
 * @param removed_flags the "undef" flags
 * @param arg the argument to add or undef
 * @param add true if we add, false to undef
 */
static void update_feature_flags(const char ***flags, const char ***removed_flags, const char *arg, bool add)
{
	// We keep two lists "remove" and "add" lists:
	const char ***to_remove_from = add ? removed_flags : flags;

	// Remove from opposite list using string equality
	// More elegant would be using a Set or Map, but that's overkill
	// for something that's likely just 1-2 values.
	FOREACH_IDX(i, const char *, value, *to_remove_from)
	{
		if (str_eq(value, arg))
		{
			vec_erase_at(*to_remove_from, i);
			break;
		}
	}

	// First we check that it's not in the list
	const char ***to_add_to_ref = add ? flags : removed_flags;
	FOREACH(const char *, value, *to_add_to_ref)
	{
		// If we have a match, we don't add it.
		if (str_eq(value, arg)) return;
	}

	// No match, so add it.
	vec_add(*to_add_to_ref, arg);
}

static void print_all_targets(void)
{
	PRINTF("Available targets:");
	for (unsigned i = 1; i <= ARCH_OS_TARGET_LAST; i++)
	{
		PRINTF("   %s", arch_os_target[i]);
	}
}

static int parse_multi_option(const char *start, unsigned count, const char **elements)
{
	const char *arg = current_arg;
	int select = str_findlist(start, count, elements);
	if (select < 0) error_exit("error: %.*s invalid option '%s' given.", (int)(start - arg), start, arg);
	return select;
}

const char *trust_level[3] = {
		[TRUST_NONE] = "none",
		[TRUST_INCLUDE] = "include",
		[TRUST_FULL] = "full",
};

const char *arch_os_target[ARCH_OS_TARGET_LAST + 1] = {
		[ANDROID_AARCH64] = "android-aarch64",
		[ELF_AARCH64] = "elf-aarch64",
		[ELF_RISCV32] = "elf-riscv32",
		[ELF_RISCV64] = "elf-riscv64",
		[ELF_X86] = "elf-x86",
		[ELF_X64] = "elf-x64",
		[ELF_XTENSA] = "elf-xtensa",
		[FREEBSD_X86] = "freebsd-x86",
		[FREEBSD_X64] = "freebsd-x64",
		[IOS_AARCH64] = "ios-aarch64",
		[LINUX_AARCH64] = "linux-aarch64",
		[LINUX_RISCV32] = "linux-riscv32",
		[LINUX_RISCV64] = "linux-riscv64",
		[LINUX_X86] = "linux-x86",
		[LINUX_X64] = "linux-x64",
		[MACOS_AARCH64] = "macos-aarch64",
		[MACOS_X64] = "macos-x64",
		[MCU_X86] = "mcu-x86",
		[MINGW_X64] = "mingw-x64",
		[NETBSD_X86] = "netbsd-x86",
		[NETBSD_X64] = "netbsd-x64",
		[OPENBSD_X86] = "openbsd-x86",
		[OPENBSD_X64] = "openbsd-x64",
		[WASM32] = "wasm32",
		[WASM64] = "wasm64",
		[WINDOWS_AARCH64] = "windows-aarch64",
		[WINDOWS_X64] = "windows-x64",
};
<|MERGE_RESOLUTION|>--- conflicted
+++ resolved
@@ -71,11 +71,7 @@
 	PRINTF("  vendor-fetch <library> ...                          Fetches one or more libraries from the vendor collection.");
 	PRINTF("  project <subcommand> ...                            Manipulate or view project files.");
 	PRINTF("");
-<<<<<<< HEAD
-	PRINTF(full ? "Options:\n" : "Common options:");
-=======
 	full ? PRINTF("Options:") : PRINTF("Common options:");
->>>>>>> c5dbbf9f
 	PRINTF("  -h -hh --help              - Print the help, -h for the normal options, -hh for the full help.");
 	PRINTF("  -V --version               - Print version information.");
 	PRINTF("  -q --quiet                 - Silence unnecessary output.");
