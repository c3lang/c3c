--- conflicted
+++ resolved
@@ -132,7 +132,6 @@
 	OUTPUT("  --debug-log            - Print debug logging to stdout.");
 #endif
 	OUTPUT("");
-<<<<<<< HEAD
 	OUTPUT("  --benchmarking        - Run builtin benchmarks.");
 	OUTPUT("  --testing             - Run built-in tests.");
 	OUTPUT("");
@@ -142,7 +141,6 @@
 	OUTPUT("  --list-operators      - List all operators.");
 	OUTPUT("  --list-precedence     - List operator precedence order.");
 	OUTPUT("  --list-targets        - List all architectures the compiler supports.");
-=======
 	OUTPUT("  --list-attributes      - List all attributes.");
 	OUTPUT("  --list-builtins        - List all builtins.");
 	OUTPUT("  --list-keywords        - List all keywords.");
@@ -150,7 +148,6 @@
 	OUTPUT("  --list-precedence      - List operator precedence order.");
 	OUTPUT("  --list-type-properties - List all type properties.");
 	OUTPUT("  --list-targets         - List all architectures the compiler supports.");
->>>>>>> 314369d0
 	OUTPUT("");
 	OUTPUT("  --winsdk <dir>         - Set the directory for Windows system library files for cross compilation.");
 	OUTPUT("  --wincrt=<option>      - Windows CRT linking: none, static, dynamic (default).");
