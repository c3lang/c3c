--- conflicted
+++ resolved
@@ -63,13 +63,9 @@
 }
 
 extern fn CInt sigaltstack(Stack_t* ss, Stack_t* old_ss);
-<<<<<<< HEAD
-extern fn CInt sigaction(CInt signum, Sigaction *action, Sigaction *oldaction);
-extern fn CInt sigemptyset(Sigset_t* set);
-=======
 extern fn CInt sigaction(CInt signum, Sigaction *action, Sigaction *oldaction) @if(!env::NETBSD);
 extern fn CInt sigaction(CInt signum, Sigaction *action, Sigaction *oldaction) @cname("__sigaction_siginfo") @if(env::NETBSD);
->>>>>>> 85166bc7
+extern fn CInt sigemptyset(Sigset_t* set);
 
 module libc::termios @if(env::LIBC &&& env::POSIX);
 
