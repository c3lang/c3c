module std::net @if(os::SUPPORTS_INET);
import std::io, std::os, std::time, libc;

struct Socket (InStream, OutStream)
{
	NativeSocket sock;
	Socklen_t ai_addrlen;
	// TODO proper way to get the size of sockaddr_storage
	// https://learn.microsoft.com/en-us/previous-versions/windows/desktop/legacy/ms740504(v=vs.85)
	char[128] ai_addr_storage;
}

macro void @loop_over_ai(AddrInfo* ai; @body(NativeSocket fd, AddrInfo* ai))
{
	while (ai)
	{
		NativeSocket sockfd = os::socket(ai.ai_family, ai.ai_socktype, ai.ai_protocol);
		if (sockfd.is_valid())
		{
			@body(sockfd, ai);
		}
		ai = ai.ai_next;
	}
}

const Duration POLL_FOREVER = -1;

distinct PollSubscribes = ushort;
distinct PollEvents = ushort;

const PollSubscribes SUBSCRIBE_ANY_READ     = os::POLLIN;
const PollSubscribes SUBSCRIBE_PRIO_READ    = os::POLLPRI;
const PollSubscribes SUBSCRIBE_OOB_READ     = os::POLLRDBAND;
const PollSubscribes SUBSCRIBE_READ         = os::POLLRDNORM;
const PollSubscribes SUBSCRIBE_ANY_WRITE    = os::POLLOUT;
const PollSubscribes SUBSCRIBE_OOB_WRITE    = os::POLLWRBAND;
const PollSubscribes SUBSCRIBE_WRITE        = os::POLLWRNORM;

const PollEvents POLL_EVENT_READ_PRIO  = os::POLLPRI;
const PollEvents POLL_EVENT_READ_OOB   = os::POLLRDBAND;
const PollEvents POLL_EVENT_READ       = os::POLLRDNORM;
const PollEvents POLL_EVENT_WRITE_OOB  = os::POLLWRBAND;
const PollEvents POLL_EVENT_WRITE      = os::POLLWRNORM;
const PollEvents POLL_EVENT_DISCONNECT = os::POLLHUP;
const PollEvents POLL_EVENT_ERROR      = os::POLLERR;
const PollEvents POLL_EVENT_INVALID    = os::POLLNVAL;

struct Poll
{
	NativeSocket socket;
	PollSubscribes events;
	PollEvents revents;
}

<*
 @param [inout] polls
 @param timeout "duration to poll (clamped to CInt.max ms), or POLL_FOREVER."
*>
fn ulong! poll(Poll[] polls, Duration timeout)
{
	return poll_ms(polls, timeout.to_ms()) @inline;
}

<*
 @param [inout] polls
 @param timeout_ms "duration to poll in ms or -1. Clamped to CInt.max"
*>
fn ulong! poll_ms(Poll[] polls, long timeout_ms)
{
	if (timeout_ms > CInt.max) timeout_ms = CInt.max;
	$if env::WIN32:
		CInt result = win32_WSAPoll((Win32_LPWSAPOLLFD)polls.ptr, (Win32_ULONG)polls.len, (CInt)timeout_ms);
	$else
		CInt result = os::poll((Posix_pollfd*)polls.ptr, (Posix_nfds_t)polls.len, (CInt)timeout_ms);
	$endif
	return result < 0 ? os::socket_error()? : (ulong)result;
}

macro Socket new_socket(fd, ai)
{
	Socket sock = { .sock = fd, .ai_addrlen = ai.ai_addrlen };
	assert(sock.ai_addr_storage.len >= ai.ai_addrlen, "storage %d < addrlen %d", sock.ai_addr_storage.len, ai.ai_addrlen);
	mem::copy(&sock.ai_addr_storage, (void*)ai.ai_addr, ai.ai_addrlen);
	return sock;
}

enum SocketOption : char (CInt value)
{
	REUSEADDR                  = os::SO_REUSEADDR,
	REUSEPORT @if(!env::WIN32) = os::SO_REUSEPORT,
	KEEPALIVE                  = os::SO_KEEPALIVE,
	BROADCAST                  = os::SO_BROADCAST,
	OOBINLINE                  = os::SO_OOBINLINE,
	DONTROUTE                  = os::SO_DONTROUTE,
}

fn bool! Socket.get_broadcast(&self) => self.get_option(BROADCAST);
fn bool! Socket.get_keepalive(&self) => self.get_option(KEEPALIVE);
fn bool! Socket.get_reuseaddr(&self) => self.get_option(REUSEADDR);
fn bool! Socket.get_dontroute(&self) => self.get_option(DONTROUTE);
fn bool! Socket.get_oobinline(&self) => self.get_option(OOBINLINE);

fn void! Socket.set_broadcast(&self, bool value) => self.set_option(BROADCAST, value);
fn void! Socket.set_keepalive(&self, bool value) => self.set_option(KEEPALIVE, value);
fn void! Socket.set_reuseaddr(&self, bool value) => self.set_option(REUSEADDR, value);
fn void! Socket.set_dontroute(&self, bool value) => self.set_option(DONTROUTE, value);
fn void! Socket.set_oobinline(&self, bool value) => self.set_option(OOBINLINE, value);

fn void! Socket.set_option(&self, SocketOption option, bool value)
{
	CInt flag = (CInt)value;
	int errcode = os::setsockopt(self.sock, os::SOL_SOCKET, option.value, &flag, CInt.sizeof);
	if (errcode != 0) return NetError.SOCKOPT_FAILED?;
}

fn bool! Socket.get_option(&self, SocketOption option)
{
	CInt flag;
	int errcode = os::setsockopt(self.sock, os::SOL_SOCKET, option.value, &flag, CInt.sizeof);
	if (errcode != 0) return NetError.SOCKOPT_FAILED?;
	return (bool)flag;
}

fn usz! Socket.read(&self, char[] bytes) @dynamic
{
$if env::WIN32:
	isz n = libc::recv(self.sock, bytes.ptr, (int)bytes.len, 0);
$else
	isz n = libc::recv(self.sock, bytes.ptr, bytes.len, 0);
$endif
	if (n < 0) return os::socket_error()?;
	return (usz)n;
}

fn char! Socket.read_byte(&self) @dynamic => io::read_byte_using_read(self);

fn usz! Socket.write(&self, char[] bytes) @dynamic
{
$if env::WIN32:
	isz n = libc::send(self.sock, bytes.ptr, (int)bytes.len, 0);
$else
	isz n = libc::send(self.sock, bytes.ptr, bytes.len, 0);
$endif
	if (n < 0) return os::socket_error()?;
	return (usz)n;
}

fn void! Socket.write_byte(&self, char byte) @dynamic => io::write_byte_using_write(self, byte);

fn void! Socket.destroy(&self) @dynamic
{
	self.close()!;
}
fn void! Socket.close(&self) @inline @dynamic
{
	self.sock.close()!;
}

<<<<<<< HEAD
fn usz! Socket.peek(&self, char[] bytes) @dynamic
{
$if env::WIN32:
	isz n = libc::recv(self.sock, bytes.ptr, (int)bytes.len, os::MSG_PEEK);
$else
	isz n = libc::recv(self.sock, bytes.ptr, bytes.len, os::MSG_PEEK);
$endif
	if (n < 0) return os::socket_error()?;
	return (usz)n;
=======

enum SocketShutdownHow : (inline CInt native_value)
{
	RECEIVE = @select(env::WIN32, libc::SD_RECEIVE, libc::SHUT_RD),
	SEND = @select(env::WIN32, libc::SD_SEND, libc::SHUT_WR),
	BOTH = @select(env::WIN32, libc::SD_BOTH, libc::SHUT_RDWR),
}

fn void! Socket.shutdown(&self, SocketShutdownHow how)
{
	if (libc::shutdown(self.sock, how) < 0)
	{
		return os::socket_error()?;
	}
>>>>>>> e6ec09f2
}<|MERGE_RESOLUTION|>--- conflicted
+++ resolved
@@ -156,17 +156,16 @@
 	self.sock.close()!;
 }
 
-<<<<<<< HEAD
 fn usz! Socket.peek(&self, char[] bytes) @dynamic
 {
-$if env::WIN32:
-	isz n = libc::recv(self.sock, bytes.ptr, (int)bytes.len, os::MSG_PEEK);
-$else
-	isz n = libc::recv(self.sock, bytes.ptr, bytes.len, os::MSG_PEEK);
-$endif
+  $if env::WIN32:
+	  isz n = libc::recv(self.sock, bytes.ptr, (int)bytes.len, os::MSG_PEEK);
+  $else
+	  isz n = libc::recv(self.sock, bytes.ptr, bytes.len, os::MSG_PEEK);
+  $endif
 	if (n < 0) return os::socket_error()?;
 	return (usz)n;
-=======
+}
 
 enum SocketShutdownHow : (inline CInt native_value)
 {
@@ -181,5 +180,4 @@
 	{
 		return os::socket_error()?;
 	}
->>>>>>> e6ec09f2
 }