module std::core::array;
<<<<<<< HEAD

import std::core::array::slice;
import std::math;

=======
import std::collections::pair, std::io;
>>>>>>> 0d85caf2

<*
 Returns true if the array contains at least one element, else false

 @param [in] array
 @param [in] element
 @require $kindof(array) == SLICE || $kindof(array) == ARRAY
 @require @typematch(array[0], element) : "array and element must have the same type"
*>
macro bool contains(array, element)
{
	foreach (&item : array)
	{
		if (*item == element) return true;
	}
	return false;
}


<*
 Return the first index of element found in the array, searching from the start.

 @param [in] array
 @param [in] element
 @require $kindof(array) == SLICE || $kindof(array) == ARRAY
 @require @typematch(array[0], element) : "array and element must have the same type"
 @return "the first index of the element"
 @return? NOT_FOUND
*>
macro usz? index_of(array, element)
{
	foreach (i, &e : array)
	{
		if (*e == element) return i;
	}
	return NOT_FOUND?;
}


<*
 Slice a 2d array and create a Slice2d from it.

 @param array_ptr : "the pointer to create a slice from"
 @param x : "The starting position of the slice x, optional"
 @param y : "The starting position of the slice y, optional"
 @param xlen : "The length of the slice in x, defaults to the length of the array"
 @param ylen : "The length of the slice in y, defaults to the length of the array"
 @return "A Slice2d from the array"
 @require $kindof(array_ptr) == POINTER
 @require $kindof(*array_ptr) == VECTOR || $kindof(*array_ptr) == ARRAY
 @require $kindof((*array_ptr)[0]) == VECTOR || $kindof((*array_ptr)[0]) == ARRAY
*>
macro slice2d(array_ptr, x = 0, xlen = 0, y = 0, ylen = 0)
{
	if (xlen < 1) xlen = $typeof((*array_ptr)[0]).len + xlen;
	if (ylen < 1) ylen = $typeof((*array_ptr)).len + ylen;
	var $ElementType = $typeof((*array_ptr)[0][0]);
	return (Slice2d{$ElementType}) { ($ElementType*)array_ptr, $typeof((*array_ptr)[0]).len, y, ylen, x, xlen };
}


<*
 Return the first index of element found in the array, searching in reverse from the end.

 @param [in] array
 @param [in] element
 @return "the last index of the element"
 @return? NOT_FOUND
*>
macro usz? rindex_of(array, element)
{
	foreach_r (i, &e : array)
	{
		if (*e == element) return i;
	}
	return NOT_FOUND?;
}


<*
 Concatenate two arrays or slices, returning a slice containing the concatenation of them.

 @param [in] arr1
 @param [in] arr2
 @param [&inout] allocator : "The allocator to use, default is the heap allocator"
 @require $kindof(arr1) == SLICE || $kindof(arr1) == ARRAY
 @require $kindof(arr2) == SLICE || $kindof(arr2) == ARRAY
 @require @typematch(arr1[0], arr2[0]) : "Arrays must have the same type"
 @ensure result.len == arr1.len + arr2.len
*>
macro concat(Allocator allocator, arr1, arr2) @nodiscard
{
	var $Type = $typeof(arr1[0]);
	$Type[] result = allocator::alloc_array(allocator, $Type, arr1.len + arr2.len);
	if (arr1.len > 0)
	{
		mem::copy(result.ptr, &arr1[0], arr1.len * $Type.sizeof, $Type.alignof, $Type.alignof);
	}
	if (arr2.len > 0)
	{
		mem::copy(&result[arr1.len], &arr2[0], arr2.len * $Type.sizeof, $Type.alignof, $Type.alignof);
	}
	return result;
}

<*
 Concatenate two arrays or slices, returning a slice containing the concatenation of them,
 allocated using the temp allocator.

 @param [in] arr1
 @param [in] arr2
 @require $kindof(arr1) == SLICE || $kindof(arr1) == ARRAY
 @require $kindof(arr2) == SLICE || $kindof(arr2) == ARRAY
 @require @typematch(arr1[0], arr2[0]) : "Arrays must have the same type"
 @ensure return.len == arr1.len + arr2.len
*>
macro tconcat(arr1, arr2) @nodiscard => concat(tmem, arr1, arr2);


<*
<<<<<<< HEAD
 @param[&inout] allocator
 @require types::is_int($typeof(start_stop))
 @require types::is_int($OfType)
 @require @is_empty_macro_slot(stop) ||| (types::is_int($typeof(stop)) && stop <= isz.max && stop >= isz.min)
 @require @is_empty_macro_slot(step) ||| types::is_int($typeof(step))
*>
macro range(Allocator allocator, start_stop = 0, stop = EMPTY_MACRO_SLOT, step = EMPTY_MACRO_SLOT, bool inclusive = false, $OfType = isz)
{
	// when no stop is provided, the range is expected to be 0..start_stop
	int128 real_start = @is_valid_macro_slot(stop) ? start_stop : 0;
	int128 real_stop = @is_valid_macro_slot(stop) ? (int128)stop : start_stop;
	int128 real_step = @is_valid_macro_slot(step) ? (int128)step : 1;

	if (!real_step) real_step = 1;   // no zero-step values; force a 1

	if ((real_start > real_stop && real_step > 0) || (real_start < real_stop && real_step < 0)) real_step *= -1;

	int128 final_length = (int128)math::ceil((float)math::abs((float)(real_start - real_stop) / real_step));
	if (inclusive && !((real_start - real_stop) % real_step)) ++final_length;

	if (!final_length || final_length >= usz.max) return {};

	$OfType[] result = allocator::new_array(allocator, $OfType, (usz)final_length);

	for (
		usz j = 0, int128 i = real_start;
		real_stop > real_start
			? (inclusive ? i <= real_stop : i < real_stop)
			: (inclusive ? i >= real_stop : i > real_stop);
		i += real_step, ++j
	) result[j] = ($OfType)i;
=======
 Apply a reduction/folding operation to an iterable type. This walks along the input array
 and applies an `#operation` to each value, returning it to the `identity` (or "accumulator")
 base value.

 For example:
 ```c3
 int[] my_slice = { 1, 8, 12 };
 int folded = array::@reduce(my_slice, 2, fn (i, e) => i * e);
 assert(folded == (2 * 1 * 8 * 12));
 ```

 Notice how the given `identity` value started the multiplication chain at 2. When enumerating
 `my_slice`, each element is accumulated onto the `identity` value with each sequential iteration.
 ```
 i = 2;   // identity value
 i *= 1;   // my_slice[0]
 i *= 8;   // my_slice[1]
 i *= 12;   // my_slice[2]
 ```

 @param [in] array
 @param identity
 @param #operation : "The reduction/folding lambda function or function pointer to apply."

 @require @is_valid_list(array) : "Expected a valid list"
 @require $defined($typefrom(@reduce_fn(array, identity)) $func = #operation) : "Invalid lambda or function pointer type"
*>
macro @reduce(array, identity, #operation)
{
	$typefrom(@reduce_fn(array, identity)) $func = #operation;
	foreach (index, element : array) identity = $func(identity, element, index);
	return identity;
}

<*
 Apply a summation operator (+) to an identity value across a span of array elements
 and return the final accumulated result.

 @pure

 @param [in] array
 @param identity_value : "The base accumulator value to use for the sum"

 @require @is_valid_list(array) : "Expected a valid list"
 @require $defined(array[0] + array[0]) : "Array element type must implement the '+' operator"
 @require $defined($typeof(array[0]) t = identity_value) : "The identity type must be assignable to the array element type"
*>
macro @sum(array, identity_value = 0)
{
	return @reduce(array, ($typeof(array[0]))identity_value, fn (acc, e, u) => acc + e);
}

<*
 Apply a product operator (*) to an identity value across a span of array elements
 and return the final accumulated result.

 @pure

 @param [in] array
 @param identity_value : "The base accumulator value to use for the product"

 @require @is_valid_list(array) : "Expected a valid list"
 @require $defined(array[0] * array[0]) : "Array element type must implement the '*' operator"
 @require $defined($typeof(array[0]) t = identity_value) : "The identity type must be assignable to the array element type"
*>
macro @product(array, identity_value = 1)
{
	return @reduce(array, ($typeof(array[0]))identity_value, fn (acc, e, u) => acc * e);
}

<*
 Applies a given predicate function to each element of an array and returns a new
 array of `usz` values, each element representing an index within the original array
 where the predicate returned `true`.

 The `.len` value of the returned array can also be used to quickly identify how many
 input array elements matched the predicate.

 For example:
 ```c3
 int[] arr = { 0, 20, 4, 30 };
 int[] matched_indices = array::@indices_of(mem, arr, fn (u, a) => a > 10);
 ```

 The `matched_indices` variable should contain a dynamically-allocated array of `[1, 3]`,
 and thus its count indicates that 2 of the 4 elements matched the predicate condition.

 @param [&inout] allocator
 @param [in] array
 @param #predicate

 @require @is_valid_list(array) : "Expected a valid list"
 @require $defined($typefrom(@predicate_fn(array)) p = #predicate)
*>
macro usz[] @indices_of(Allocator allocator, array, #predicate)
{
	usz[] results = allocator::new_array(allocator, usz, lengthof(array));
	usz matches;

	$typefrom(@predicate_fn(array)) $predicate = #predicate;
	foreach (index, element : array)
	{
		if ($predicate(element, index)) results[matches++] = index;
	}

	return results[:matches];
}

<*
 Array `@indices_of` using the temp allocator.

 @param [in] array
 @param #predicate

 @require @is_valid_list(array) : "Expected a valid list"
 @require $defined($typefrom(@predicate_fn(array)) p = #predicate)
*>
macro usz[] @tindices_of(array, #predicate)
{
	return @indices_of(tmem, array, #predicate);
}


<*
 Applies a predicate function to each element of an input array and returns a new array
 containing shallow copies of _only_ the elements for which the predicate function returned
 a `true` value.

 For example:
 ```c3
 int[] my_arr = { 1, 2, 4, 10, 11, 45 };
 int[] evens = array::@filter(mem, my_arr, fn (e, u) => !(e % 2));
 assert(evens == (int[]){2, 4, 10 });
 ```

 @param [&inout] allocator
 @param [in] array
 @param #predicate

 @require @is_valid_list(array) : "Expected a valid list"
 @require $defined($typefrom(@predicate_fn(array)) p = #predicate)
*>
macro @filter(Allocator allocator, array, #predicate) @nodiscard
{
	var $InnerType = $typeof(array[0]);

	usz[] matched_indices = @indices_of(allocator, array, #predicate);
	defer allocator::free(allocator, matched_indices.ptr);   // can free this upon leaving this call

	if (!matched_indices.len) return ($InnerType[]){};

	$InnerType[] result = allocator::new_array(allocator, $InnerType, matched_indices.len);

	foreach (i, index : matched_indices) result[i] = array[index];

	return result;
}

<*
 Array `@filter` using the temp allocator.

 @param [in] array
 @param #predicate

 @require @is_valid_list(array) : "Expected a valid list"
 @require $defined($typefrom(@predicate_fn(array)) p = #predicate)
*>
macro @tfilter(array, #predicate) @nodiscard
{
	return @filter(tmem, array, #predicate);
}


<*
 Returns `true` if _any_ element of the input array returns `true` when
 the `#predicate` function is applied.

 @param [in] array
 @param #predicate

 @require @is_valid_list(array) : "Expected a valid list"
 @require $defined($typefrom(@predicate_fn(array)) p = #predicate)
*>
macro bool @any(array, #predicate)
{
	$typefrom(@predicate_fn(array)) $predicate = #predicate;
	foreach (index, element : array) if ($predicate(element, index)) return true;
	return false;
}


<*
 Returns `true` if _all_ elements of the input array return `true` when
 the `#predicate` function is applied.

 @param [in] array
 @param #predicate

 @require @is_valid_list(array) : "Expected a valid list"
 @require $defined($typefrom(@predicate_fn(array)) p = #predicate)
*>
macro bool @all(array, #predicate)
{
	$typefrom(@predicate_fn(array)) $predicate = #predicate;
	foreach (index, element : array) if (!$predicate(element, index)) return false;
	return true;
}


<*
 Zip together two separate arrays/slices into a single array of Pairs or return values. Values will
 be collected up to the length of the shorter array if `fill_with` is left undefined; otherwise, they
 will be collected up to the length of the LONGER array, with missing values in the shorter array being
 assigned to the value of `fill_with`. Return array elements do not have to be of the same type.

 For example:
 ```c3
 uint[] chosen_session_ids = server::get_random_sessions(instance)[:128];
 String[200] refreshed_session_keys = prng::new_keys_batch();

 Pair { uint, String }[] sessions_meta = array::zip(mem, chosen_session_ids, refreshed_session_keys);
 // The resulting Pair{}[] slice is then length of the shortest of the two arrays, so 128.

 foreach (i, &sess : sessions:meta) {
     // distribute new session keys to associated instance IDs
 }
 ```

 Or:
 ```c3
 String[] client_names = server::online_usernames(instance);
 uint128[] session_ids = server::user_keys();

 // in this example, we 'know' ahead of time that 'session_ids' can only ever be SHORTER
 //   than 'client_names', but never longer, because it's possible new users have logged
 //   in without getting whatever this 'session ID' is delegated to them.
 Pair { String, uint128 }[] zipped = array::tzip(client_names, session_ids, fill_with: uint128.max);

 server::refresh_session_keys_by_pair(zipped)!;
 ```

 ### When an `operation` is supplied...
 Apply an operation to each element of two slices or arrays and return the results of
 each operation into a newly allocated array.

 This essentially combines Iterable1 with Iterable2 using the `operation` functor.

 See the functional `zipWith` construct, which has a more appropriate name than, e.g., `map`;
   a la: https://hackage.haskell.org/package/base-4.21.0.0/docs/Prelude.html#v:zipWith

 Similar to "normal" `zip`, this macro pads the shorter input array with a given `fill_with`, or
 an empty value if one isn't supplied. This `fill_with` is supplied to the `operation` functor
 _BEFORE_ calculating its result while zipping.

 For example: a functor of `fn char (char a, char b) => a + b` with a `fill_with` of 7,
 where the `left` array is the shorter iterable, will put 7 into that lambda in each place
 where `left` is being filled in during the zip operation.

 @param [&inout] allocator : "The allocator to use; default is the heap allocator."
 @param [in] left : "The left-side array. These items will be placed as the First in each Pair"
 @param [in] right : "The right-side array. These items will be placed as the Second in each Pair"
 @param #operation : "The function to apply. Must have a signature of `$typeof(a) (a, b)`, where the type of 'a' and 'b' is the element type of left/right respectively."
 @param fill_with : "The value used to fill or pad the shorter iterable to the length of the longer one while zipping."

 @require @is_valid_list(left) &&& @is_valid_list(right) : "Left and right sides must be integer indexable"
 @require @is_valid_operation(left, right, ...#operation) : "The operator must take two parameters matching the elements of the left and right side"
 @require @is_valid_fill(left, right, ...fill_with) : "The specified fill value does not match either the left or the right array's underlying type."
*>
macro @zip(Allocator allocator, left, right, #operation = ..., fill_with = ...) @nodiscard
{
	var $LeftType = $typeof(left[0]);
	var $RightType = $typeof(right[0]);

	var $Type = Pair { $LeftType, $RightType };
	bool $is_op = $defined(#operation);
	$if $is_op:
		$Type = $typeof(#operation).returns;
	$endif

	usz left_len = lengthof(left);
	usz right_len = lengthof(right);

	$LeftType left_fill;
	$RightType right_fill;
	usz result_len = min(left_len, right_len);
	$if $defined(fill_with):
		switch
		{
			case left_len > right_len:
				$if !$defined(($RightType)fill_with):
					unreachable();
				$else
					right_fill = ($RightType)fill_with;
					result_len = left_len;
				$endif
			case left_len < right_len:
				$if !$defined(($LeftType)fill_with):
					unreachable();
				$else
					left_fill = ($LeftType)fill_with;
					result_len = right_len;
				$endif
		}
	$endif

	if (result_len == 0) return ($Type[]){};

	$Type[] result = allocator::alloc_array(allocator, $Type, result_len);

	foreach (idx, &item : result)
	{
		$if $is_op:
			var $LambdaType = $typeof(fn $Type ($LeftType a, $RightType b) => ($Type){});
			$LambdaType $operation = ($LambdaType)#operation;
			$LeftType lval = idx >= left_len ? left_fill : left[idx];
			$RightType rval = idx >= right_len ? right_fill : right[idx];
			*item = $operation(lval, rval);
		$else
			*item = {
				idx >= left_len ? left_fill : left[idx],
				idx >= right_len ? right_fill : right[idx]
			};
		$endif
	}
>>>>>>> 0d85caf2

	return result;
}

<*
<<<<<<< HEAD
 @require types::is_int($typeof(start_stop))
 @require types::is_int($OfType)
 @require @is_empty_macro_slot(stop) ||| (types::is_int($typeof(stop)) && stop <= isz.max && stop >= isz.min)
 @require @is_empty_macro_slot(step) ||| types::is_int($typeof(step))
*>
macro trange(start_stop = 0, stop = EMPTY_MACRO_SLOT, step = EMPTY_MACRO_SLOT, bool inclusive = false, $OfType = isz)
{
	return range(tmem, start_stop, stop, step, inclusive, $OfType);
=======
 Array 'zip' using the temp allocator.

 @param [in] left : "The left-side array. These items will be placed as the First in each Pair"
 @param [in] right : "The right-side array. These items will be placed as the Second in each Pair"
 @param #operation : "The function to apply. Must have a signature of `$typeof(a) (a, b)`, where the type of 'a' and 'b' is the element type of left/right respectively."
 @param fill_with : "The value used to fill or pad the shorter iterable to the length of the longer one while zipping."

 @require @is_valid_list(left) &&& @is_valid_list(right) : "Left and right sides must be integer indexable"
 @require @is_valid_operation(left, right, ...#operation) : "The operator must take two parameters matching the elements of the left and right side"
 @require @is_valid_fill(left, right, ...fill_with) : "The specified fill value does not match either the left or the right array's underlying type."
*>
macro @tzip(left, right, #operation = ..., fill_with = ...) @nodiscard
{
	return @zip(tmem, left, right, #operation: ...#operation, fill_with: ...fill_with);
}


<*
 Apply an operation to each element of two slices or arrays and store the results of
 each operation into the 'left' value.

 This is useful because no memory allocations are required in order to perform the operation.

 A good example of using this might be using algorithmic transformations on data in-place:
 ```
 char[] partial_cipher = get_next_plaintext_block();

 array::@zip_into(
     partial_cipher[ENCRYPT_OFFSET:BASE_KEY.len],
	 BASE_KEY,
	 fn char (char a, char b) => a ^ (b * 5) % 37
 );
 ```

 This parameterizes the lambda function with left (`partial_cipher`) and right (`BASE_KEY`) slice
 elements and stores the end result in-place within the left slice. This is in contrast to a
 regular `zip_with` which will create a cloned final result and return it.

 @param [inout] left : `Slice to store results of applied functor/operation.`
 @param [in] right : `Slice to apply in the functor/operation.`
 @param #operation : "The function to apply. Must have a signature of `$typeof(a) (a, b)`, where the type of 'a' and 'b' is the element type of left/right respectively."

 @require @is_valid_list(left) : "Expected a valid list"
 @require @is_valid_list(right) : "Expected a valid list"
 @require lengthof(right) >= lengthof(left) : `Right side length must be >= the destination (left) side length; consider using a sub-array of data for the assignment.`
 @require $defined($typefrom(@zip_into_fn(left, right)) x = #operation) : "The functor must use the same types as the `left` and `right` inputs, and return a value of the `left` type."
*>
macro @zip_into(left, right, #operation)
{
	$typefrom(@zip_into_fn(left, right)) $operation = #operation;

	foreach (i, &v : left) *v = $operation(left[i], right[i]);
}


// --- helper functions
module std::core::array @private;


macro typeid @predicate_fn(#array) @const
{
	return $typeof(fn bool ($typeof(#array[0]) a, usz index = 0) => true).typeid;
}

macro typeid @reduce_fn(#array, #identity) @const
{
	return @typeid(fn $typeof(#identity) ($typeof(#identity) i, $typeof(#array[0]) a, usz index = 0) => i);
}

macro typeid @zip_into_fn(#left, #right) @const
{
	return @typeid(fn $typeof(#left[0]) ($typeof(#left[0]) l, $typeof(#right[0]) r) => l);
}

macro bool @is_valid_operation(#left, #right, #operation = ...) @const
{
	$switch:
		$case !$defined(#operation):
			return true;
		$case $kindof(#operation) != FUNC:
			return false;
		$default:
			return $defined(#operation(#left[0], #right[0]));
	$endswitch
}

macro bool @is_valid_list(#expr) @const
{
	return $defined(#expr[0], lengthof(#expr));
}

macro bool @is_valid_fill(left, right, fill_with = ...)
{
	$if !$defined(fill_with):
		return true;
	$else
		usz left_len = lengthof(left);
		usz right_len = lengthof(right);
		if (left_len == right_len) return true;
		return left_len > right_len ? $defined(($typeof(right[0]))fill_with) : $defined(($typeof(left[0]))fill_with);
	$endif
>>>>>>> 0d85caf2
}<|MERGE_RESOLUTION|>--- conflicted
+++ resolved
@@ -1,12 +1,7 @@
 module std::core::array;
-<<<<<<< HEAD
-
-import std::core::array::slice;
+
+import std::collections::pair, std::io;
 import std::math;
-
-=======
-import std::collections::pair, std::io;
->>>>>>> 0d85caf2
 
 <*
  Returns true if the array contains at least one element, else false
@@ -127,7 +122,6 @@
 
 
 <*
-<<<<<<< HEAD
  @param[&inout] allocator
  @require types::is_int($typeof(start_stop))
  @require types::is_int($OfType)
@@ -159,7 +153,21 @@
 			: (inclusive ? i >= real_stop : i > real_stop);
 		i += real_step, ++j
 	) result[j] = ($OfType)i;
-=======
+}
+
+<*
+ @require types::is_int($typeof(start_stop))
+ @require types::is_int($OfType)
+ @require @is_empty_macro_slot(stop) ||| (types::is_int($typeof(stop)) && stop <= isz.max && stop >= isz.min)
+ @require @is_empty_macro_slot(step) ||| types::is_int($typeof(step))
+*>
+macro trange(start_stop = 0, stop = EMPTY_MACRO_SLOT, step = EMPTY_MACRO_SLOT, bool inclusive = false, $OfType = isz)
+{
+	return range(tmem, start_stop, stop, step, inclusive, $OfType);
+}
+
+
+<*
  Apply a reduction/folding operation to an iterable type. This walks along the input array
  and applies an `#operation` to each value, returning it to the `identity` (or "accumulator")
  base value.
@@ -484,22 +492,11 @@
 			};
 		$endif
 	}
->>>>>>> 0d85caf2
 
 	return result;
 }
 
 <*
-<<<<<<< HEAD
- @require types::is_int($typeof(start_stop))
- @require types::is_int($OfType)
- @require @is_empty_macro_slot(stop) ||| (types::is_int($typeof(stop)) && stop <= isz.max && stop >= isz.min)
- @require @is_empty_macro_slot(step) ||| types::is_int($typeof(step))
-*>
-macro trange(start_stop = 0, stop = EMPTY_MACRO_SLOT, step = EMPTY_MACRO_SLOT, bool inclusive = false, $OfType = isz)
-{
-	return range(tmem, start_stop, stop, step, inclusive, $OfType);
-=======
  Array 'zip' using the temp allocator.
 
  @param [in] left : "The left-side array. These items will be placed as the First in each Pair"
@@ -601,5 +598,4 @@
 		if (left_len == right_len) return true;
 		return left_len > right_len ? $defined(($typeof(right[0]))fill_with) : $defined(($typeof(left[0]))fill_with);
 	$endif
->>>>>>> 0d85caf2
 }