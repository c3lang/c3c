module std::core::array;
import std::collections::pair, std::io;

<*
 Returns true if the array contains at least one element, else false
 
 @param [in] array
 @param [in] element
 @require $kindof(array) == SLICE || $kindof(array) == ARRAY
 @require @typematch(array[0], element) : "array and element must have the same type"
*>
macro bool contains(array, element)
{
	foreach (&item : array)
	{
		if (*item == element) return true;
	}
	return false;	
}


<*
 Return the first index of element found in the array, searching from the start.
 
 @param [in] array
 @param [in] element
 @require $kindof(array) == SLICE || $kindof(array) == ARRAY
 @require @typematch(array[0], element) : "array and element must have the same type"
 @return "the first index of the element"
 @return? NOT_FOUND
*>
macro index_of(array, element)
{
	foreach (i, &e : array)
	{
		if (*e == element) return i;
	}
	return NOT_FOUND?;
}


<*
 Slice a 2d array and create a Slice2d from it.

 @param array_ptr : "the pointer to create a slice from"
 @param x : "The starting position of the slice x, optional"
 @param y : "The starting position of the slice y, optional"
 @param xlen : "The length of the slice in x, defaults to the length of the array"
 @param ylen : "The length of the slice in y, defaults to the length of the array"
 @return "A Slice2d from the array"
 @require $kindof(array_ptr) == POINTER
 @require $kindof(*array_ptr) == VECTOR || $kindof(*array_ptr) == ARRAY
 @require $kindof((*array_ptr)[0]) == VECTOR || $kindof((*array_ptr)[0]) == ARRAY
*>
macro slice2d(array_ptr, x = 0, xlen = 0, y = 0, ylen = 0)
{
	if (xlen < 1) xlen = $typeof((*array_ptr)[0]).len + xlen;
	if (ylen < 1) ylen = $typeof((*array_ptr)).len + ylen;
	var $ElementType = $typeof((*array_ptr)[0][0]);
	return (Slice2d{$ElementType}) { ($ElementType*)array_ptr, $typeof((*array_ptr)[0]).len, y, ylen, x, xlen };
}


<*
 Return the first index of element found in the array, searching in reverse from the end.
 
 @param [in] array
 @param [in] element
 @return "the last index of the element"
 @return? NOT_FOUND
*>
macro rindex_of(array, element)
{
	foreach_r (i, &e : array)
	{
		if (*e == element) return i;
	}
	return NOT_FOUND?;
}


<*
 Concatenate two arrays or slices, returning a slice containing the concatenation of them.

 @param [in] arr1
 @param [in] arr2
 @param [&inout] allocator : "The allocator to use, default is the heap allocator"
 @require $kindof(arr1) == SLICE || $kindof(arr1) == ARRAY
 @require $kindof(arr2) == SLICE || $kindof(arr2) == ARRAY
 @require @typematch(arr1[0], arr2[0]) : "Arrays must have the same type"
 @ensure result.len == arr1.len + arr2.len
*>
macro concat(Allocator allocator, arr1, arr2) @nodiscard
{
	var $Type = $typeof(arr1[0]);
	$Type[] result = allocator::alloc_array(allocator, $Type, arr1.len + arr2.len);
	if (arr1.len > 0)
	{
		mem::copy(result.ptr, &arr1[0], arr1.len * $Type.sizeof, $Type.alignof, $Type.alignof);
	}
	if (arr2.len > 0)
	{
		mem::copy(&result[arr1.len], &arr2[0], arr2.len * $Type.sizeof, $Type.alignof, $Type.alignof);
	}
	return result;
}

<*
 Concatenate two arrays or slices, returning a slice containing the concatenation of them,
 allocated using the temp allocator.

 @param [in] arr1
 @param [in] arr2
 @require $kindof(arr1) == SLICE || $kindof(arr1) == ARRAY
 @require $kindof(arr2) == SLICE || $kindof(arr2) == ARRAY
 @require @typematch(arr1[0], arr2[0]) : "Arrays must have the same type"
 @ensure return.len == arr1.len + arr2.len
*>
macro tconcat(arr1, arr2) @nodiscard => concat(tmem, arr1, arr2);


<*
 Apply a reduction/folding operation to an iterable type. This walks along the input array
 and applies an `#operation` to each value, returning it to the `identity` (or "accumulator")
 base value.

 For example:
 ```c3
 int[] my_slice = { 1, 8, 12 };
 int folded = array::@reduce(my_slice, 2, fn (i, e) => i * e);
 assert(folded == (2 * 1 * 8 * 12));
 ```

 Notice how the given `identity` value started the multiplication chain at 2. When enumerating
 `my_slice`, each element is accumulated onto the `identity` value with each sequential iteration.
 ```
 i = 2;   // identity value
 i *= 1;   // my_slice[0]
 i *= 8;   // my_slice[1]
 i *= 12;   // my_slice[2]
 ```

 @param [in] array
 @param identity
 @param #operation : "The reduction/folding labmda function or function pointer to apply."

 @require values::@is_list(array) : "Expected a valid list"
 @require $defined($typefrom(@reduce_fn(array, identity)) $func = #operation) : "Invalid lambda or function pointer type"
*>
macro @reduce(array, identity, #operation)
{
	$typefrom(@reduce_fn(array, identity)) $func = #operation;
	foreach (index, element : array) identity = $func(identity, element, index);
	return identity;
}

<*
 Apply a summation operator (+) to an identity value across a span of array elements
 and return the final accumulated result.

 @pure

 @param [in] array
 @param identity_value : "The base accumulator value to use for the sum"

 @require values::@is_list(array) : "Expected a valid list"
 @require $defined(array[0] + array[0]) : "Array element type must implement the '+' operator"
 @require $defined($typeof(array[0]) t = identity_value) : "The identity type must be assignable to the array element type"
*>
macro @sum(array, identity_value = 0)
{
	return @reduce(array, ($typeof(array[0]))identity_value, fn (acc, e, u) => acc + e);
}

<*
 Apply a product operator (*) to an identity value across a span of array elements
 and return the final accumulated result.

 @pure

 @param [in] array
 @param identity_value : "The base accumulator value to use for the product"

 @require values::@is_list(array) : "Expected a valid list"
 @require $defined(array[0] * array[0]) : "Array element type must implement the '*' operator"
 @require $defined($typeof(array[0]) t = identity_value) : "The identity type must be assignable to the array element type"
*>
macro @product(array, identity_value = 1)
{
	return @reduce(array, ($typeof(array[0]))identity_value, fn (acc, e, u) => acc * e);
}

<*
 Applies a given predicate function to each element of an array and returns a new
 array of `usz` values, each element representing an index within the original array
 where the predicate returned `true`.

 The `.len` value of the returned array can also be used to quickly identify how many
 input array elements matched the predicate.

 For example:
 ```c3
 int[] arr = { 0, 20, 4, 30 };
 int[] matched_indices = array::@indices_of(mem, arr, fn (u, a) => a > 10);
 ```

 The `matched_indices` variable should contain a dynamically-allocated array of `[1, 3]`,
 and thus its count indicates that 2 of the 4 elements matched the predicate condition.

 @param [&inout] allocator
 @param [in] array
 @param #predicate

 @require values::@is_list(array) : "Expected a valid list"
 @require $defined($typefrom(@predicate_fn(array)) p = #predicate)
*>
macro usz[] @indices_of(Allocator allocator, array, #predicate)
{
	usz[] results = allocator::new_array(allocator, usz, values::find_len(array));
	usz matches;

	$typefrom(@predicate_fn(array)) $predicate = #predicate;
	foreach (index, element : array)
	{
		if ($predicate(element, index)) results[matches++] = index;
	}

	return results[:matches];
}

<*
 Array `@indices_of` using the temp allocator.

 @param [in] array
 @param #predicate

 @require values::@is_list(array) : "Expected a valid list"
 @require $defined($typefrom(@predicate_fn(array)) p = #predicate)
*>
macro usz[] @tindices_of(array, #predicate)
{
	return @indices_of(tmem, array, #predicate);
}


<*
 Applies a predicate function to each element of an input array and returns a new array
 containing shallow copies of _only_ the elements for which the predicate function returned
 a `true` value.

 For example:
 ```c3
 int[] my_arr = { 1, 2, 4, 10, 11, 45 };
 int[] evens = array::@filter(mem, my_arr, fn (e, u) => !(e % 2));
 assert(evens == (int[]){2, 4, 10 });
 ```

 @param [&inout] allocator
 @param [in] array
 @param #predicate

 @require values::@is_list(array) : "Expected a valid list"
 @require $defined($typefrom(@predicate_fn(array)) p = #predicate)
*>
macro @filter(Allocator allocator, array, #predicate) @nodiscard
{
	var $InnerType = $typeof(array[0]);

	usz[] matched_indices = @indices_of(allocator, array, #predicate);
	defer allocator::free(allocator, matched_indices.ptr);   // can free this upon leaving this call

	if (!matched_indices.len) return ($InnerType[]){};

	$InnerType[] result = allocator::new_array(allocator, $InnerType, matched_indices.len);

	foreach (i, index : matched_indices) result[i] = array[index];

	return result;
}

<*
 Array `@filter` using the temp allocator.

 @param [in] array
 @param #predicate

 @require values::@is_list(array) : "Expected a valid list"
 @require $defined($typefrom(@predicate_fn(array)) p = #predicate)
*>
macro @tfilter(array, #predicate) @nodiscard
{
	return @filter(tmem, array, #predicate);
}


<*
 Returns `true` if _any_ element of the input array returns `true` when
 the `#predicate` function is applied.

 @param [in] array
 @param #predicate

 @require values::@is_list(array) : "Expected a valid list"
 @require $defined($typefrom(@predicate_fn(array)) p = #predicate)
*>
macro bool @any(array, #predicate)
{
	$typefrom(@predicate_fn(array)) $predicate = #predicate;
	foreach (index, element : array) if ($predicate(element, index)) return true;
	return false;
}


<*
 Returns `true` if _all_ elements of the input array return `true` when
 the `#predicate` function is applied.

 @param [in] array
 @param #predicate

 @require values::@is_list(array) : "Expected a valid list"
 @require $defined($typefrom(@predicate_fn(array)) p = #predicate)
*>
macro bool @all(array, #predicate)
{
	$typefrom(@predicate_fn(array)) $predicate = #predicate;
	foreach (index, element : array) if (!$predicate(element, index)) return false;
	return true;
}


<*
 Zip together two separate arrays/slices into a single array of Pairs or return values. Values will
 be collected up to the length of the shorter array if `fill_with` is left undefined; otherwise, they
 will be collected up to the length of the LONGER array, with missing values in the shorter array being
 assigned to the value of `fill_with`. Return array elements do not have to be of the same type.

 For example:
 ```c3
 uint[] chosen_session_ids = server::get_random_sessions(instance)[:128];
 String[200] refreshed_session_keys = prng::new_keys_batch();

 Pair { uint, String }[] sessions_meta = array::zip(mem, chosen_session_ids, refreshed_session_keys);
 // The resulting Pair{}[] slice is then length of the shortest of the two arrays, so 128.

 foreach (i, &sess : sessions:meta) {
     // distribute new session keys to associated instance IDs
 }
 ```

 Or:
 ```c3
 String[] client_names = server::online_usernames(instance);
 uint128[] session_ids = server::user_keys();

 // in this example, we 'know' ahead of time that 'session_ids' can only ever be SHORTER
 //   than 'client_names', but never longer, because it's possible new users have logged
 //   in without getting whatever this 'session ID' is delegated to them.
 Pair { String, uint128 }[] zipped = array::tzip(client_names, session_ids, fill_with: uint128.max);

 server::refresh_session_keys_by_pair(zipped)!;
 ```

 ### When an `operation` is supplied...
 Apply an operation to each element of two slices or arrays and return the results of
 each operation into a newly allocated array.

 This essentially combines Iterable1 with Iterable2 using the `operation` functor.

 See the functional `zipWith` construct, which has a more appropriate name than, e.g., `map`;
   a la: https://hackage.haskell.org/package/base-4.21.0.0/docs/Prelude.html#v:zipWith

 Similar to "normal" `zip`, this macro pads the shorter input array with a given `fill_with`, or
 an empty value if one isn't supplied. This `fill_with` is supplied to the `operation` functor
 _BEFORE_ calculating its result while zipping.

 For example: a functor of `fn char (char a, char b) => a + b` with a `fill_with` of 7,
 where the `left` array is the shorter iterable, will put 7 into that lambda in each place
 where `left` is being filled in during the zip operation.

 @param [&inout] allocator : "The allocator to use; default is the heap allocator."
 @param [in] left : "The left-side array. These items will be placed as the First in each Pair"
 @param [in] right : "The right-side array. These items will be placed as the Second in each Pair"
 @param #operation : "The function to apply. Must have a signature of `$typeof(a) (a, b)`, where the type of 'a' and 'b' is the element type of left/right respectively."
 @param fill_with : "The value used to fill or pad the shorter iterable to the length of the longer one while zipping."

<<<<<<< HEAD
 @require values::@is_list(left) &&& values::@is_list(right) : "Left and right sides must be integer indexable"
 @require @is_valid_operation(#operation, left, right) : "The operator must take two parameters matching the elements of the left and right side"
 @require @is_valid_fill(left, right, fill_with) : "The specified fill value does not match either the left or the right array's underlying type."
=======
 @require @is_valid_list(left) &&& @is_valid_list(right) : "Left and right sides must be integer indexable"
 @require @is_valid_operation(left, right, ...#operation) : "The operator must take two parameters matching the elements of the left and right side"
 @require @is_valid_fill(left, right, ...fill_with) : "The specified fill value does not match either the left or the right array's underlying type."
>>>>>>> c7f09f28

*>
macro @zip(Allocator allocator, left, right, #operation = ..., fill_with = ...) @nodiscard
{
	var $LeftType = $typeof(left[0]);
	var $RightType = $typeof(right[0]);

	var $Type = Pair { $LeftType, $RightType };
	bool $is_op = $defined(#operation);
	$if $is_op:
		$Type = $typeof(#operation).returns;
	$endif

	usz left_len = values::find_len(left);
	usz right_len = values::find_len(right);

	$LeftType left_fill;
	$RightType right_fill;
	usz result_len = min(left_len, right_len);
	$if $defined(fill_with):
		switch
		{
			case left_len > right_len:
				$if !$defined(($RightType)fill_with):
					unreachable();
				$else
					right_fill = ($RightType)fill_with;
					result_len = left_len;
				$endif
			case left_len < right_len:
				$if !$defined(($LeftType)fill_with):
					unreachable();
				$else
					left_fill = ($LeftType)fill_with;
					result_len = right_len;
				$endif
		}
	$endif

	if (result_len == 0) return ($Type[]){};

	$Type[] result = allocator::alloc_array(allocator, $Type, result_len);

	foreach (idx, &item : result)
	{
		$if $is_op:
			var $LambdaType = $typeof(fn $Type ($LeftType a, $RightType b) => ($Type){});
			$LambdaType $operation = ($LambdaType)#operation;
			$LeftType lval = idx >= left_len ? left_fill : left[idx];
			$RightType rval = idx >= right_len ? right_fill : right[idx];
			*item = $operation(lval, rval);
		$else
			*item = {
				idx >= left_len ? left_fill : left[idx],
				idx >= right_len ? right_fill : right[idx]
			};
		$endif
	}

	return result;
}

<*
 Array 'zip' using the temp allocator.

 @param [in] left : "The left-side array. These items will be placed as the First in each Pair"
 @param [in] right : "The right-side array. These items will be placed as the Second in each Pair"
 @param #operation : "The function to apply. Must have a signature of `$typeof(a) (a, b)`, where the type of 'a' and 'b' is the element type of left/right respectively."
 @param fill_with : "The value used to fill or pad the shorter iterable to the length of the longer one while zipping."

<<<<<<< HEAD
 @require values::@is_list(left) &&& values::@is_list(right) : "Left and right sides must be integer indexable"
 @require @is_valid_operation(#operation, left, right) : "The operator must take two parameters matching the elements of the left and right side"
 @require @is_valid_fill(left, right, fill_with) : "The specified fill value does not match either the left or the right array's underlying type."
=======
 @require @is_valid_list(left) &&& @is_valid_list(right) : "Left and right sides must be integer indexable"
 @require @is_valid_operation(left, right, ...#operation) : "The operator must take two parameters matching the elements of the left and right side"
 @require @is_valid_fill(left, right, ...fill_with) : "The specified fill value does not match either the left or the right array's underlying type."
>>>>>>> c7f09f28

*>
macro @tzip(left, right, #operation = ..., fill_with = ...) @nodiscard
{
	return @zip(tmem, left, right, #operation: ...#operation, fill_with: ...fill_with);
}


<*
 Apply an operation to each element of two slices or arrays and store the results of
 each operation into the 'left' value.

 This is useful because no memory allocations are required in order to perform the operation.

 A good example of using this might be using algorithmic transformations on data in-place:
 ```
 char[] partial_cipher = get_next_plaintext_block();

 array::@zip_into(
     partial_cipher[ENCRYPT_OFFSET:BASE_KEY.len],
	 BASE_KEY,
	 fn char (char a, char b) => a ^ (b * 5) % 37
 );
 ```

 This parameterizes the lambda function with left (`partial_cipher`) and right (`BASE_KEY`) slice
 elements and stores the end result in-place within the left slice. This is in contrast to a
 regular `zip_with` which will create a cloned final result and return it.

 @param [inout] left : `Slice to store results of applied functor/operation.`
 @param [in] right : `Slice to apply in the functor/operation.`
 @param #operation : "The function to apply. Must have a signature of `$typeof(a) (a, b)`, where the type of 'a' and 'b' is the element type of left/right respectively."

 @require values::@is_list(left) : "Expected a valid list"
 @require values::@is_list(right) : "Expected a valid list"
 @require values::find_len(right) >= values::find_len(left) : `Right side length must be >= the destination (left) side length; consider using a sub-array of data for the assignment.`
 @require $defined($typefrom(@zip_into_fn(left, right)) x = #operation) : "The functor must use the same types as the `left` and `right` inputs, and return a value of the `left` type."
*>
macro @zip_into(left, right, #operation)
{
	$typefrom(@zip_into_fn(left, right)) $operation = #operation;

	foreach (i, &v : left) *v = $operation(left[i], right[i]);
}


// --- helper functions
module std::core::array @private;


macro typeid @predicate_fn(#array) @const
{
	return $typeof(fn bool ($typeof(#array[0]) a, usz index = 0) => true).typeid;
}

macro typeid @reduce_fn(#array, #identity) @const
{
	return @typeid(fn $typeof(#identity) ($typeof(#identity) i, $typeof(#array[0]) a, usz index = 0) => i);
}

macro typeid @zip_into_fn(#left, #right) @const
{
	return @typeid(fn $typeof(#left[0]) ($typeof(#left[0]) l, $typeof(#right[0]) r) => l);
}

macro bool @is_valid_operation(#left, #right, #operation = ...) @const
{
	$switch:
		$case !$defined(#operation):
			return true;
		$case $kindof(#operation) != FUNC:
			return false;
		$default:
			return $defined(#operation(#left[0], #right[0]));
	$endswitch
}

<<<<<<< HEAD
macro bool @is_valid_fill(left, right, fill_with)
{
	if (@is_empty_macro_slot(fill_with)) return true;
	usz left_len = $defined(left.len()) ??? left.len() : left.len;
	usz right_len = $defined(right.len()) ??? right.len() : right.len;
	if (left_len == right_len) return true;
	return left_len > right_len ? $defined(($typeof(right[0]))fill_with) : $defined(($typeof(left[0]))fill_with);
}
=======
macro bool @is_valid_list(#expr) @const
{
	return $defined(#expr[0]) &&& ($defined(#expr.len) ||| $defined(#expr.len()));
}

macro bool @is_valid_fill(left, right, fill_with = ...)
{
	$if !$defined(fill_with):
		return true;
	$else
		usz left_len = $defined(left.len()) ??? left.len() : left.len;
		usz right_len = $defined(right.len()) ??? right.len() : right.len;
		if (left_len == right_len) return true;
		return left_len > right_len ? $defined(($typeof(right[0]))fill_with) : $defined(($typeof(left[0]))fill_with);
	$endif
}

macro usz find_len(list) => $defined(list.len()) ??? list.len() : list.len;
>>>>>>> c7f09f28
<|MERGE_RESOLUTION|>--- conflicted
+++ resolved
@@ -384,16 +384,9 @@
  @param #operation : "The function to apply. Must have a signature of `$typeof(a) (a, b)`, where the type of 'a' and 'b' is the element type of left/right respectively."
  @param fill_with : "The value used to fill or pad the shorter iterable to the length of the longer one while zipping."
 
-<<<<<<< HEAD
  @require values::@is_list(left) &&& values::@is_list(right) : "Left and right sides must be integer indexable"
- @require @is_valid_operation(#operation, left, right) : "The operator must take two parameters matching the elements of the left and right side"
- @require @is_valid_fill(left, right, fill_with) : "The specified fill value does not match either the left or the right array's underlying type."
-=======
- @require @is_valid_list(left) &&& @is_valid_list(right) : "Left and right sides must be integer indexable"
  @require @is_valid_operation(left, right, ...#operation) : "The operator must take two parameters matching the elements of the left and right side"
  @require @is_valid_fill(left, right, ...fill_with) : "The specified fill value does not match either the left or the right array's underlying type."
->>>>>>> c7f09f28
-
 *>
 macro @zip(Allocator allocator, left, right, #operation = ..., fill_with = ...) @nodiscard
 {
@@ -463,16 +456,9 @@
  @param #operation : "The function to apply. Must have a signature of `$typeof(a) (a, b)`, where the type of 'a' and 'b' is the element type of left/right respectively."
  @param fill_with : "The value used to fill or pad the shorter iterable to the length of the longer one while zipping."
 
-<<<<<<< HEAD
  @require values::@is_list(left) &&& values::@is_list(right) : "Left and right sides must be integer indexable"
- @require @is_valid_operation(#operation, left, right) : "The operator must take two parameters matching the elements of the left and right side"
- @require @is_valid_fill(left, right, fill_with) : "The specified fill value does not match either the left or the right array's underlying type."
-=======
- @require @is_valid_list(left) &&& @is_valid_list(right) : "Left and right sides must be integer indexable"
  @require @is_valid_operation(left, right, ...#operation) : "The operator must take two parameters matching the elements of the left and right side"
  @require @is_valid_fill(left, right, ...fill_with) : "The specified fill value does not match either the left or the right array's underlying type."
->>>>>>> c7f09f28
-
 *>
 macro @tzip(left, right, #operation = ..., fill_with = ...) @nodiscard
 {
@@ -549,21 +535,6 @@
 	$endswitch
 }
 
-<<<<<<< HEAD
-macro bool @is_valid_fill(left, right, fill_with)
-{
-	if (@is_empty_macro_slot(fill_with)) return true;
-	usz left_len = $defined(left.len()) ??? left.len() : left.len;
-	usz right_len = $defined(right.len()) ??? right.len() : right.len;
-	if (left_len == right_len) return true;
-	return left_len > right_len ? $defined(($typeof(right[0]))fill_with) : $defined(($typeof(left[0]))fill_with);
-}
-=======
-macro bool @is_valid_list(#expr) @const
-{
-	return $defined(#expr[0]) &&& ($defined(#expr.len) ||| $defined(#expr.len()));
-}
-
 macro bool @is_valid_fill(left, right, fill_with = ...)
 {
 	$if !$defined(fill_with):
@@ -574,7 +545,4 @@
 		if (left_len == right_len) return true;
 		return left_len > right_len ? $defined(($typeof(right[0]))fill_with) : $defined(($typeof(left[0]))fill_with);
 	$endif
-}
-
-macro usz find_len(list) => $defined(list.len()) ??? list.len() : list.len;
->>>>>>> c7f09f28
+}